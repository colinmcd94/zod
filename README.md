<p align="center">
  <img src="logo.svg" width="200px" align="center" alt="Zod logo" />
  <h1 align="center">Zod</h1>
  <p align="center">
    ✨ <a href="https://zod.dev">https://zod.dev</a> ✨
    <br/>
    TypeScript-first schema validation with static type inference
  </p>
</p>
<br/>
<p align="center">
<a href="https://github.com/colinhacks/zod/actions?query=branch%3Amaster"><img src="https://github.com/colinhacks/zod/actions/workflows/test.yml/badge.svg?event=push&branch=master" alt="Zod CI status" /></a>
<a href="https://twitter.com/colinhacks" rel="nofollow"><img src="https://img.shields.io/badge/created%20by-@colinhacks-4BBAAB.svg" alt="Created by Colin McDonnell"></a>
<a href="https://opensource.org/licenses/MIT" rel="nofollow"><img src="https://img.shields.io/github/license/colinhacks/zod" alt="License"></a>
<a href="https://www.npmjs.com/package/zod" rel="nofollow"><img src="https://img.shields.io/npm/dw/zod.svg" alt="npm"></a>
<a href="https://www.npmjs.com/package/zod" rel="nofollow"><img src="https://img.shields.io/github/stars/colinhacks/zod" alt="stars"></a>
<a href="https://discord.gg/KaSRdyX2vc" rel="nofollow"><img src="https://img.shields.io/discord/893487829802418277?label=Discord&logo=discord&logoColor=white" alt="discord server"></a>
</p>

<div align="center">
  <a href="https://zod.dev">Documentation</a>
  <span>&nbsp;&nbsp;•&nbsp;&nbsp;</span>
  <a href="https://discord.gg/RcG33DQJdf">Discord</a>
  <span>&nbsp;&nbsp;•&nbsp;&nbsp;</span>
  <a href="https://www.npmjs.com/package/zod">npm</a>
  <span>&nbsp;&nbsp;•&nbsp;&nbsp;</span>
  <a href="https://deno.land/x/zod">deno</a>
  <span>&nbsp;&nbsp;•&nbsp;&nbsp;</span>
  <a href="https://github.com/colinhacks/zod/issues/new">Issues</a>
  <span>&nbsp;&nbsp;•&nbsp;&nbsp;</span>
  <a href="https://twitter.com/colinhacks">@colinhacks</a>
  <span>&nbsp;&nbsp;•&nbsp;&nbsp;</span>
  <a href="https://trpc.io">tRPC</a>
  <br />
</div>

<br/>
<br/>

> These docs have been translated into [Chinese](./README_ZH.md).

## Table of contents

<!-- The full documentation is available both on the [official documentation site](https://zod.js.org/) (recommended) and in `README.md`.

#### Go to [zod.js.org](https://zod.js.org) >> -->

- [Table of contents](#table-of-contents)
- [Introduction](#introduction)
  - [Sponsors](#sponsors)
    - [Gold](#gold)
    - [Silver](#silver)
    - [Bronze](#bronze)
  - [Ecosystem](#ecosystem)
    - [Resources](#resources)
    - [API libraries](#api-libraries)
    - [Form integrations](#form-integrations)
    - [Zod to X](#zod-to-x)
    - [X to Zod](#x-to-zod)
    - [Mocking](#mocking)
    - [Powered by Zod](#powered-by-zod)
    - [Utilities for Zod](#utilities-for-zod)
- [Installation](#installation)
  - [Requirements](#requirements)
  - [From `npm` (Node/Bun)](#from-npm-nodebun)
  - [From `deno.land/x` (Deno)](#from-denolandx-deno)
- [Basic usage](#basic-usage)
- [Primitives](#primitives)
- [Coercion for primitives](#coercion-for-primitives)
- [Literals](#literals)
- [Strings](#strings)
  - [ISO datetimes](#iso-datetimes)
  - [IP addresses](#ip-addresses)
- [Numbers](#numbers)
- [BigInts](#bigints)
- [NaNs](#nans)
- [Booleans](#booleans)
- [Dates](#dates)
- [Zod enums](#zod-enums)
- [Native enums](#native-enums)
- [Optionals](#optionals)
- [Nullables](#nullables)
- [Objects](#objects)
  - [`.shape`](#shape)
  - [`.keyof`](#keyof)
  - [`.extend`](#extend)
  - [`.merge`](#merge)
  - [`.pick/.omit`](#pickomit)
  - [`.partial`](#partial)
  - [`.deepPartial`](#deeppartial)
  - [`.required`](#required)
  - [`.passthrough`](#passthrough)
  - [`.strict`](#strict)
  - [`.strip`](#strip)
  - [`.catchall`](#catchall)
- [Arrays](#arrays)
  - [`.element`](#element)
  - [`.nonempty`](#nonempty)
  - [`.min/.max/.length`](#minmaxlength)
- [Tuples](#tuples)
- [Unions](#unions)
- [Discriminated unions](#discriminated-unions)
- [Records](#records)
  - [Record key type](#record-key-type)
- [Maps](#maps)
- [Sets](#sets)
- [Intersections](#intersections)
- [Recursive types](#recursive-types)
  - [ZodType with ZodEffects](#zodtype-with-zodeffects)
  - [JSON type](#json-type)
  - [Cyclical objects](#cyclical-objects)
- [Promises](#promises)
- [Instanceof](#instanceof)
- [Functions](#functions)
- [Preprocess](#preprocess)
- [Custom schemas](#custom-schemas)
- [Schema methods](#schema-methods)
  - [`.parse`](#parse)
  - [`.parseAsync`](#parseasync)
  - [`.safeParse`](#safeparse)
  - [`.safeParseAsync`](#safeparseasync)
  - [`.refine`](#refine)
    - [Arguments](#arguments)
    - [Customize error path](#customize-error-path)
    - [Asynchronous refinements](#asynchronous-refinements)
    - [Relationship to transforms](#relationship-to-transforms)
  - [`.superRefine`](#superrefine)
    - [Abort early](#abort-early)
    - [Type refinements](#type-refinements)
  - [`.transform`](#transform)
    - [Chaining order](#chaining-order)
    - [Validating during transform](#validating-during-transform)
    - [Relationship to refinements](#relationship-to-refinements)
    - [Async transforms](#async-transforms)
  - [`.default`](#default)
  - [`.describe`](#describe)
  - [`.catch`](#catch)
  - [`.optional`](#optional)
  - [`.nullable`](#nullable)
  - [`.nullish`](#nullish)
  - [`.array`](#array)
  - [`.promise`](#promise)
  - [`.or`](#or)
  - [`.and`](#and)
  - [`.brand`](#brand)
  - [`.readonly`](#readonly)
  - [`.pipe`](#pipe)
    - [You can use `.pipe()` to fix common issues with `z.coerce`.](#you-can-use-pipe-to-fix-common-issues-with-zcoerce)
- [Guides and concepts](#guides-and-concepts)
  - [Type inference](#type-inference)
  - [Writing generic functions](#writing-generic-functions)
    - [Constraining allowable inputs](#constraining-allowable-inputs)
  - [Error handling](#error-handling)
  - [Error formatting](#error-formatting)
- [Comparison](#comparison)
  - [Joi](#joi)
  - [Yup](#yup)
  - [io-ts](#io-ts)
  - [Runtypes](#runtypes)
  - [Ow](#ow)
- [Changelog](#changelog)

## Introduction

Zod is a TypeScript-first schema declaration and validation library. I'm using the term "schema" to broadly refer to any data type, from a simple `string` to a complex nested object.

Zod is designed to be as developer-friendly as possible. The goal is to eliminate duplicative type declarations. With Zod, you declare a validator _once_ and Zod will automatically infer the static TypeScript type. It's easy to compose simpler types into complex data structures.

Some other great aspects:

- Zero dependencies
- Works in Node.js and all modern browsers
- Tiny: 8kb minified + zipped
- Immutable: methods (e.g. `.optional()`) return a new instance
- Concise, chainable interface
- Functional approach: [parse, don't validate](https://lexi-lambda.github.io/blog/2019/11/05/parse-don-t-validate/)
- Works with plain JavaScript too! You don't need to use TypeScript.

### Sponsors

Sponsorship at any level is appreciated and encouraged. For individual developers, consider the [Cup of Coffee tier](https://github.com/sponsors/colinhacks). If you built a paid product using Zod, consider one of the [podium tiers](https://github.com/sponsors/colinhacks).

#### Gold

<table>
  <tr>
    <td align="center">
      <a href="https://speakeasyapi.dev/">
        <img src="https://avatars.githubusercontent.com/u/91446104?s=200&v=4" width="200px;" alt="Speakeasy API" />
      </a>
      <br />
      <b>Speakeasy</b>
      <br />
      <a href="https://speakeasyapi.dev/">speakeasyapi.dev</a>
      <br />
      <p width="200px">SDKs, Terraform, Docs.<br/>Your API made enterprise-ready.</p>
    </td>
    <td align="center">
      <a href="https://glow.app/">
        <img src="https://i.imgur.com/R0R43S2.jpg" width="200px;" alt="Glow Wallet" />
      </a>
      <br />
      <b>Glow Wallet</b>
      <br />
      <a href="https://glow.app/">glow.app</a>
      <br />
      <p width="200px">Your new favorite
        <br/>
      Solana wallet.</p>
    </td>
  </tr>
  <tr>
    <td align="center">
      <a href="https://deletype.com/">
        <img src="https://avatars0.githubusercontent.com/u/15068039?s=200&v=4" width="200px;" alt="Deletype logo" />
      </a>
      <br />
      <b>Deletype</b>
      <br />
      <a href="https://deletype.com">deletype.com</a>
    </td>
    <td align="center">
      <a href="https://trigger.dev/">
        <img src="https://avatars.githubusercontent.com/u/95297378?s=200&v=4" width="200px;" alt="Trigger.dev logo" />
      </a>
      <br />
      <b>Trigger.dev</b>
      <br />
      <a href="https://trigger.dev">trigger.dev</a>
      <br/>
      <p>Effortless automation for developers.</p>
    </td>
  </tr>
  <tr>
    <td align="center">
      <a href="https://transloadit.com/?utm_source=zod&utm_medium=referral&utm_campaign=sponsorship&utm_content=github">
        <img src="https://avatars.githubusercontent.com/u/125754?s=200&v=4" width="200px;" alt="Transloadit logo" />
      </a>
      <br />
      <b>Transloadit</b>
      <br />
      <a href="https://transloadit.com/?utm_source=zod&utm_medium=referral&utm_campaign=sponsorship&utm_content=github">transloadit.com</a>
      <br/>
      <p>Simple file processing for developers.</p>
    </td>
    <td align="center">
      <a href="https://infisical.com">
        <img src="https://avatars.githubusercontent.com/u/107880645?s=200&v=4" width="200px;" alt="Infisical logo" />
      </a>
      <br />
      <b>Infisical</b>
      <br />
      <a href="https://infisical.com">infisical.com</a>
      <br/>
      <p>Open-source platform for secret<br/>management: sync secrets across your<br/>team/infrastructure and prevent secret leaks.</p>
    </td>
  </tr>
  <tr>
    <td align="center">
      <a href="https://whop.com/">
        <img src="https://avatars.githubusercontent.com/u/91036480?s=200&v=4" width="200px;" alt="Whop logo" />
      </a>
      <br />
      <b>Whop</b>
      <br />
      <a href="https://whop.com/">whop.com</a>
      <br />
      <p width="200px">A marketplace for really cool internet products.</p>
    </td>
    <td align="center">
      <a href="https://cryptojobslist.com/">
        <img src="https://avatars.githubusercontent.com/u/36402888?s=200&v=4" width="200px;" alt="CryptoJobsList logo" />
      </a>
      <br />
      <b>CryptoJobsList</b>
      <br />
      <a href="https://cryptojobslist.com/">cryptojobslist.com</a>
      <br />
      <p width="200px">The biggest list of crypto, blockchain and Web3 jobs</p>
    </td>
  </tr>
  <tr>
    <td align="center">
      <a href="https://plain.com/">
        <img src="https://avatars.githubusercontent.com/u/70170949?s=200&v=4" width="200px;" alt="Plain logo" />
      </a>
      <br />
      <b>Plain.</b>
      <br />
      <a href="https://plain.com/">plain.com</a>
      <br />
      <p width="200px">How developers support their users.</p>
    </td>
  </tr>
</table>

#### Silver

<table>
  <tr>
    <td align="center" colspan="2">
      <a href="https://www.numeric.io">
        <img src="https://i.imgur.com/kTiLtZt.png" width="250px;" alt="Numeric logo" />
      </a>
      <br />
      <b>Numeric</b>
      <br />
      <a href="https://www.numeric.io">numeric.io</a>
    </td>
    <td align="center">
      <a href="https://marcatopartners.com/">
        <img src="https://avatars.githubusercontent.com/u/84106192?s=200&v=4" width="150px;" alt="Marcato Partners" />
      </a>
      <br />
      <b>Marcato Partners</b>
      <br />
      <a href="https://marcatopartners.com/">marcatopartners.com</a>
    </td>
  </tr>
  <tr>
    <td align="center">
      <a href="https://interval.com">
        <img src="https://avatars.githubusercontent.com/u/67802063?s=200&v=4" width="150px;" alt="" />
      </a>
      <br />
      <b>Interval</b>
      <br />
      <a href="https://interval.com">interval.com</a>
    </td>
    <td align="center">
      <a href="https://seasoned.cc">
        <img src="https://avatars.githubusercontent.com/u/33913103?s=200&v=4" width="150px;" alt="" />
      </a>
      <br />
      <b>Seasoned Software</b>
      <br />
      <a href="https://seasoned.cc">seasoned.cc</a>
    </td>
    <td align="center">
      <a href="https://www.bamboocreative.nz/">
        <img src="https://avatars.githubusercontent.com/u/41406870?v=4" width="150px;" alt="Bamboo Creative logo" />
      </a>
      <br />
      <b>Bamboo Creative</b>
      <br />
      <a href="https://www.bamboocreative.nz">bamboocreative.nz</a>
    </td>
  </tr>
</table>

#### Bronze

<table>
  <tr>
    <td align="center">
      <a href="https://twitter.com/flybayer">
        <img src="https://avatars2.githubusercontent.com/u/8813276?s=460&u=4ff8beb9a67b173015c4b426a92d89cab960af1b&v=4" width="100px;" alt=""/>
      </a>
      <br />
      <b>Brandon Bayer</b>
      <br/>
      <a href="https://twitter.com/flybayer">@flybayer</a>,
      <span>creator of <a href="https://blitzjs.com">Blitz.js</a></span>
      <br />
    </td>
    <td align="center">
      <a href="https://github.com/brabeji">
        <img src="https://avatars.githubusercontent.com/u/2237954?v=4" width="100px;" alt=""/>
      </a>
      <br />
      <b>Jiří Brabec</b>
      <br/>
      <a href="https://github.com/brabeji">@brabeji</a>
      <br />
    </td>
     <td align="center">
      <a href="https://twitter.com/alexdotjs">
        <img src="https://avatars.githubusercontent.com/u/459267?v=4" width="100px;" alt="" />
      </a>
      <br />
      <b>Alex Johansson</b>
      <br />
      <a href="https://twitter.com/alexdotjs">@alexdotjs</a>
    </td>
  </tr>
  <tr>
    <td align="center">
      <a href="https://fungible.systems/">
        <img src="https://avatars.githubusercontent.com/u/80220121?s=200&v=4" width="100px;" alt="Fungible Systems logo"/>
      </a>
      <br />
      <b>Fungible Systems</b>
      <br/>
      <a href="https://fungible.systems/">fungible.systems</a>
      <br />
    </td>
    <td align="center">
      <a href="https://adaptable.io/">
        <img src="https://avatars.githubusercontent.com/u/60378268?s=200&v=4" width="100px;" alt=""/>
      </a>
      <br />
      <b>Adaptable</b>
      <br/>
      <a href="https://adaptable.io/">adaptable.io</a>
      <br />
    </td>
    <td align="center">
      <a href="https://www.avanawallet.com/">
        <img src="https://avatars.githubusercontent.com/u/105452197?s=200&v=4" width="100px;" alt="Avana Wallet logo"/>
      </a>
      <br />
      <b>Avana Wallet</b>
      <br/>
      <a href="https://www.avanawallet.com/">avanawallet.com</a><br/>
      <span>Solana non-custodial wallet</span>
      <br />
    </td>
  </tr>
  <tr>
    <td align="center">
      <a href="https://learnwithjason.dev">
        <img src="https://avatars.githubusercontent.com/u/66575486?s=200&v=4" width="100px;" alt="Learn with Jason logo"/>
      </a>
      <br />
      <b>Jason Lengstorf</b>
      <br/>
      <a href="https://learnwithjason.dev/">learnwithjason.dev</a>
      <br />
    </td>
    <td align="center">
      <a href="https://ill.inc/">
        <img src="https://avatars.githubusercontent.com/u/89107581?s=200&v=4" width="100px;" alt="Global Illumination"/>
      </a>
      <br />
      <b>Global Illumination, Inc.</b>
      <br/>
      <a href="https://ill.inc/">ill.inc</a>
      <br />
    </td>
     <td align="center">
      <a href="https://www.masterborn.com/career?utm_source=github&utm_medium=referral&utm_campaign=zodsponsoring">
        <img src="https://avatars.githubusercontent.com/u/48984031?s=200&v=4" width="100px;" alt="MasterBorn logo"/>
      </a>
      <br />
      <b>MasterBorn</b>
      <br/>
      <a href="https://www.masterborn.com/career?utm_source=github&utm_medium=referral&utm_campaign=zodsponsoring">masterborn.com</a>
      <br />
    </td>
  </tr>
</table>

### Ecosystem

There are a growing number of tools that are built atop or support Zod natively! If you've built a tool or library on top of Zod, tell me about it [on Twitter](https://twitter.com/colinhacks) or [start a Discussion](https://github.com/colinhacks/zod/discussions). I'll add it below and tweet it out.

#### Resources

- [Total TypeScript Zod Tutorial](https://www.totaltypescript.com/tutorials/zod) by [@mattpocockuk](https://twitter.com/mattpocockuk)
- [Fixing TypeScript's Blindspot: Runtime Typechecking](https://www.youtube.com/watch?v=rY_XqfSHock) by [@jherr](https://twitter.com/jherr)

#### API libraries

- [`tRPC`](https://github.com/trpc/trpc): Build end-to-end typesafe APIs without GraphQL.
- [`@anatine/zod-nestjs`](https://github.com/anatine/zod-plugins/tree/main/packages/zod-nestjs): Helper methods for using Zod in a NestJS project.
- [`zod-endpoints`](https://github.com/flock-community/zod-endpoints): Contract-first strictly typed endpoints with Zod. OpenAPI compatible.
- [`domain-functions`](https://github.com/SeasonedSoftware/domain-functions/): Decouple your business logic from your framework using composable functions. With first-class type inference from end to end powered by Zod schemas.
- [`@zodios/core`](https://github.com/ecyrbe/zodios): A typescript API client with runtime and compile time validation backed by axios and zod.
- [`express-zod-api`](https://github.com/RobinTail/express-zod-api): Build Express-based APIs with I/O schema validation and custom middlewares.
- [`tapiduck`](https://github.com/sumukhbarve/monoduck/blob/main/src/tapiduck/README.md): End-to-end typesafe JSON APIs with Zod and Express; a bit like tRPC, but simpler.
- [`koa-zod-router`](https://github.com/JakeFenley/koa-zod-router): Create typesafe routes in Koa with I/O validation using Zod.

#### Form integrations

- [`conform`](https://conform.guide/api/zod): A progressive enhancement first form validation library for Remix and React Router
- [`react-hook-form`](https://github.com/react-hook-form/resolvers#zod): A first-party Zod resolver for React Hook Form.
- [`zod-validation-error`](https://github.com/causaly/zod-validation-error): Generate user-friendly error messages from `ZodError`s.
- [`zod-formik-adapter`](https://github.com/robertLichtnow/zod-formik-adapter): A community-maintained Formik adapter for Zod.
- [`react-zorm`](https://github.com/esamattis/react-zorm): Standalone `<form>` generation and validation for React using Zod.
- [`zodix`](https://github.com/rileytomasek/zodix): Zod utilities for FormData and URLSearchParams in Remix loaders and actions.
- [`remix-params-helper`](https://github.com/kiliman/remix-params-helper): Simplify integration of Zod with standard URLSearchParams and FormData for Remix apps.
- [`formik-validator-zod`](https://github.com/glazy/formik-validator-zod): Formik-compliant validator library that simplifies using Zod with Formik.
- [`zod-i18n-map`](https://github.com/aiji42/zod-i18n): Useful for translating Zod error messages.
- [`@modular-forms/solid`](https://github.com/fabian-hiller/modular-forms): Modular form library for SolidJS that supports Zod for validation.
- [`houseform`](https://github.com/crutchcorn/houseform/): A React form library that uses Zod for validation.
- [`sveltekit-superforms`](https://github.com/ciscoheat/sveltekit-superforms): Supercharged form library for SvelteKit with Zod validation.
- [`mobx-zod-form`](https://github.com/MonoidDev/mobx-zod-form): Data-first form builder based on MobX & Zod.
- [`@vee-validate/zod`](https://github.com/logaretm/vee-validate/tree/main/packages/zod): Form library for Vue.js with Zod schema validation.

#### Zod to X

- [`zod-to-ts`](https://github.com/sachinraja/zod-to-ts): Generate TypeScript definitions from Zod schemas.
- [`zod-to-json-schema`](https://github.com/StefanTerdell/zod-to-json-schema): Convert your Zod schemas into [JSON Schemas](https://json-schema.org/).
- [`@anatine/zod-openapi`](https://github.com/anatine/zod-plugins/tree/main/packages/zod-openapi): Converts a Zod schema to an OpenAPI v3.x `SchemaObject`.
- [`zod-fast-check`](https://github.com/DavidTimms/zod-fast-check): Generate `fast-check` arbitraries from Zod schemas.
- [`zod-dto`](https://github.com/kbkk/abitia/tree/master/packages/zod-dto): Generate Nest.js DTOs from a Zod schema.
- [`fastify-type-provider-zod`](https://github.com/turkerdev/fastify-type-provider-zod): Create Fastify type providers from Zod schemas.
- [`zod-to-openapi`](https://github.com/asteasolutions/zod-to-openapi): Generate full OpenAPI (Swagger) docs from Zod, including schemas, endpoints & parameters.
- [`nestjs-graphql-zod`](https://github.com/incetarik/nestjs-graphql-zod): Generates NestJS GraphQL model classes from Zod schemas. Provides GraphQL method decorators working with Zod schemas.
- [`zod-openapi`](https://github.com/samchungy/zod-openapi): Create full OpenAPI v3.x documentation from Zod schemas.
- [`fastify-zod-openapi`](https://github.com/samchungy/fastify-zod-openapi): Fastify type provider, validation, serialization and @fastify/swagger support for Zod schemas.
- [`typeschema`](https://typeschema.com/): Universal adapter for schema validation.

#### X to Zod

- [`ts-to-zod`](https://github.com/fabien0102/ts-to-zod): Convert TypeScript definitions into Zod schemas.
- [`@runtyping/zod`](https://github.com/johngeorgewright/runtyping/tree/master/packages/zod): Generate Zod from static types & JSON schema.
- [`json-schema-to-zod`](https://github.com/StefanTerdell/json-schema-to-zod): Convert your [JSON Schemas](https://json-schema.org/) into Zod schemas. [Live demo](https://StefanTerdell.github.io/json-schema-to-zod-react/).
- [`json-to-zod`](https://github.com/rsinohara/json-to-zod): Convert JSON objects into Zod schemas. [Live demo](https://rsinohara.github.io/json-to-zod-react/).
- [`graphql-codegen-typescript-validation-schema`](https://github.com/Code-Hex/graphql-codegen-typescript-validation-schema): GraphQL Code Generator plugin to generate form validation schema from your GraphQL schema.
- [`zod-prisma`](https://github.com/CarterGrimmeisen/zod-prisma): Generate Zod schemas from your Prisma schema.
- [`Supervillain`](https://github.com/Southclaws/supervillain): Generate Zod schemas from your Go structs.
- [`prisma-zod-generator`](https://github.com/omar-dulaimi/prisma-zod-generator): Emit Zod schemas from your Prisma schema.
- [`prisma-trpc-generator`](https://github.com/omar-dulaimi/prisma-trpc-generator): Emit fully implemented tRPC routers and their validation schemas using Zod.
- [`zod-prisma-types`](https://github.com/chrishoermann/zod-prisma-types) Create Zod types from your Prisma models.
- [`quicktype`](https://app.quicktype.io/): Convert JSON objects and JSON schemas into Zod schemas.
- [`@sanity-typed/zod`](https://github.com/saiichihashimoto/sanity-typed/tree/main/packages/zod): Generate Zod Schemas from [Sanity Schemas](https://www.sanity.io/docs/schema-types).

#### Mocking

- [`@anatine/zod-mock`](https://github.com/anatine/zod-plugins/tree/main/packages/zod-mock): Generate mock data from a Zod schema. Powered by [faker.js](https://github.com/faker-js/faker).
- [`zod-mocking`](https://github.com/dipasqualew/zod-mocking): Generate mock data from your Zod schemas.
- [`zod-fixture`](https://github.com/timdeschryver/zod-fixture): Use your zod schemas to automate the generation of non-relevant test fixtures in a deterministic way.
- [`zocker`](https://zocker.sigrist.dev): Generate plausible mock-data from your schemas.
- [`zodock`](https://github.com/ItMaga/zodock) Generate mock data based on Zod schemas.

#### Powered by Zod

- [`freerstore`](https://github.com/JacobWeisenburger/freerstore): Firestore cost optimizer.
- [`slonik`](https://github.com/gajus/slonik/tree/gajus/add-zod-validation-backwards-compatible#runtime-validation-and-static-type-inference): Node.js Postgres client with strong Zod integration.
- [`soly`](https://github.com/mdbetancourt/soly): Create CLI applications with zod.
- [`zod-xlsx`](https://github.com/sidwebworks/zod-xlsx): A xlsx based resource validator using Zod schemas.
- [`znv`](https://github.com/lostfictions/znv): Type-safe environment parsing and validation for Node.js with Zod schemas.

#### Utilities for Zod

- [`zod_utilz`](https://github.com/JacobWeisenburger/zod_utilz): Framework agnostic utilities for Zod.
- [`zod-sandbox`](https://github.com/nereumelo/zod-sandbox): Controlled environment for testing zod schemas. [Live demo](https://zod-sandbox.vercel.app/).

## Installation

### Requirements

- TypeScript 4.5+!
- You must enable `strict` mode in your `tsconfig.json`. This is a best practice for all TypeScript projects.

  ```ts
  // tsconfig.json
  {
    // ...
    "compilerOptions": {
      // ...
      "strict": true
    }
  }
  ```

### From `npm` (Node/Bun)

```sh
npm install zod       # npm
yarn add zod          # yarn
bun add zod           # bun
pnpm add zod          # pnpm
```

Zod also publishes a canary version on every commit. To install the canary:

```sh
npm install zod@canary       # npm
yarn add zod@canary          # yarn
bun add zod@canary           # bun
pnpm add zod@canary          # pnpm
```

### From `deno.land/x` (Deno)

Unlike Node, Deno relies on direct URL imports instead of a package manager like NPM. Zod is available on [deno.land/x](https://deno.land/x). The latest version can be imported like so:

```ts
import { z } from "https://deno.land/x/zod/mod.ts";
```

You can also specify a particular version:

```ts
import { z } from "https://deno.land/x/zod@v3.16.1/mod.ts";
```

> The rest of this README assumes you are using npm and importing directly from the `"zod"` package.

## Basic usage

Creating a simple string schema

```ts
import { z } from "zod";

// creating a schema for strings
const mySchema = z.string();

// parsing
mySchema.parse("tuna"); // => "tuna"
mySchema.parse(12); // => throws ZodError

// "safe" parsing (doesn't throw error if validation fails)
mySchema.safeParse("tuna"); // => { success: true; data: "tuna" }
mySchema.safeParse(12); // => { success: false; error: ZodError }
```

Creating an object schema

```ts
import { z } from "zod";

const User = z.object({
  username: z.string(),
});

User.parse({ username: "Ludwig" });

// extract the inferred type
type User = z.infer<typeof User>;
// { username: string }
```

## Primitives

```ts
import { z } from "zod";

// primitive values
z.string();
z.number();
z.bigint();
z.boolean();
z.date();
z.symbol();

// empty types
z.undefined();
z.null();
z.void(); // accepts undefined

// catch-all types
// allows any value
z.any();
z.unknown();

// never type
// allows no values
z.never();
```

## Coercion for primitives

Zod now provides a more convenient way to coerce primitive values.

```ts
const schema = z.coerce.string();
schema.parse("tuna"); // => "tuna"
schema.parse(12); // => "12"
schema.parse(true); // => "true"
```

During the parsing step, the input is passed through the `String()` function, which is a JavaScript built-in for coercing data into strings. Note that the returned schema is a `ZodString` instance so you can use all string methods.

```ts
z.coerce.string().email().min(5);
```

All primitive types support coercion.

```ts
z.coerce.string(); // String(input)
z.coerce.number(); // Number(input)
z.coerce.boolean(); // Boolean(input)
z.coerce.bigint(); // BigInt(input)
z.coerce.date(); // new Date(input)
```

**Boolean coercion**

Zod's boolean coercion is very simple! It passes the value into the `Boolean(value)` function, that's it. Any truthy value will resolve to `true`, any falsy value will resolve to `false`.

```ts
z.coerce.boolean().parse("tuna"); // => true
z.coerce.boolean().parse("true"); // => true
z.coerce.boolean().parse("false"); // => true
z.coerce.boolean().parse(1); // => true
z.coerce.boolean().parse([]); // => true

z.coerce.boolean().parse(0); // => false
z.coerce.boolean().parse(undefined); // => false
z.coerce.boolean().parse(null); // => false
```

## Literals

Literal schemas represent a [literal type](https://www.typescriptlang.org/docs/handbook/2/everyday-types.html#literal-types), like `"hello world"` or `5`.

```ts
const tuna = z.literal("tuna");
const twelve = z.literal(12);
const twobig = z.literal(2n); // bigint literal
const tru = z.literal(true);

const terrificSymbol = Symbol("terrific");
const terrific = z.literal(terrificSymbol);

// retrieve literal value
tuna.value; // "tuna"
```

> Currently there is no support for Date literals in Zod. If you have a use case for this feature, please file an issue.

## Strings

Zod includes a handful of string-specific validations.

```ts
// validations
z.string().max(5);
z.string().min(5);
z.string().length(5);
z.string().email();
z.string().url();
z.string().emoji();
z.string().uuid();
z.string().cuid();
z.string().cuid2();
z.string().ulid();
z.string().regex(regex);
z.string().includes(string);
z.string().startsWith(string);
z.string().endsWith(string);
<<<<<<< HEAD
z.string().datetime(); // defaults to UTC, see below for options
z.string().date(); // ISO short date format.
z.string().time(); // time of day in 24-hour format, see below for options.
=======
z.string().datetime(); // ISO 8601; default is without UTC offset, see below for options
>>>>>>> 05d33f22
z.string().ip(); // defaults to IPv4 and IPv6, see below for options

// transformations
z.string().trim(); // trim whitespace
z.string().toLowerCase(); // toLowerCase
z.string().toUpperCase(); // toUpperCase
```

> Check out [validator.js](https://github.com/validatorjs/validator.js) for a bunch of other useful string validation functions that can be used in conjunction with [Refinements](#refine).

You can customize some common error messages when creating a string schema.

```ts
const name = z.string({
  required_error: "Name is required",
  invalid_type_error: "Name must be a string",
});
```

When using validation methods, you can pass in an additional argument to provide a custom error message.

```ts
z.string().min(5, { message: "Must be 5 or more characters long" });
z.string().max(5, { message: "Must be 5 or fewer characters long" });
z.string().length(5, { message: "Must be exactly 5 characters long" });
z.string().email({ message: "Invalid email address" });
z.string().url({ message: "Invalid url" });
z.string().emoji({ message: "Contains non-emoji characters" });
z.string().uuid({ message: "Invalid UUID" });
z.string().includes("tuna", { message: "Must include tuna" });
z.string().startsWith("https://", { message: "Must provide secure URL" });
z.string().endsWith(".com", { message: "Only .com domains allowed" });
z.string().datetime({ message: "Invalid datetime string! Must be UTC." });
z.string().date({ message: "Invalid date string!" });
z.string().time({ message: "Invalid time string!" });
z.string().ip({ message: "Invalid IP address" });
```

### ISO Date, Time & Datetime validation

<<<<<<< HEAD
As you may have noticed, Zod string includes a few date/time related validations.
These validations are regular expression based, so they are not as strict as a full
date/time library. However, they are very convenient for validating user input.

The `z.string().date()` method validates strings in the format `YYYY-MM-DD`.

The `z.string().time()` method validates strings in the format `HH:mm:ss[.SSSSSS][Z|(+|-)hh[:]mm]` 
(the time portion of [ISO 8601](https://en.wikipedia.org/wiki/ISO_8601)). It defaults 
to `HH:mm:ss[.SSSSSS]` validation: no timezone offsets or `Z`, with arbitrary sub-second 
decimal.

The `z.string().datetime()` method validates strings in the [ISO 8601](https://en.wikipedia.org/wiki/ISO_8601) format. It defaults to UTC validation: no timezone offsets with arbitrary 
sub-second decimal precision.
=======
The `z.string().datetime()` method enforces ISO 8601; default is no timezone offsets and arbitrary sub-second decimal precision.
>>>>>>> 05d33f22

```ts
const datetime = z.string().datetime();

datetime.parse("2020-01-01T00:00:00Z"); // pass
datetime.parse("2020-01-01T00:00:00.123Z"); // pass
datetime.parse("2020-01-01T00:00:00.123456Z"); // pass (arbitrary precision)
datetime.parse("2020-01-01T00:00:00+02:00"); // fail (no offsets allowed)

const date = z.string().date();

date.parse("2020-01-01"); // pass

const time = z.string().time();

time.parse("00:00:00"); // pass
time.parse("09:52:31"); // pass
time.parse("23:59:59.9999999"); // pass (arbitrary precision)
time.parse("00:00:00.123Z"); // fail (no `Z` allowed)
time.parse("00:00:00.123+02:00"); // fail (no offsets allowed)
```

Timezone offsets can be allowed by setting the `offset` option to `true`.

```ts
const datetime = z.string().datetime({ offset: true });

datetime.parse("2020-01-01T00:00:00+02:00"); // pass
datetime.parse("2020-01-01T00:00:00.123+02:00"); // pass (millis optional)
datetime.parse("2020-01-01T00:00:00.123+0200"); // pass (millis optional)
datetime.parse("2020-01-01T00:00:00.123+02"); // pass (only offset hours)
datetime.parse("2020-01-01T00:00:00Z"); // pass (Z still supported)

const time = z.string().time({ offset: true });

time.parse("00:00:00+02:00"); // pass
time.parse("00:00:00.123+02:00"); // pass (millis optional)
time.parse("00:00:00.123+0200"); // pass (millis optional)
time.parse("00:00:00Z"); // pass (`Z` now supported)
```

You can additionally constrain the allowable `precision`. By default, arbitrary sub-second precision is supported (but optional).

```ts
const datetime = z.string().datetime({ precision: 3 });

datetime.parse("2020-01-01T00:00:00.123Z"); // pass
datetime.parse("2020-01-01T00:00:00Z"); // fail
datetime.parse("2020-01-01T00:00:00.123456Z"); // fail

const time = z.string().time({ precision: 3 });

time.parse("00:00:00.123"); // pass
time.parse("00:00:00"); // fail
time.parse("00:00:00.123456"); // fail
```

### IP addresses

The `z.string().ip()` method by default validate IPv4 and IPv6.

```ts
const ip = z.string().ip();

ip.parse("192.168.1.1"); // pass
ip.parse("84d5:51a0:9114:1855:4cfa:f2d7:1f12:7003"); // pass
ip.parse("84d5:51a0:9114:1855:4cfa:f2d7:1f12:192.168.1.1"); // pass

ip.parse("256.1.1.1"); // fail
ip.parse("84d5:51a0:9114:gggg:4cfa:f2d7:1f12:7003"); // fail
```

You can additionally set the IP `version`.

```ts
const ipv4 = z.string().ip({ version: "v4" });
ipv4.parse("84d5:51a0:9114:1855:4cfa:f2d7:1f12:7003"); // fail

const ipv6 = z.string().ip({ version: "v6" });
ipv6.parse("192.168.1.1"); // fail
```

## Numbers

You can customize certain error messages when creating a number schema.

```ts
const age = z.number({
  required_error: "Age is required",
  invalid_type_error: "Age must be a number",
});
```

Zod includes a handful of number-specific validations.

```ts
z.number().gt(5);
z.number().gte(5); // alias .min(5)
z.number().lt(5);
z.number().lte(5); // alias .max(5)

z.number().int(); // value must be an integer

z.number().positive(); //     > 0
z.number().nonnegative(); //  >= 0
z.number().negative(); //     < 0
z.number().nonpositive(); //  <= 0

z.number().multipleOf(5); // Evenly divisible by 5. Alias .step(5)

z.number().finite(); // value must be finite, not Infinity or -Infinity
z.number().safe(); // value must be between Number.MIN_SAFE_INTEGER and Number.MAX_SAFE_INTEGER
```

Optionally, you can pass in a second argument to provide a custom error message.

```ts
z.number().lte(5, { message: "this👏is👏too👏big" });
```

## BigInts

Zod includes a handful of bigint-specific validations.

```ts
z.bigint().gt(5n);
z.bigint().gte(5n); // alias `.min(5n)`
z.bigint().lt(5n);
z.bigint().lte(5n); // alias `.max(5n)`

z.bigint().positive(); // > 0n
z.bigint().nonnegative(); // >= 0n
z.bigint().negative(); // < 0n
z.bigint().nonpositive(); // <= 0n

z.bigint().multipleOf(5n); // Evenly divisible by 5n.
```

## NaNs

You can customize certain error messages when creating a nan schema.

```ts
const isNaN = z.nan({
  required_error: "isNaN is required",
  invalid_type_error: "isNaN must be not a number",
});
```

## Booleans

You can customize certain error messages when creating a boolean schema.

```ts
const isActive = z.boolean({
  required_error: "isActive is required",
  invalid_type_error: "isActive must be a boolean",
});
```

## Dates

Use z.date() to validate `Date` instances.

```ts
z.date().safeParse(new Date()); // success: true
z.date().safeParse("2022-01-12T00:00:00.000Z"); // success: false
```

You can customize certain error messages when creating a date schema.

```ts
const myDateSchema = z.date({
  required_error: "Please select a date and time",
  invalid_type_error: "That's not a date!",
});
```

Zod provides a handful of date-specific validations.

```ts
z.date().min(new Date("1900-01-01"), { message: "Too old" });
z.date().max(new Date(), { message: "Too young!" });
```

**Coercion to Date**

Since [zod 3.20](https://github.com/colinhacks/zod/releases/tag/v3.20), use [`z.coerce.date()`](#coercion-for-primitives) to pass the input through `new Date(input)`.

```ts
const dateSchema = z.coerce.date();
type DateSchema = z.infer<typeof dateSchema>;
// type DateSchema = Date

/* valid dates */
console.log(dateSchema.safeParse("2023-01-10T00:00:00.000Z").success); // true
console.log(dateSchema.safeParse("2023-01-10").success); // true
console.log(dateSchema.safeParse("1/10/23").success); // true
console.log(dateSchema.safeParse(new Date("1/10/23")).success); // true

/* invalid dates */
console.log(dateSchema.safeParse("2023-13-10").success); // false
console.log(dateSchema.safeParse("0000-00-00").success); // false
```

For older zod versions, use [`z.preprocess`](#preprocess) like [described in this thread](https://github.com/colinhacks/zod/discussions/879#discussioncomment-2036276).

## Zod enums

```ts
const FishEnum = z.enum(["Salmon", "Tuna", "Trout"]);
type FishEnum = z.infer<typeof FishEnum>;
// 'Salmon' | 'Tuna' | 'Trout'
```

`z.enum` is a Zod-native way to declare a schema with a fixed set of allowable _string_ values. Pass the array of values directly into `z.enum()`. Alternatively, use `as const` to define your enum values as a tuple of strings. See the [const assertion docs](https://www.typescriptlang.org/docs/handbook/release-notes/typescript-3-4.html#const-assertions) for details.

```ts
const VALUES = ["Salmon", "Tuna", "Trout"] as const;
const FishEnum = z.enum(VALUES);
```

This is not allowed, since Zod isn't able to infer the exact values of each element.

```ts
const fish = ["Salmon", "Tuna", "Trout"];
const FishEnum = z.enum(fish);
```

**Autocompletion**

To get autocompletion with a Zod enum, use the `.enum` property of your schema:

```ts
FishEnum.enum.Salmon; // => autocompletes

FishEnum.enum;
/*
=> {
  Salmon: "Salmon",
  Tuna: "Tuna",
  Trout: "Trout",
}
*/
```

You can also retrieve the list of options as a tuple with the `.options` property:

```ts
FishEnum.options; // ["Salmon", "Tuna", "Trout"];
```

## Native enums

Zod enums are the recommended approach to defining and validating enums. But if you need to validate against an enum from a third-party library (or you don't want to rewrite your existing enums) you can use `z.nativeEnum()`.

**Numeric enums**

```ts
enum Fruits {
  Apple,
  Banana,
}

const FruitEnum = z.nativeEnum(Fruits);
type FruitEnum = z.infer<typeof FruitEnum>; // Fruits

FruitEnum.parse(Fruits.Apple); // passes
FruitEnum.parse(Fruits.Banana); // passes
FruitEnum.parse(0); // passes
FruitEnum.parse(1); // passes
FruitEnum.parse(3); // fails
```

**String enums**

```ts
enum Fruits {
  Apple = "apple",
  Banana = "banana",
  Cantaloupe, // you can mix numerical and string enums
}

const FruitEnum = z.nativeEnum(Fruits);
type FruitEnum = z.infer<typeof FruitEnum>; // Fruits

FruitEnum.parse(Fruits.Apple); // passes
FruitEnum.parse(Fruits.Cantaloupe); // passes
FruitEnum.parse("apple"); // passes
FruitEnum.parse("banana"); // passes
FruitEnum.parse(0); // passes
FruitEnum.parse("Cantaloupe"); // fails
```

**Const enums**

The `.nativeEnum()` function works for `as const` objects as well. ⚠️ `as const` requires TypeScript 3.4+!

```ts
const Fruits = {
  Apple: "apple",
  Banana: "banana",
  Cantaloupe: 3,
} as const;

const FruitEnum = z.nativeEnum(Fruits);
type FruitEnum = z.infer<typeof FruitEnum>; // "apple" | "banana" | 3

FruitEnum.parse("apple"); // passes
FruitEnum.parse("banana"); // passes
FruitEnum.parse(3); // passes
FruitEnum.parse("Cantaloupe"); // fails
```

You can access the underlying object with the `.enum` property:

```ts
FruitEnum.enum.Apple; // "apple"
```

## Optionals

You can make any schema optional with `z.optional()`. This wraps the schema in a `ZodOptional` instance and returns the result.

```ts
const schema = z.optional(z.string());

schema.parse(undefined); // => returns undefined
type A = z.infer<typeof schema>; // string | undefined
```

For convenience, you can also call the `.optional()` method on an existing schema.

```ts
const user = z.object({
  username: z.string().optional(),
});
type C = z.infer<typeof user>; // { username?: string | undefined };
```

You can extract the wrapped schema from a `ZodOptional` instance with `.unwrap()`.

```ts
const stringSchema = z.string();
const optionalString = stringSchema.optional();
optionalString.unwrap() === stringSchema; // true
```

## Nullables

Similarly, you can create nullable types with `z.nullable()`.

```ts
const nullableString = z.nullable(z.string());
nullableString.parse("asdf"); // => "asdf"
nullableString.parse(null); // => null
```

Or use the `.nullable()` method.

```ts
const E = z.string().nullable(); // equivalent to nullableString
type E = z.infer<typeof E>; // string | null
```

Extract the inner schema with `.unwrap()`.

```ts
const stringSchema = z.string();
const nullableString = stringSchema.nullable();
nullableString.unwrap() === stringSchema; // true
```

## Objects

```ts
// all properties are required by default
const Dog = z.object({
  name: z.string(),
  age: z.number(),
});

// extract the inferred type like this
type Dog = z.infer<typeof Dog>;

// equivalent to:
type Dog = {
  name: string;
  age: number;
};
```

### `.shape`

Use `.shape` to access the schemas for a particular key.

```ts
Dog.shape.name; // => string schema
Dog.shape.age; // => number schema
```

### `.keyof`

Use `.keyof` to create a `ZodEnum` schema from the keys of an object schema.

```ts
const keySchema = Dog.keyof();
keySchema; // ZodEnum<["name", "age"]>
```

### `.extend`

You can add additional fields to an object schema with the `.extend` method.

```ts
const DogWithBreed = Dog.extend({
  breed: z.string(),
});
```

You can use `.extend` to overwrite fields! Be careful with this power!

### `.merge`

Equivalent to `A.extend(B.shape)`.

```ts
const BaseTeacher = z.object({ students: z.array(z.string()) });
const HasID = z.object({ id: z.string() });

const Teacher = BaseTeacher.merge(HasID);
type Teacher = z.infer<typeof Teacher>; // => { students: string[], id: string }
```

> If the two schemas share keys, the properties of B overrides the property of A. The returned schema also inherits the "unknownKeys" policy (strip/strict/passthrough) and the catchall schema of B.

### `.pick/.omit`

Inspired by TypeScript's built-in `Pick` and `Omit` utility types, all Zod object schemas have `.pick` and `.omit` methods that return a modified version. Consider this Recipe schema:

```ts
const Recipe = z.object({
  id: z.string(),
  name: z.string(),
  ingredients: z.array(z.string()),
});
```

To only keep certain keys, use `.pick` .

```ts
const JustTheName = Recipe.pick({ name: true });
type JustTheName = z.infer<typeof JustTheName>;
// => { name: string }
```

To remove certain keys, use `.omit` .

```ts
const NoIDRecipe = Recipe.omit({ id: true });

type NoIDRecipe = z.infer<typeof NoIDRecipe>;
// => { name: string, ingredients: string[] }
```

### `.partial`

Inspired by the built-in TypeScript utility type [Partial](https://www.typescriptlang.org/docs/handbook/utility-types.html#partialtype), the `.partial` method makes all properties optional.

Starting from this object:

```ts
const user = z.object({
  email: z.string(),
  username: z.string(),
});
// { email: string; username: string }
```

We can create a partial version:

```ts
const partialUser = user.partial();
// { email?: string | undefined; username?: string | undefined }
```

You can also specify which properties to make optional:

```ts
const optionalEmail = user.partial({
  email: true,
});
/*
{
  email?: string | undefined;
  username: string
}
*/
```

### `.deepPartial`

The `.partial` method is shallow — it only applies one level deep. There is also a "deep" version:

```ts
const user = z.object({
  username: z.string(),
  location: z.object({
    latitude: z.number(),
    longitude: z.number(),
  }),
  strings: z.array(z.object({ value: z.string() })),
});

const deepPartialUser = user.deepPartial();

/*
{
  username?: string | undefined,
  location?: {
    latitude?: number | undefined;
    longitude?: number | undefined;
  } | undefined,
  strings?: { value?: string}[]
}
*/
```

> Important limitation: deep partials only work as expected in hierarchies of objects, arrays, and tuples.

### `.required`

Contrary to the `.partial` method, the `.required` method makes all properties required.

Starting from this object:

```ts
const user = z
  .object({
    email: z.string(),
    username: z.string(),
  })
  .partial();
// { email?: string | undefined; username?: string | undefined }
```

We can create a required version:

```ts
const requiredUser = user.required();
// { email: string; username: string }
```

You can also specify which properties to make required:

```ts
const requiredEmail = user.required({
  email: true,
});
/*
{
  email: string;
  username?: string | undefined;
}
*/
```

### `.passthrough`

By default Zod object schemas strip out unrecognized keys during parsing.

```ts
const person = z.object({
  name: z.string(),
});

person.parse({
  name: "bob dylan",
  extraKey: 61,
});
// => { name: "bob dylan" }
// extraKey has been stripped
```

Instead, if you want to pass through unknown keys, use `.passthrough()` .

```ts
person.passthrough().parse({
  name: "bob dylan",
  extraKey: 61,
});
// => { name: "bob dylan", extraKey: 61 }
```

### `.strict`

By default Zod object schemas strip out unrecognized keys during parsing. You can _disallow_ unknown keys with `.strict()` . If there are any unknown keys in the input, Zod will throw an error.

```ts
const person = z
  .object({
    name: z.string(),
  })
  .strict();

person.parse({
  name: "bob dylan",
  extraKey: 61,
});
// => throws ZodError
```

### `.strip`

You can use the `.strip` method to reset an object schema to the default behavior (stripping unrecognized keys).

### `.catchall`

You can pass a "catchall" schema into an object schema. All unknown keys will be validated against it.

```ts
const person = z
  .object({
    name: z.string(),
  })
  .catchall(z.number());

person.parse({
  name: "bob dylan",
  validExtraKey: 61, // works fine
});

person.parse({
  name: "bob dylan",
  validExtraKey: false, // fails
});
// => throws ZodError
```

Using `.catchall()` obviates `.passthrough()` , `.strip()` , or `.strict()`. All keys are now considered "known".

## Arrays

```ts
const stringArray = z.array(z.string());

// equivalent
const stringArray = z.string().array();
```

Be careful with the `.array()` method. It returns a new `ZodArray` instance. This means the _order_ in which you call methods matters. For instance:

```ts
z.string().optional().array(); // (string | undefined)[]
z.string().array().optional(); // string[] | undefined
```

### `.element`

Use `.element` to access the schema for an element of the array.

```ts
stringArray.element; // => string schema
```

### `.nonempty`

If you want to ensure that an array contains at least one element, use `.nonempty()`.

```ts
const nonEmptyStrings = z.string().array().nonempty();
// the inferred type is now
// [string, ...string[]]

nonEmptyStrings.parse([]); // throws: "Array cannot be empty"
nonEmptyStrings.parse(["Ariana Grande"]); // passes
```

You can optionally specify a custom error message:

```ts
// optional custom error message
const nonEmptyStrings = z.string().array().nonempty({
  message: "Can't be empty!",
});
```

### `.min/.max/.length`

```ts
z.string().array().min(5); // must contain 5 or more items
z.string().array().max(5); // must contain 5 or fewer items
z.string().array().length(5); // must contain 5 items exactly
```

Unlike `.nonempty()` these methods do not change the inferred type.

## Tuples

Unlike arrays, tuples have a fixed number of elements and each element can have a different type.

```ts
const athleteSchema = z.tuple([
  z.string(), // name
  z.number(), // jersey number
  z.object({
    pointsScored: z.number(),
  }), // statistics
]);

type Athlete = z.infer<typeof athleteSchema>;
// type Athlete = [string, number, { pointsScored: number }]
```

A variadic ("rest") argument can be added with the `.rest` method.

```ts
const variadicTuple = z.tuple([z.string()]).rest(z.number());
const result = variadicTuple.parse(["hello", 1, 2, 3]);
// => [string, ...number[]];
```

## Unions

Zod includes a built-in `z.union` method for composing "OR" types.

```ts
const stringOrNumber = z.union([z.string(), z.number()]);

stringOrNumber.parse("foo"); // passes
stringOrNumber.parse(14); // passes
```

Zod will test the input against each of the "options" in order and return the first value that validates successfully.

For convenience, you can also use the [`.or` method](#or):

```ts
const stringOrNumber = z.string().or(z.number());
```

**Optional string validation:**

To validate an optional form input, you can union the desired string validation with an empty string [literal](#literals).

This example validates an input that is optional but needs to contain a [valid URL](#strings):

```ts
const optionalUrl = z.union([z.string().url().nullish(), z.literal("")]);

console.log(optionalUrl.safeParse(undefined).success); // true
console.log(optionalUrl.safeParse(null).success); // true
console.log(optionalUrl.safeParse("").success); // true
console.log(optionalUrl.safeParse("https://zod.dev").success); // true
console.log(optionalUrl.safeParse("not a valid url").success); // false
```

## Discriminated unions

A discriminated union is a union of object schemas that all share a particular key.

```ts
type MyUnion =
  | { status: "success"; data: string }
  | { status: "failed"; error: Error };
```

Such unions can be represented with the `z.discriminatedUnion` method. This enables faster evaluation, because Zod can check the _discriminator key_ (`status` in the example above) to determine which schema should be used to parse the input. This makes parsing more efficient and lets Zod report friendlier errors.

With the basic union method, the input is tested against each of the provided "options", and in the case of invalidity, issues for all the "options" are shown in the zod error. On the other hand, the discriminated union allows for selecting just one of the "options", testing against it, and showing only the issues related to this "option".

```ts
const myUnion = z.discriminatedUnion("status", [
  z.object({ status: z.literal("success"), data: z.string() }),
  z.object({ status: z.literal("failed"), error: z.instanceof(Error) }),
]);

myUnion.parse({ status: "success", data: "yippie ki yay" });
```

## Records

Record schemas are used to validate types such as `{ [k: string]: number }`.

If you want to validate the _values_ of an object against some schema but don't care about the keys, use `z.record(valueType)`:

```ts
const NumberCache = z.record(z.number());

type NumberCache = z.infer<typeof NumberCache>;
// => { [k: string]: number }
```

This is particularly useful for storing or caching items by ID.

```ts
const userSchema = z.object({ name: z.string() });
const userStoreSchema = z.record(userSchema);

type UserStore = z.infer<typeof userStoreSchema>;
// => type UserStore = { [ x: string ]: { name: string } }

const userStore: UserStore = {};

userStore["77d2586b-9e8e-4ecf-8b21-ea7e0530eadd"] = {
  name: "Carlotta",
}; // passes

userStore["77d2586b-9e8e-4ecf-8b21-ea7e0530eadd"] = {
  whatever: "Ice cream sundae",
}; // TypeError
```

### Record key type

If you want to validate both the keys and the values, use
`z.record(keyType, valueType)`:

```ts
const NoEmptyKeysSchema = z.record(z.string().min(1), z.number());
NoEmptyKeysSchema.parse({ count: 1 }); // => { 'count': 1 }
NoEmptyKeysSchema.parse({ "": 1 }); // fails
```

_(Notice how when passing two arguments, `valueType` is the second argument)_

**A note on numerical keys**

While `z.record(keyType, valueType)` is able to accept numerical key types and TypeScript's built-in Record type is `Record<KeyType, ValueType>`, it's hard to represent the TypeScript type `Record<number, any>` in Zod.

As it turns out, TypeScript's behavior surrounding `[k: number]` is a little unintuitive:

```ts
const testMap: { [k: number]: string } = {
  1: "one",
};

for (const key in testMap) {
  console.log(`${key}: ${typeof key}`);
}
// prints: `1: string`
```

As you can see, JavaScript automatically casts all object keys to strings under the hood. Since Zod is trying to bridge the gap between static and runtime types, it doesn't make sense to provide a way of creating a record schema with numerical keys, since there's no such thing as a numerical key in runtime JavaScript.

## Maps

```ts
const stringNumberMap = z.map(z.string(), z.number());

type StringNumberMap = z.infer<typeof stringNumberMap>;
// type StringNumberMap = Map<string, number>
```

## Sets

```ts
const numberSet = z.set(z.number());
type NumberSet = z.infer<typeof numberSet>;
// type NumberSet = Set<number>
```

Set schemas can be further constrained with the following utility methods.

```ts
z.set(z.string()).nonempty(); // must contain at least one item
z.set(z.string()).min(5); // must contain 5 or more items
z.set(z.string()).max(5); // must contain 5 or fewer items
z.set(z.string()).size(5); // must contain 5 items exactly
```

## Intersections

Intersections are useful for creating "logical AND" types. This is useful for intersecting two object types.

```ts
const Person = z.object({
  name: z.string(),
});

const Employee = z.object({
  role: z.string(),
});

const EmployedPerson = z.intersection(Person, Employee);

// equivalent to:
const EmployedPerson = Person.and(Employee);
```

Though in many cases, it is recommended to use `A.merge(B)` to merge two objects. The `.merge` method returns a new `ZodObject` instance, whereas `A.and(B)` returns a less useful `ZodIntersection` instance that lacks common object methods like `pick` and `omit`.

```ts
const a = z.union([z.number(), z.string()]);
const b = z.union([z.number(), z.boolean()]);
const c = z.intersection(a, b);

type c = z.infer<typeof c>; // => number
```

<!-- Intersections in Zod are not smart. Whatever data you pass into `.parse()` gets passed into the two intersected schemas. Because Zod object schemas don't allow any unknown keys by default, there are some unintuitive behavior surrounding intersections of object schemas. -->

<!--

``` ts
const A = z.object({
  a: z.string(),
});

const B = z.object({
  b: z.string(),
});

const AB = z.intersection(A, B);

type Teacher = z.infer<typeof Teacher>;
// { id:string; name:string };
```  -->

## Recursive types

You can define a recursive schema in Zod, but because of a limitation of TypeScript, their type can't be statically inferred. Instead you'll need to define the type definition manually, and provide it to Zod as a "type hint".

```ts
const baseCategorySchema = z.object({
  name: z.string(),
});

type Category = z.infer<typeof baseCategorySchema> & {
  subcategories: Category[];
};

const categorySchema: z.ZodType<Category> = baseCategorySchema.extend({
  subcategories: z.lazy(() => categorySchema.array()),
});

categorySchema.parse({
  name: "People",
  subcategories: [
    {
      name: "Politicians",
      subcategories: [
        {
          name: "Presidents",
          subcategories: [],
        },
      ],
    },
  ],
}); // passes
```

Thanks to [crasite](https://github.com/crasite) for this example.

### ZodType with ZodEffects

When using `z.ZodType` with `z.ZodEffects` (
[`.refine`](https://github.com/colinhacks/zod#refine),
[`.transform`](https://github.com/colinhacks/zod#transform),
[`preprocess`](https://github.com/colinhacks/zod#preprocess),
etc...
), you will need to define the input and output types of the schema. `z.ZodType<Output, z.ZodTypeDef, Input>`

```ts
const isValidId = (id: string): id is `${string}/${string}` =>
  id.split("/").length === 2;

const baseSchema = z.object({
  id: z.string().refine(isValidId),
});

type Input = z.input<typeof baseSchema> & {
  children: Input[];
};

type Output = z.output<typeof baseSchema> & {
  children: Output[];
};

const schema: z.ZodType<Output, z.ZodTypeDef, Input> = baseSchema.extend({
  children: z.lazy(() => schema.array()),
});
```

Thanks to [marcus13371337](https://github.com/marcus13371337) and [JoelBeeldi](https://github.com/JoelBeeldi) for this example.

### JSON type

If you want to validate any JSON value, you can use the snippet below.

```ts
const literalSchema = z.union([z.string(), z.number(), z.boolean(), z.null()]);
type Literal = z.infer<typeof literalSchema>;
type Json = Literal | { [key: string]: Json } | Json[];
const jsonSchema: z.ZodType<Json> = z.lazy(() =>
  z.union([literalSchema, z.array(jsonSchema), z.record(jsonSchema)])
);

jsonSchema.parse(data);
```

Thanks to [ggoodman](https://github.com/ggoodman) for suggesting this.

### Cyclical objects

Despite supporting recursive schemas, passing cyclical data into Zod will cause an infinite loop.

## Promises

```ts
const numberPromise = z.promise(z.number());
```

"Parsing" works a little differently with promise schemas. Validation happens in two parts:

1. Zod synchronously checks that the input is an instance of Promise (i.e. an object with `.then` and `.catch` methods.).
2. Zod uses `.then` to attach an additional validation step onto the existing Promise. You'll have to use `.catch` on the returned Promise to handle validation failures.

```ts
numberPromise.parse("tuna");
// ZodError: Non-Promise type: string

numberPromise.parse(Promise.resolve("tuna"));
// => Promise<number>

const test = async () => {
  await numberPromise.parse(Promise.resolve("tuna"));
  // ZodError: Non-number type: string

  await numberPromise.parse(Promise.resolve(3.14));
  // => 3.14
};
```

<!-- #### Non-native promise implementations

When "parsing" a promise, Zod checks that the passed value is an object with `.then` and `.catch` methods — that's it. So you should be able to pass non-native Promises (Bluebird, etc) into `z.promise(...).parse` with no trouble. One gotcha: the return type of the parse function will be a _native_ `Promise` , so if you have downstream logic that uses non-standard Promise methods, this won't work. -->

## Instanceof

You can use `z.instanceof` to check that the input is an instance of a class. This is useful to validate inputs against classes that are exported from third-party libraries.

```ts
class Test {
  name: string;
}

const TestSchema = z.instanceof(Test);

const blob: any = "whatever";
TestSchema.parse(new Test()); // passes
TestSchema.parse("blob"); // throws
```

## Functions

Zod also lets you define "function schemas". This makes it easy to validate the inputs and outputs of a function without intermixing your validation code and "business logic".

You can create a function schema with `z.function(args, returnType)` .

```ts
const myFunction = z.function();

type myFunction = z.infer<typeof myFunction>;
// => ()=>unknown
```

Define inputs and outputs.

```ts
const myFunction = z
  .function()
  .args(z.string(), z.number()) // accepts an arbitrary number of arguments
  .returns(z.boolean());

type myFunction = z.infer<typeof myFunction>;
// => (arg0: string, arg1: number)=>boolean
```

<!--

``` ts
const args = z.tuple([z.string()]);

const returnType = z.number();

const myFunction = z.function(args, returnType);
type myFunction = z.infer<typeof myFunction>;
// => (arg0: string)=>number
``` -->

Function schemas have an `.implement()` method which accepts a function and returns a new function that automatically validates its inputs and outputs.

```ts
const trimmedLength = z
  .function()
  .args(z.string()) // accepts an arbitrary number of arguments
  .returns(z.number())
  .implement((x) => {
    // TypeScript knows x is a string!
    return x.trim().length;
  });

trimmedLength("sandwich"); // => 8
trimmedLength(" asdf "); // => 4
```

If you only care about validating inputs, just don't call the `.returns()` method. The output type will be inferred from the implementation.

> You can use the special `z.void()` option if your function doesn't return anything. This will let Zod properly infer the type of void-returning functions. (Void-returning functions actually return undefined.)

```ts
const myFunction = z
  .function()
  .args(z.string())
  .implement((arg) => {
    return [arg.length];
  });

myFunction; // (arg: string)=>number[]
```

Extract the input and output schemas from a function schema.

```ts
myFunction.parameters();
// => ZodTuple<[ZodString, ZodNumber]>

myFunction.returnType();
// => ZodBoolean
```

<!-- `z.function()` accepts two arguments:

* `args: ZodTuple` The first argument is a tuple (created with `z.tuple([...])` and defines the schema of the arguments to your function. If the function doesn't accept arguments, you can pass an empty tuple (`z.tuple([])`).
* `returnType: any Zod schema` The second argument is the function's return type. This can be any Zod schema. -->

## Preprocess

> Zod now supports primitive coercion without the need for `.preprocess()`. See the [coercion docs](#coercion-for-primitives) for more information.

Typically Zod operates under a "parse then transform" paradigm. Zod validates the input first, then passes it through a chain of transformation functions. (For more information about transforms, read the [.transform docs](#transform).)

But sometimes you want to apply some transform to the input _before_ parsing happens. A common use case: type coercion. Zod enables this with the `z.preprocess()`.

```ts
const castToString = z.preprocess((val) => String(val), z.string());
```

This returns a `ZodEffects` instance. `ZodEffects` is a wrapper class that contains all logic pertaining to preprocessing, refinements, and transforms.

## Custom schemas

You can create a Zod schema for any TypeScript type by using `z.custom()`. This is useful for creating schemas for types that are not supported by Zod out of the box, such as template string literals.

```ts
const px = z.custom<`${number}px`>((val) => {
  return typeof val === "string" ? /^\d+px$/.test(val) : false;
});

type px = z.infer<typeof px>; // `${number}px`

px.parse("42px"); // "42px"
px.parse("42vw"); // throws;
```

If you don't provide a validation function, Zod will allow any value. This can be dangerous!

```ts
z.custom<{ arg: string }>(); // performs no validation
```

You can customize the error message and other options by passing a second argument. This parameter works the same way as the params parameter of [`.refine`](#refine).

```ts
z.custom<...>((val) => ..., "custom error message");
```

## Schema methods

All Zod schemas contain certain methods.

### `.parse`

`.parse(data: unknown): T`

Given any Zod schema, you can call its `.parse` method to check `data` is valid. If it is, a value is returned with full type information! Otherwise, an error is thrown.

> IMPORTANT: The value returned by `.parse` is a _deep clone_ of the variable you passed in.

```ts
const stringSchema = z.string();

stringSchema.parse("fish"); // => returns "fish"
stringSchema.parse(12); // throws error
```

### `.parseAsync`

`.parseAsync(data:unknown): Promise<T>`

If you use asynchronous [refinements](#refine) or [transforms](#transform) (more on those later), you'll need to use `.parseAsync`.

```ts
const stringSchema = z.string().refine(async (val) => val.length <= 8);

await stringSchema.parseAsync("hello"); // => returns "hello"
await stringSchema.parseAsync("hello world"); // => throws error
```

### `.safeParse`

`.safeParse(data:unknown): { success: true; data: T; } | { success: false; error: ZodError; }`

If you don't want Zod to throw errors when validation fails, use `.safeParse`. This method returns an object containing either the successfully parsed data or a ZodError instance containing detailed information about the validation problems.

```ts
stringSchema.safeParse(12);
// => { success: false; error: ZodError }

stringSchema.safeParse("billie");
// => { success: true; data: 'billie' }
```

The result is a _discriminated union_, so you can handle errors very conveniently:

```ts
const result = stringSchema.safeParse("billie");
if (!result.success) {
  // handle error then return
  result.error;
} else {
  // do something
  result.data;
}
```

### `.safeParseAsync`

> Alias: `.spa`

An asynchronous version of `safeParse`.

```ts
await stringSchema.safeParseAsync("billie");
```

For convenience, this has been aliased to `.spa`:

```ts
await stringSchema.spa("billie");
```

### `.refine`

`.refine(validator: (data:T)=>any, params?: RefineParams)`

Zod lets you provide custom validation logic via _refinements_. (For advanced features like creating multiple issues and customizing error codes, see [`.superRefine`](#superrefine).)

Zod was designed to mirror TypeScript as closely as possible. But there are many so-called "refinement types" you may wish to check for that can't be represented in TypeScript's type system. For instance: checking that a number is an integer or that a string is a valid email address.

For example, you can define a custom validation check on _any_ Zod schema with `.refine` :

```ts
const myString = z.string().refine((val) => val.length <= 255, {
  message: "String can't be more than 255 characters",
});
```

> ⚠️ Refinement functions should not throw. Instead they should return a falsy value to signal failure.

#### Arguments

As you can see, `.refine` takes two arguments.

1. The first is the validation function. This function takes one input (of type `T` — the inferred type of the schema) and returns `any`. Any truthy value will pass validation. (Prior to zod@1.6.2 the validation function had to return a boolean.)
2. The second argument accepts some options. You can use this to customize certain error-handling behavior:

```ts
type RefineParams = {
  // override error message
  message?: string;

  // appended to error path
  path?: (string | number)[];

  // params object you can use to customize message
  // in error map
  params?: object;
};
```

For advanced cases, the second argument can also be a function that returns `RefineParams`.

```ts
const longString = z.string().refine(
  (val) => val.length > 10,
  (val) => ({ message: `${val} is not more than 10 characters` })
);
```

#### Customize error path

```ts
const passwordForm = z
  .object({
    password: z.string(),
    confirm: z.string(),
  })
  .refine((data) => data.password === data.confirm, {
    message: "Passwords don't match",
    path: ["confirm"], // path of error
  });

passwordForm.parse({ password: "asdf", confirm: "qwer" });
```

Because you provided a `path` parameter, the resulting error will be:

```ts
ZodError {
  issues: [{
    "code": "custom",
    "path": [ "confirm" ],
    "message": "Passwords don't match"
  }]
}
```

#### Asynchronous refinements

Refinements can also be async:

```ts
const userId = z.string().refine(async (id) => {
  // verify that ID exists in database
  return true;
});
```

> ⚠️ If you use async refinements, you must use the `.parseAsync` method to parse data! Otherwise Zod will throw an error.

#### Relationship to transforms

Transforms and refinements can be interleaved:

```ts
z.string()
  .transform((val) => val.length)
  .refine((val) => val > 25);
```

<!-- Note that the `path` is set to `["confirm"]` , so you can easily display this error underneath the "Confirm password" textbox.

```ts
const allForms = z.object({ passwordForm }).parse({
  passwordForm: {
    password: "asdf",
    confirm: "qwer",
  },
});
```

would result in

```

ZodError {
  issues: [{
    "code": "custom",
    "path": [ "passwordForm", "confirm" ],
    "message": "Passwords don't match"
  }]
}
``` -->

### `.superRefine`

The `.refine` method is actually syntactic sugar atop a more versatile (and verbose) method called `superRefine`. Here's an example:

```ts
const Strings = z.array(z.string()).superRefine((val, ctx) => {
  if (val.length > 3) {
    ctx.addIssue({
      code: z.ZodIssueCode.too_big,
      maximum: 3,
      type: "array",
      inclusive: true,
      message: "Too many items 😡",
    });
  }

  if (val.length !== new Set(val).size) {
    ctx.addIssue({
      code: z.ZodIssueCode.custom,
      message: `No duplicates allowed.`,
    });
  }
});
```

You can add as many issues as you like. If `ctx.addIssue` is _not_ called during the execution of the function, validation passes.

Normally refinements always create issues with a `ZodIssueCode.custom` error code, but with `superRefine` it's possible to throw issues of any `ZodIssueCode`. Each issue code is described in detail in the Error Handling guide: [ERROR_HANDLING.md](ERROR_HANDLING.md).

#### Abort early

By default, parsing will continue even after a refinement check fails. For instance, if you chain together multiple refinements, they will all be executed. However, it may be desirable to _abort early_ to prevent later refinements from being executed. To achieve this, pass the `fatal` flag to `ctx.addIssue` and return `z.NEVER`.

```ts
const schema = z.number().superRefine((val, ctx) => {
  if (val < 10) {
    ctx.addIssue({
      code: z.ZodIssueCode.custom,
      message: "should be >= 10",
      fatal: true,
    });

    return z.NEVER;
  }

  if (val !== 12) {
    ctx.addIssue({
      code: z.ZodIssueCode.custom,
      message: "should be twelve",
    });
  }
});
```

#### Type refinements

If you provide a [type predicate](https://www.typescriptlang.org/docs/handbook/2/narrowing.html#using-type-predicates) to `.refine()` or `.superRefine()`, the resulting type will be narrowed down to your predicate's type. This is useful if you are mixing multiple chained refinements and transformations:

```ts
const schema = z
  .object({
    first: z.string(),
    second: z.number(),
  })
  .nullable()
  .superRefine((arg, ctx): arg is { first: string; second: number } => {
    if (!arg) {
      ctx.addIssue({
        code: z.ZodIssueCode.custom, // customize your issue
        message: "object should exist",
      });
    }

    return z.NEVER; // The return value is not used, but we need to return something to satisfy the typing
  })
  // here, TS knows that arg is not null
  .refine((arg) => arg.first === "bob", "`first` is not `bob`!");
```

> ⚠️ You **must** use `ctx.addIssue()` instead of returning a boolean value to indicate whether the validation passes. If `ctx.addIssue` is _not_ called during the execution of the function, validation passes.

### `.transform`

To transform data after parsing, use the `transform` method.

```ts
const stringToNumber = z.string().transform((val) => val.length);

stringToNumber.parse("string"); // => 6
```

#### Chaining order

Note that `stringToNumber` above is an instance of the `ZodEffects` subclass. It is NOT an instance of `ZodString`. If you want to use the built-in methods of `ZodString` (e.g. `.email()`) you must apply those methods _before_ any transforms.

```ts
const emailToDomain = z
  .string()
  .email()
  .transform((val) => val.split("@")[1]);

emailToDomain.parse("colinhacks@example.com"); // => example.com
```

#### Validating during transform

The `.transform` method can simultaneously validate and transform the value. This is often simpler and less duplicative than chaining `transform` and `refine`.

As with `.superRefine`, the transform function receives a `ctx` object with an `addIssue` method that can be used to register validation issues.

```ts
const numberInString = z.string().transform((val, ctx) => {
  const parsed = parseInt(val);
  if (isNaN(parsed)) {
    ctx.addIssue({
      code: z.ZodIssueCode.custom,
      message: "Not a number",
    });

    // This is a special symbol you can use to
    // return early from the transform function.
    // It has type `never` so it does not affect the
    // inferred return type.
    return z.NEVER;
  }
  return parsed;
});
```

#### Relationship to refinements

Transforms and refinements can be interleaved. These will be executed in the order they are declared.

```ts
const nameToGreeting = z
  .string()
  .transform((val) => val.toUpperCase())
  .refine((val) => val.length > 15)
  .transform((val) => `Hello ${val}`)
  .refine((val) => val.indexOf("!") === -1);
```

#### Async transforms

Transforms can also be async.

```ts
const IdToUser = z
  .string()
  .uuid()
  .transform(async (id) => {
    return await getUserById(id);
  });
```

> ⚠️ If your schema contains asynchronous transforms, you must use .parseAsync() or .safeParseAsync() to parse data. Otherwise Zod will throw an error.

### `.default`

You can use transforms to implement the concept of "default values" in Zod.

```ts
const stringWithDefault = z.string().default("tuna");

stringWithDefault.parse(undefined); // => "tuna"
```

Optionally, you can pass a function into `.default` that will be re-executed whenever a default value needs to be generated:

```ts
const numberWithRandomDefault = z.number().default(Math.random);

numberWithRandomDefault.parse(undefined); // => 0.4413456736055323
numberWithRandomDefault.parse(undefined); // => 0.1871840107401901
numberWithRandomDefault.parse(undefined); // => 0.7223408162401552
```

Conceptually, this is how Zod processes default values:

1. If the input is `undefined`, the default value is returned
2. Otherwise, the data is parsed using the base schema

### `.describe`

Use `.describe()` to add a `description` property to the resulting schema.

```ts
const documentedString = z
  .string()
  .describe("A useful bit of text, if you know what to do with it.");
documentedString.description; // A useful bit of text…
```

This can be useful for documenting a field, for example in a JSON Schema using a library like [`zod-to-json-schema`](https://github.com/StefanTerdell/zod-to-json-schema)).

### `.catch`

Use `.catch()` to provide a "catch value" to be returned in the event of a parsing error.

```ts
const numberWithCatch = z.number().catch(42);

numberWithCatch.parse(5); // => 5
numberWithCatch.parse("tuna"); // => 42
```

Optionally, you can pass a function into `.catch` that will be re-executed whenever a default value needs to be generated. A `ctx` object containing the caught error will be passed into this function.

```ts
const numberWithRandomCatch = z.number().catch((ctx) => {
  ctx.error; // the caught ZodError
  return Math.random();
});

numberWithRandomCatch.parse("sup"); // => 0.4413456736055323
numberWithRandomCatch.parse("sup"); // => 0.1871840107401901
numberWithRandomCatch.parse("sup"); // => 0.7223408162401552
```

Conceptually, this is how Zod processes "catch values":

1. The data is parsed using the base schema
2. If the parsing fails, the "catch value" is returned

### `.optional`

A convenience method that returns an optional version of a schema.

```ts
const optionalString = z.string().optional(); // string | undefined

// equivalent to
z.optional(z.string());
```

### `.nullable`

A convenience method that returns a nullable version of a schema.

```ts
const nullableString = z.string().nullable(); // string | null

// equivalent to
z.nullable(z.string());
```

### `.nullish`

A convenience method that returns a "nullish" version of a schema. Nullish schemas will accept both `undefined` and `null`. Read more about the concept of "nullish" [in the TypeScript 3.7 release notes](https://www.typescriptlang.org/docs/handbook/release-notes/typescript-3-7.html#nullish-coalescing).

```ts
const nullishString = z.string().nullish(); // string | null | undefined

// equivalent to
z.string().nullable().optional();
```

### `.array`

A convenience method that returns an array schema for the given type:

```ts
const stringArray = z.string().array(); // string[]

// equivalent to
z.array(z.string());
```

### `.promise`

A convenience method for promise types:

```ts
const stringPromise = z.string().promise(); // Promise<string>

// equivalent to
z.promise(z.string());
```

### `.or`

A convenience method for [union types](#unions).

```ts
const stringOrNumber = z.string().or(z.number()); // string | number

// equivalent to
z.union([z.string(), z.number()]);
```

### `.and`

A convenience method for creating intersection types.

```ts
const nameAndAge = z
  .object({ name: z.string() })
  .and(z.object({ age: z.number() })); // { name: string } & { age: number }

// equivalent to
z.intersection(z.object({ name: z.string() }), z.object({ age: z.number() }));
```

### `.brand`

`.brand<T>() => ZodBranded<this, B>`

TypeScript's type system is structural, which means that any two types that are structurally equivalent are considered the same.

```ts
type Cat = { name: string };
type Dog = { name: string };

const petCat = (cat: Cat) => {};
const fido: Dog = { name: "fido" };
petCat(fido); // works fine
```

In some cases, its can be desirable to simulate _nominal typing_ inside TypeScript. For instance, you may wish to write a function that only accepts an input that has been validated by Zod. This can be achieved with _branded types_ (AKA _opaque types_).

```ts
const Cat = z.object({ name: z.string() }).brand<"Cat">();
type Cat = z.infer<typeof Cat>;

const petCat = (cat: Cat) => {};

// this works
const simba = Cat.parse({ name: "simba" });
petCat(simba);

// this doesn't
petCat({ name: "fido" });
```

Under the hood, this works by attaching a "brand" to the inferred type using an intersection type. This way, plain/unbranded data structures are no longer assignable to the inferred type of the schema.

```ts
const Cat = z.object({ name: z.string() }).brand<"Cat">();
type Cat = z.infer<typeof Cat>;
// {name: string} & {[symbol]: "Cat"}
```

Note that branded types do not affect the runtime result of `.parse`. It is a static-only construct.

### `.readonly`

`.readonly() => ZodReadonly<this>`

This method returns a `ZodReadonly` schema instance that parses the input using the base schema, then calls `Object.freeze()` on the result. The inferred type is also marked as `readonly`.

```ts
const schema = z.object({ name: string }).readonly();
type schema = z.infer<typeof schema>;
// Readonly<{name: string}>

const result = schema.parse({ name: "fido" });
result.name = "simba"; // error
```

The inferred type uses TypeScript's built-in readonly types when relevant.

```ts
z.array(z.string()).readonly();
// readonly string[]

z.tuple([z.string(), z.number()]).readonly();
// readonly [string, number]

z.map(z.string(), z.date()).readonly();
// ReadonlyMap<string, Date>

z.set(z.string()).readonly();
// ReadonlySet<Promise<string>>
```

### `.pipe`

Schemas can be chained into validation "pipelines". It's useful for easily validating the result after a `.transform()`:

```ts
z.string()
  .transform((val) => val.length)
  .pipe(z.number().min(5));
```

The `.pipe()` method returns a `ZodPipeline` instance.

#### You can use `.pipe()` to fix common issues with `z.coerce`.

You can constrain the input to types that work well with your chosen coercion. Then use `.pipe()` to apply the coercion.

without constrained input:

```ts
const toDate = z.coerce.date();

// works intuitively
console.log(toDate.safeParse("2023-01-01").success); // true

// might not be what you want
console.log(toDate.safeParse(null).success); // true
```

with constrained input:

```ts
const datelike = z.union([z.number(), z.string(), z.date()]);
const datelikeToDate = datelike.pipe(z.coerce.date());

// still works intuitively
console.log(datelikeToDate.safeParse("2023-01-01").success); // true

// more likely what you want
console.log(datelikeToDate.safeParse(null).success); // false
```

You can also use this technique to avoid coercions that throw uncaught errors.

without constrained input:

```ts
const toBigInt = z.coerce.bigint();

// works intuitively
console.log(toBigInt.safeParse("42")); // true

// probably not what you want
console.log(toBigInt.safeParse(null)); // throws uncaught error
```

with constrained input:

```ts
const toNumber = z.number().or(z.string()).pipe(z.coerce.number());
const toBigInt = z.bigint().or(toNumber).pipe(z.coerce.bigint());

// still works intuitively
console.log(toBigInt.safeParse("42").success); // true

// error handled by zod, more likely what you want
console.log(toBigInt.safeParse(null).success); // false
```

## Guides and concepts

### Type inference

You can extract the TypeScript type of any schema with `z.infer<typeof mySchema>` .

```ts
const A = z.string();
type A = z.infer<typeof A>; // string

const u: A = 12; // TypeError
const u: A = "asdf"; // compiles
```

**What about transforms?**

In reality each Zod schema internally tracks **two** types: an input and an output. For most schemas (e.g. `z.string()`) these two are the same. But once you add transforms into the mix, these two values can diverge. For instance `z.string().transform(val => val.length)` has an input of `string` and an output of `number`.

You can separately extract the input and output types like so:

```ts
const stringToNumber = z.string().transform((val) => val.length);

// ⚠️ Important: z.infer returns the OUTPUT type!
type input = z.input<typeof stringToNumber>; // string
type output = z.output<typeof stringToNumber>; // number

// equivalent to z.output!
type inferred = z.infer<typeof stringToNumber>; // number
```

### Writing generic functions

When attempting to write a function that accepts a Zod schema as an input, it's common to try something like this:

```ts
function makeSchemaOptional<T>(schema: z.ZodType<T>) {
  return schema.optional();
}
```

This approach has some issues. The `schema` variable in this function is typed as an instance of `ZodType`, which is an abstract class that all Zod schemas inherit from. This approach loses type information, namely _which subclass_ the input actually is.

```ts
const arg = makeSchemaOptional(z.string());
arg.unwrap();
```

A better approach is for the generic parameter to refer to _the schema as a whole_.

```ts
function makeSchemaOptional<T extends z.ZodTypeAny>(schema: T) {
  return schema.optional();
}
```

> `ZodTypeAny` is just a shorthand for `ZodType<any, any, any>`, a type that is broad enough to match any Zod schema.

As you can see, `schema` is now fully and properly typed.

```ts
const arg = makeSchemaOptional(z.string());
arg.unwrap(); // ZodString
```

#### Constraining allowable inputs

The `ZodType` class has three generic parameters.

```ts
class ZodType<
  Output = any,
  Def extends ZodTypeDef = ZodTypeDef,
  Input = Output
> { ... }
```

By constraining these in your generic input, you can limit what schemas are allowable as inputs to your function:

```ts
function makeSchemaOptional<T extends z.ZodType<string>>(schema: T) {
  return schema.optional();
}

makeSchemaOptional(z.string());
// works fine

makeSchemaOptional(z.number());
// Error: 'ZodNumber' is not assignable to parameter of type 'ZodType<string, ZodTypeDef, string>'
```

### Error handling

Zod provides a subclass of Error called `ZodError`. ZodErrors contain an `issues` array containing detailed information about the validation problems.

```ts
const result = z
  .object({
    name: z.string(),
  })
  .safeParse({ name: 12 });

if (!result.success) {
  result.error.issues;
  /* [
      {
        "code": "invalid_type",
        "expected": "string",
        "received": "number",
        "path": [ "name" ],
        "message": "Expected string, received number"
      }
  ] */
}
```

> For detailed information about the possible error codes and how to customize error messages, check out the dedicated error handling guide: [ERROR_HANDLING.md](ERROR_HANDLING.md)

Zod's error reporting emphasizes _completeness_ and _correctness_. If you are looking to present a useful error message to the end user, you should either override Zod's error messages using an error map (described in detail in the Error Handling guide) or use a third-party library like [`zod-validation-error`](https://github.com/causaly/zod-validation-error)

### Error formatting

You can use the `.format()` method to convert this error into a nested object.

```ts
const result = z
  .object({
    name: z.string(),
  })
  .safeParse({ name: 12 });

if (!result.success) {
  const formatted = result.error.format();
  /* {
    name: { _errors: [ 'Expected string, received number' ] }
  } */

  formatted.name?._errors;
  // => ["Expected string, received number"]
}
```

## Comparison

There are a handful of other widely-used validation libraries, but all of them have certain design limitations that make for a non-ideal developer experience.

<!-- The table below summarizes the feature differences. Below the table there are more involved discussions of certain alternatives, where necessary. -->

<!-- | Feature                                                                                                                | [Zod](https://github.com/colinhacks) | [Joi](https://github.com/hapijs/joi) | [Yup](https://github.com/jquense/yup) | [io-ts](https://github.com/gcanti/io-ts) | [Runtypes](https://github.com/pelotom/runtypes) | [ow](https://github.com/sindresorhus/ow) | [class-validator](https://github.com/typestack/class-validator) |
| ---------------------------------------------------------------------------------------------------------------------- | :-----------------------------: | :----------------------------------: | :-----------------------------------: | :--------------------------------------: | :---------------------------------------------: | :--------------------------------------: | :-------------------------------------------------------------: |
| <abbr title='Any ability to extract a TypeScript type from a validator instance counts.'>Type inference</abbr>         |               🟢                |                  🔴                  |                  🟢                   |                    🟢                    |                       🟢                        |                    🟢                    |                               🟢                                |
| <abbr title="Yup's inferred types are incorrect in certain cases, see discussion below.">Correct type inference</abbr> |               🟢                |                  🔴                  |                  🔴                   |                    🟢                    |                       🟢                        |                    🟢                    |                               🟢                                |

<abbr title="number, string, boolean, null, undefined">Primitive Types</abbr>
<abbr title="Includes any checks beyond 'Is this a string?', e.g. min/max length, isEmail, isURL, case checking, etc.">String Validation</abbr>
<abbr title="Includes any checks beyond 'Is this a number?', e.g. min/max, isPositive, integer vs float, etc.">Number Validation</abbr>
Dates

Primitive Literals
Object Literals
Tuple Literals
Objects
Arrays
Non-empty arrays
Unions
Optionals
Nullable
Enums
Enum Autocomplete
Intersections
Object Merging
Tuples
Recursive Types
Function Schemas

<abbr title="For instance, Yup allows custom error messages with the syntax yup.number().min(5, 'Number must be more than 5!')">Validation Messages</abbr>
Immutable instances
Type Guards
Validity Checking
Casting
Default Values
Rich Errors
Branded -->

<!-- - Missing object methods: (pick, omit, partial, deepPartial, merge, extend)

* Missing nonempty arrays with proper typing (`[T, ...T[]]`)
* Missing lazy/recursive types
* Missing promise schemas
* Missing function schemas
* Missing union & intersection schemas
* Missing support for parsing cyclical data (maybe)
* Missing error customization -->

### Joi

[https://github.com/hapijs/joi](https://github.com/hapijs/joi)

Doesn't support static type inference 😕

### Yup

[https://github.com/jquense/yup](https://github.com/jquense/yup)

Yup is a full-featured library that was implemented first in vanilla JS, and later rewritten in TypeScript.

- Supports casting and transforms
- All object fields are optional by default
<!-- - Missing nonempty arrays with proper typing (`[T, ...T[]]`) -->
- Missing promise schemas
- Missing function schemas
- Missing union & intersection schemas

<!-- ¹Yup has a strange interpretation of the word `required`. Instead of meaning "not undefined", Yup uses it to mean "not empty". So `yup.string().required()` will not accept an empty string, and `yup.array(yup.string()).required()` will not accept an empty array. Instead, Yup us Zod arrays there is a dedicated `.nonempty()` method to indicate this, or you can implement it with a custom refinement. -->

### io-ts

[https://github.com/gcanti/io-ts](https://github.com/gcanti/io-ts)

io-ts is an excellent library by gcanti. The API of io-ts heavily inspired the design of Zod.

In our experience, io-ts prioritizes functional programming purity over developer experience in many cases. This is a valid and admirable design goal, but it makes io-ts particularly hard to integrate into an existing codebase with a more procedural or object-oriented bias. For instance, consider how to define an object with optional properties in io-ts:

```ts
import * as t from "io-ts";

const A = t.type({
  foo: t.string,
});

const B = t.partial({
  bar: t.number,
});

const C = t.intersection([A, B]);

type C = t.TypeOf<typeof C>;
// returns { foo: string; bar?: number | undefined }
```

You must define the required and optional props in separate object validators, pass the optionals through `t.partial` (which marks all properties as optional), then combine them with `t.intersection` .

Consider the equivalent in Zod:

```ts
const C = z.object({
  foo: z.string(),
  bar: z.number().optional(),
});

type C = z.infer<typeof C>;
// returns { foo: string; bar?: number | undefined }
```

This more declarative API makes schema definitions vastly more concise.

`io-ts` also requires the use of gcanti's functional programming library `fp-ts` to parse results and handle errors. This is another fantastic resource for developers looking to keep their codebase strictly functional. But depending on `fp-ts` necessarily comes with a lot of intellectual overhead; a developer has to be familiar with functional programming concepts and the `fp-ts` nomenclature to use the library.

- Supports codecs with serialization & deserialization transforms
- Supports branded types
- Supports advanced functional programming, higher-kinded types, `fp-ts` compatibility
- Missing object methods: (pick, omit, partial, deepPartial, merge, extend)
- Missing nonempty arrays with proper typing (`[T, ...T[]]`)
- Missing promise schemas
- Missing function schemas

### Runtypes

[https://github.com/pelotom/runtypes](https://github.com/pelotom/runtypes)

Good type inference support.

- Supports "pattern matching": computed properties that distribute over unions
- Missing object methods: (deepPartial, merge)
- Missing nonempty arrays with proper typing (`[T, ...T[]]`)
- Missing promise schemas
- Missing error customization

### Ow

[https://github.com/sindresorhus/ow](https://github.com/sindresorhus/ow)

Ow is focused on function input validation. It's a library that makes it easy to express complicated assert statements, but it doesn't let you parse untyped data. They support a much wider variety of types; Zod has a nearly one-to-one mapping with TypeScript's type system, whereas ow lets you validate several highly-specific types out of the box (e.g. `int32Array` , see full list in their README).

If you want to validate function inputs, use function schemas in Zod! It's a much simpler approach that lets you reuse a function type declaration without repeating yourself (namely, copy-pasting a bunch of ow assertions at the beginning of every function). Also Zod lets you validate your return types as well, so you can be sure there won't be any unexpected data passed downstream.

## Changelog

View the changelog at [CHANGELOG.md](CHANGELOG.md)<|MERGE_RESOLUTION|>--- conflicted
+++ resolved
@@ -734,13 +734,9 @@
 z.string().includes(string);
 z.string().startsWith(string);
 z.string().endsWith(string);
-<<<<<<< HEAD
-z.string().datetime(); // defaults to UTC, see below for options
+z.string().datetime(); // ISO 8601; default is without UTC offset, see below for options
 z.string().date(); // ISO short date format.
 z.string().time(); // time of day in 24-hour format, see below for options.
-=======
-z.string().datetime(); // ISO 8601; default is without UTC offset, see below for options
->>>>>>> 05d33f22
 z.string().ip(); // defaults to IPv4 and IPv6, see below for options
 
 // transformations
@@ -781,7 +777,6 @@
 
 ### ISO Date, Time & Datetime validation
 
-<<<<<<< HEAD
 As you may have noticed, Zod string includes a few date/time related validations.
 These validations are regular expression based, so they are not as strict as a full
 date/time library. However, they are very convenient for validating user input.
@@ -793,11 +788,7 @@
 to `HH:mm:ss[.SSSSSS]` validation: no timezone offsets or `Z`, with arbitrary sub-second 
 decimal.
 
-The `z.string().datetime()` method validates strings in the [ISO 8601](https://en.wikipedia.org/wiki/ISO_8601) format. It defaults to UTC validation: no timezone offsets with arbitrary 
-sub-second decimal precision.
-=======
 The `z.string().datetime()` method enforces ISO 8601; default is no timezone offsets and arbitrary sub-second decimal precision.
->>>>>>> 05d33f22
 
 ```ts
 const datetime = z.string().datetime();
