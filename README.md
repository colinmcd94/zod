<p align="center">
  <img src="logo.svg" width="200px" align="center" alt="Zod logo" />
  <h1 align="center">Zod</h1>
  <p align="center">
    ✨ <a href="https://zod.dev">https://zod.dev</a> ✨
    <br/>
    TypeScript-first schema validation with static type inference
  </p>
</p>
<br/>
<p align="center">
<a href="https://github.com/colinhacks/zod/actions?query=branch%3Amaster"><img src="https://github.com/colinhacks/zod/actions/workflows/test.yml/badge.svg?event=push&branch=master" alt="Zod CI status" /></a>
<a href="https://twitter.com/colinhacks" rel="nofollow"><img src="https://img.shields.io/badge/created%20by-@colinhacks-4BBAAB.svg" alt="Created by Colin McDonnell"></a>
<a href="https://opensource.org/licenses/MIT" rel="nofollow"><img src="https://img.shields.io/github/license/colinhacks/zod" alt="License"></a>
<a href="https://www.npmjs.com/package/zod" rel="nofollow"><img src="https://img.shields.io/npm/dw/zod.svg" alt="npm"></a>
<a href="https://www.npmjs.com/package/zod" rel="nofollow"><img src="https://img.shields.io/github/stars/colinhacks/zod" alt="stars"></a>
<a href="https://discord.gg/KaSRdyX2vc" rel="nofollow"><img src="https://img.shields.io/discord/893487829802418277?label=Discord&logo=discord&logoColor=white" alt="discord server"></a>
</p>

<div align="center">
  <a href="https://zod.dev">Documentation</a>
  <span>&nbsp;&nbsp;•&nbsp;&nbsp;</span>
  <a href="https://discord.gg/RcG33DQJdf">Discord</a>
  <span>&nbsp;&nbsp;•&nbsp;&nbsp;</span>
  <a href="https://www.npmjs.com/package/zod">npm</a>
  <span>&nbsp;&nbsp;•&nbsp;&nbsp;</span>
  <a href="https://github.com/colinhacks/zod/issues/new">Issues</a>
  <span>&nbsp;&nbsp;•&nbsp;&nbsp;</span>
  <a href="https://twitter.com/colinhacks">@colinhacks</a>
  <span>&nbsp;&nbsp;•&nbsp;&nbsp;</span>
  <a href="https://trpc.io">tRPC</a>
  <br />
</div>

<br/>
<br/>

> These docs have been translated into [Chinese](./README_ZH.md).

## Table of contents

<!-- The full documentation is available both on the [official documentation site](https://zod.js.org/) (recommended) and in `README.md`.

#### Go to [zod.js.org](https://zod.js.org) >> -->

- [Introduction](#introduction)
  - [Sponsors](#sponsors)
  - [Ecosystem](#ecosystem)
- [Installation](#installation)
  - [Node/npm](#Node/npm)
  - [Deno](#deno)
- [Basic usage](#basic-usage)
- [Primitives](#primitives)
- [Literals](#literals)
- [Strings](#strings)
- [Numbers](#numbers)
- [NaNs](#nans)
- [Booleans](#booleans)
- [Dates](#dates)
- [Zod enums](#zod-enums)
- [Native enums](#native-enums)
- [Optionals](#optionals)
- [Nullables](#nullables)
- [Objects](#objects)
  - [.shape](#shape)
  - [.extend](#extend)
  - [.merge](#merge)
  - [.pick/.omit](#pickomit)
  - [.partial](#partial)
  - [.deepPartial](#deepPartial)
  - [.passthrough](#passthrough)
  - [.strict](#strict)
  - [.strip](#strip)
  - [.catchall](#catchall)
- [Arrays](#arrays)
  - [.element](#element)
  - [.nonempty](#nonempty)
  - [.min/.max/.length](#minmaxlength)
- [Tuples](#tuples)
- [Unions](#unions)
- [Discriminated Unions](#discriminated-unions)
- [Records](#records)
- [Maps](#maps)
- [Sets](#sets)
- [Recursive types](#recursive-types)
  - [JSON type](#json-type)
  - [Cyclical data](#cyclical-objects)
- [Promises](#promises)
- [Instanceof](#instanceof)
- [Function schemas](#function-schemas)
- [Preprocess](#preprocess)
- [Schema methods](#schema-methods)
  - [.parse](#parse)
  - [.parseAsync](#parseasync)
  - [.safeParse](#safeparse)
  - [.safeParseAsync](#safeparseasync)
  - [.refine](#refine)
  - [.superRefine](#superRefine)
  - [.transform](#transform)
  - [.default](#default)
  - [.optional](#optional)
  - [.nullable](#nullable)
  - [.nullish](#nullish)
  - [.array](#array)
  - [.promise](#promise)
  - [.or](#or)
  - [.and](#and)
- [Guides and concepts](#guides-and-concepts)
  - [Type inference](#type-inference)
  - [Writing generic functions](#writing-generic-functions)
  - [Error handling](#error-handling)
  - [Error formatting](#error-formatting)
- [Comparison](#comparison)
  - [Joi](#joi)
  - [Yup](#yup)
  - [io-ts](#io-ts)
  - [Runtypes](#runtypes)
- [Changelog](#changelog)

<!-- **Zod 2 is coming! Follow [@colinhacks](https://twitter.com/colinhacks) to stay updated and discuss the future of Zod.** -->

## Introduction

Zod is a TypeScript-first schema declaration and validation library. I'm using the term "schema" to broadly refer to any data type, from a simple `string` to a complex nested object.

Zod is designed to be as developer-friendly as possible. The goal is to eliminate duplicative type declarations. With Zod, you declare a validator _once_ and Zod will automatically infer the static TypeScript type. It's easy to compose simpler types into complex data structures.

Some other great aspects:

- Zero dependencies
- Works in Node.js and all modern browsers
- Tiny: 8kb minified + zipped
- Immutable: methods (i.e. `.optional()`) return a new instance
- Concise, chainable interface
- Functional approach: [parse, don't validate](https://lexi-lambda.github.io/blog/2019/11/05/parse-don-t-validate/)
- Works with plain JavaScript too! You don't need to use TypeScript.

### Sponsors

Sponsorship at any level is appreciated and encouraged. For individual developers, consider the [Cup of Coffee tier](https://github.com/sponsors/colinhacks). If you built a paid product using Zod, consider one of the [podium tiers](https://github.com/sponsors/colinhacks).

#### Gold

<table>
  <tr>
    <td align="center">
      <a href="https://astro.build/">
        <img src="https://avatars.githubusercontent.com/u/44914786?s=200&v=4" width="200px;" alt="Astro" />
      </a>
      <br />
      <b>Astro</b>
      <br />
      <a href="https://astro.build">astro.build</a>
      <br />
      <p width="200px">
        Astro is a new kind of static <br/>
        site builder for the modern web. <br/>
        Powerful developer experience meets <br/>
        lightweight output.</p>
    </td>
    <td align="center">
      <a href="https://glow.app/">
        <img src="https://i.imgur.com/R0R43S2.jpg" width="200px;" alt="" />
      </a>
      <br />
      <b>Glow Wallet</b>
      <br />
      <a href="https://glow.app/">glow.app</a>
      <br />
      <p width="200px">Your new favorite
        <br/>
      Solana wallet.</p>
    </td>
  </tr>
  <tr>
    <td align="center">
      <a href="https://deletype.com/">
        <img src="https://avatars0.githubusercontent.com/u/15068039?s=200&v=4" width="200px;" alt="" />
      </a>
      <br />
      <b>Deletype</b>
      <br />
      <a href="https://deletype.com">deletype.com</a>
    </td>
  </tr>
</table>

#### Silver

<table>
  <tr>
    <td align="center">
      <a href="https://snaplet.dev">
        <img src="https://avatars.githubusercontent.com/u/69029941?s=200&v=4" width="150px;" alt="" />
      </a>
      <br />
      <b>Snaplet</b>
      <br />
      <a href="https://snaplet.dev">snaplet.dev</a>
    </td>
     <td align="center">
      <a href="https://marcatopartners.com/">
        <img src="https://avatars.githubusercontent.com/u/84106192?s=200&v=4" width="150px;" alt="Marcato Partners" />
      </a>
      <br />
      <b>Marcato Partners</b>
      <br />
      <a href="https://marcatopartners.com/">marcatopartners.com</a>
    </td>
     <td align="center">
      <a href="https://github.com/macandcheese-spaghetticode">
        <img src="https://avatars.githubusercontent.com/u/76997592?v=4" width="150px;" alt="Trip" />
      </a>
      <br />
      <b>Trip</b>
    </td>
  </tr>
  <tr>
    <td align="center">
      <a href="https://seasoned.cc">
        <img src="https://avatars.githubusercontent.com/u/33913103?s=200&v=4" width="150px;" alt="" />
      </a>
      <br />
      <b>Seasoned Software</b>
      <br />
      <a href="https://seasoned.cc">seasoned.cc</a>
    </td>
    <td align="center">
      <a href="https://seasoned.cc">
        <img src="https://avatars.githubusercontent.com/u/67802063?s=200&v=4" width="150px;" alt="" />
      </a>
      <br />
      <b>Interval</b>
      <br />
      <a href="https://interval.com">interval.com</a>
    </td>
  </tr>
</table>

#### Bronze

<table>
  <tr>
    <td align="center">
      <a href="https://twitter.com/flybayer">
        <img src="https://avatars2.githubusercontent.com/u/8813276?s=460&u=4ff8beb9a67b173015c4b426a92d89cab960af1b&v=4" width="100px;" alt=""/>
      </a>
      <br />
      <b>Brandon Bayer</b>
      <br/>
      <a href="https://twitter.com/flybayer">@flybayer</a>,
      <span>creator of <a href="https://blitzjs.com">Blitz.js</a></span>
      <br />
    </td>
    <td align="center">
      <a href="https://github.com/brabeji">
        <img src="https://avatars.githubusercontent.com/u/2237954?v=4" width="100px;" alt=""/>
      </a>
      <br />
      <b>Jiří Brabec</b>
      <br/>
      <a href="https://github.com/brabeji">@brabeji</a>
      <br />
    </td>
     <td align="center">
      <a href="https://twitter.com/alexdotjs">
        <img src="https://avatars.githubusercontent.com/u/459267?v=4" width="100px;" alt="" />
      </a>
      <br />
      <b>Alex Johansson</b>
      <br />
      <a href="https://twitter.com/alexdotjs">@alexdotjs</a>
    </td>
  </tr>
  <tr>
    <td align="center">
      <a href="https://adaptable.io/">
        <img src="https://avatars.githubusercontent.com/u/60378268?s=200&v=4" width="100px;" alt=""/>
      </a>
      <br />
      <b>Adaptable</b>
      <br/>
      <a href="https://adaptable.io/">adaptable.io</a>
      <br />
    </td>
  </tr>
</table>

### Ecosystem

There are a growing number of tools that are built atop or support Zod natively! If you've built a tool or library on top of Zod, tell me about it [on Twitter](https://twitter.com/colinhacks) or [start a Discussion](https://github.com/colinhacks/zod/discussions). I'll add it below and tweet it out.

- [`tRPC`](https://github.com/trpc/trpc): Build end-to-end typesafe APIs without GraphQL.
- [`ts-to-zod`](https://github.com/fabien0102/ts-to-zod): Convert TypeScript definitions into Zod schemas.
- [`zod-to-ts`](https://github.com/sachinraja/zod-to-ts): Generate TypeScript definitions from Zod schemas.
- [`@anatine/zod-openapi`](https://github.com/anatine/zod-plugins/tree/main/libs/zod-openapi): Converts a Zod schema to an OpenAPI v3.x `SchemaObject`.
- [`@anatine/zod-mock`](https://github.com/anatine/zod-plugins/tree/main/libs/zod-mock): Generate mock data from a Zod schema. Powered by [faker.js](https://github.com/Marak/Faker.js).
- [`@anatine/zod-nestjs`](https://github.com/anatine/zod-plugins/tree/main/libs/zod-nestjs): Helper methods for using Zod in a NestJS project.
- [`zod-mocking`](https://github.com/dipasqualew/zod-mocking): Generate mock data from your Zod schemas.
- [`zod-fast-check`](https://github.com/DavidTimms/zod-fast-check): Generate `fast-check` arbitraries from Zod schemas.
- [`zod-endpoints`](https://github.com/flock-community/zod-endpoints): Contract-first strictly typed endpoints with Zod. OpenAPI compatible.
- [`express-zod-api`](https://github.com/RobinTail/express-zod-api): Build Express-based APIs with I/O schema validation and custom middlewares.
- [`zod-to-json-schema`](https://github.com/StefanTerdell/zod-to-json-schema): Convert your Zod schemas into [JSON Schemas](https://json-schema.org/).
- [`json-schema-to-zod`](https://github.com/StefanTerdell/json-schema-to-zod): Convert your [JSON Schemas](https://json-schema.org/) into Zod schemas. [Live demo](https://StefanTerdell.github.io/json-schema-to-zod-react/).
- [`json-to-zod`](https://github.com/rsinohara/json-to-zod): Convert JSON objects into Zod schemas. [Live demo](https://rsinohara.github.io/json-to-zod-react/).
- [`zod-dto`](https://github.com/kbkk/abitia/tree/master/packages/zod-dto): Generate Nest.js DTOs from a Zod schema.
- [`soly`](https://github.com/mdbetancourt/soly): Create CLI applications with zod.
- [`graphql-codegen-typescript-validation-schema`](https://github.com/Code-Hex/graphql-codegen-typescript-validation-schema): GraphQL Code Generator plugin to generate form validation schema from your GraphQL schema
- [`zod-prisma`](https://github.com/CarterGrimmeisen/zod-prisma): Generate Zod schemas from your Prisma schema.
- [`fastify-type-provider-zod`](https://github.com/turkerdev/fastify-type-provider-zod): Create Fastify type providers from Zod schemas
- [`Supervillain`](https://github.com/Southclaws/supervillain): Generate Zod schemas from your Go structs
- [`zod-to-openapi`](https://github.com/asteasolutions/zod-to-openapi): Generate full OpenAPI (Swagger) docs from Zod, including schemas, endpoints & parameters
- [`prisma-zod-generator`](https://github.com/omar-dulaimi/prisma-zod-generator): Emit Zod schemas from your Prisma schema.
- [`prisma-trpc-generator`](https://github.com/omar-dulaimi/prisma-trpc-generator): Emit fully implemented tRPC routers and their validation schemas using Zod.
- [`nestjs-graphql-zod`](https://github.com/incetarik/nestjs-graphql-zod): Generates NestJS GraphQL model classes from Zod schemas dynamically and provides GraphQL method decorators working with Zod schemas.
- [`remix-domains`](https://github.com/SeasonedSoftware/remix-domains/): Improves end-to-end type safety in [Remix](https://remix.run/) by leveraging Zod to parse the framework's inputs such as FormData, URLSearchParams, etc.

#### Form integrations

- [`react-hook-form`](https://github.com/react-hook-form/resolvers#zod): A first-party Zod resolver for React Hook Form
- [`zod-formik-adapter`](https://github.com/robertLichtnow/zod-formik-adapter): A community-maintained Formik adapter for Zod
- [`react-zorm`](https://github.com/esamattis/react-zorm): Standalone `<form>` generation and validation for React using Zod

## Installation

### Requirements

- TypeScript 4.1+!
- You must enable `strict` mode in your `tsconfig.json`. This is a best practice for all TypeScript projects.

  ```ts
  // tsconfig.json
  {
    // ...
    "compilerOptions": {
      // ...
      "strict": true
    }
  }
  ```

### Node/npm

To install Zod v3:

```sh
npm install zod       # npm
yarn add zod          # yarn
pnpm add zod          # pnpm
```

### Deno

<<<<<<< HEAD
Unlike Node, Deno relies on direct URL imports instead of a package manager like NPM. Zod is available on [deno.land/x](https://deno.land/x). The latest version can be imported like so:
=======
Unlike Node, Deno relies on direct URL imports instead of a package manager like npm. Zod is available on [deno.land/x](deno.land/x). The latest version can be imported like so:
>>>>>>> 9ec2b929

```ts
import { z } from "https://deno.land/x/zod/mod.ts";
```

You can also specify a particular version:

```ts
import { z } from "https://deno.land/x/zod@v3.16.1/mod.ts"
```

> The rest of this README assumes you are using npm and importing directly from the `"zod"` package.

## Basic usage

Creating a simple string schema

```ts
import { z } from "zod";

// creating a schema for strings
const mySchema = z.string();

// parsing
mySchema.parse("tuna"); // => "tuna"
mySchema.parse(12); // => throws ZodError

// "safe" parsing (doesn't throw error if validation fails)
mySchema.safeParse("tuna"); // => { success: true; data: "tuna" }
mySchema.safeParse(12); // => { success: false; error: ZodError }
```

Creating an object schema

```ts
import { z } from "zod";

const User = z.object({
  username: z.string(),
});

User.parse({ username: "Ludwig" });

// extract the inferred type
type User = z.infer<typeof User>;
// { username: string }
```

## Primitives

```ts
import { z } from "zod";

// primitive values
z.string();
z.number();
z.bigint();
z.boolean();
z.date();

// empty types
z.undefined();
z.null();
z.void(); // accepts undefined

// catch-all types
// allows any value
z.any();
z.unknown();

// never type
// allows no values
z.never();
```

## Literals

```ts
const tuna = z.literal("tuna");
const twelve = z.literal(12);
const tru = z.literal(true);

// retrieve literal value
tuna.value; // "tuna"
```

> Currently there is no support for Date or bigint literals in Zod. If you have a use case for this feature, please file an issue.

## Strings

Zod includes a handful of string-specific validations.

```ts
z.string().max(5);
z.string().min(5);
z.string().length(5);
z.string().email();
z.string().url();
z.string().uuid();
z.string().cuid();
z.string().regex(regex);
z.string().startsWith(string);
z.string().endsWith(string);

// trim whitespace
z.string().trim();

// deprecated, equivalent to .min(1)
z.string().nonempty();

// optional custom error message
z.string().nonempty({ message: "Can't be empty" });
```

> Check out [validator.js](https://github.com/validatorjs/validator.js) for a bunch of other useful string validation functions.

You can customize some common error messages when creating a string schema.

```ts
const name = z.string({
  required_error: "Name is required",
  invalid_type_error: "Name must be a string",
});
```

When using validation methods, you can pass in an additional argument to provide a custom error message.

```ts
z.string().min(5, { message: "Must be 5 or more characters long" });
z.string().max(5, { message: "Must be 5 or fewer characters long" });
z.string().length(5, { message: "Must be exactly 5 characters long" });
z.string().email({ message: "Invalid email address" });
z.string().url({ message: "Invalid url" });
z.string().uuid({ message: "Invalid UUID" });
z.string().startsWith("https://", { message: "Must provide secure URL" });
z.string().endsWith(".com", { message: "Only .com domains allowed" });
```

## Numbers

You can customize certain error messages when creating a number schema.

```ts
const age = z.number({
  required_error: "Age is required",
  invalid_type_error: "Age must be a number",
});
```

Zod includes a handful of number-specific validations.

```ts
z.number().gt(5);
z.number().gte(5); // alias .min(5)
z.number().lt(5);
z.number().lte(5); // alias .max(5)

z.number().int(); // value must be an integer

z.number().positive(); //     > 0
z.number().nonnegative(); //  >= 0
z.number().negative(); //     < 0
z.number().nonpositive(); //  <= 0

z.number().multipleOf(5); // Evenly divisible by 5. Alias .step(5)
```

Optionally, you can pass in a second argument to provide a custom error message.

```ts
z.number().lte(5, { message: "this👏is👏too👏big" });
```

## NaNs

You can customize certain error messages when creating a nan schema.

```ts
const isNaN = z.nan({
  required_error: "isNaN is required",
  invalid_type_error: "isNaN must be not a number",
});
```

## Booleans

You can customize certain error messages when creating a boolean schema.

```ts
const isActive = z.boolean({
  required_error: "isActive is required",
  invalid_type_error: "isActive must be a boolean",
});
```

## Dates

z.date() accepts a date, not a date string

```ts
z.date().safeParse(new Date()); // success: true
z.date().safeParse("2022-01-12T00:00:00.000Z"); // success: false
```

To allow for dates or date strings, you can use preprocess

```ts
const dateSchema = z.preprocess((arg) => {
  if (typeof arg == "string" || arg instanceof Date) return new Date(arg);
}, z.date());
type DateSchema = z.infer<typeof dateSchema>;
// type DateSchema = Date

dateSchema.safeParse(new Date("1/12/22")); // success: true
dateSchema.safeParse("2022-01-12T00:00:00.000Z"); // success: true
```

## Zod enums

```ts
const FishEnum = z.enum(["Salmon", "Tuna", "Trout"]);
type FishEnum = z.infer<typeof FishEnum>;
// 'Salmon' | 'Tuna' | 'Trout'
```

`z.enum` is a Zod-native way to declare a schema with a fixed set of allowable _string_ values. Pass the array of values directly into `z.enum()`. Alternatively, use `as const` to define your enum values as a tuple of strings. See the [const assertion docs](https://www.typescriptlang.org/docs/handbook/release-notes/typescript-3-4.html#const-assertions) for details.

```ts
const VALUES = ["Salmon", "Tuna", "Trout"] as const;
const FishEnum = z.enum(VALUES);
```

This is not allowed, since Zod isn't able to infer the exact values of each element.

```ts
const fish = ["Salmon", "Tuna", "Trout"];
const FishEnum = z.enum(fish);
```

**Autocompletion**

To get autocompletion with a Zod enum, use the `.enum` property of your schema:

```ts
FishEnum.enum.Salmon; // => autocompletes

FishEnum.enum;
/*
=> {
  Salmon: "Salmon",
  Tuna: "Tuna",
  Trout: "Trout",
}
*/
```

You can also retrieve the list of options as a tuple with the `.options` property:

```ts
FishEnum.options; // ["Salmon", "Tuna", "Trout"]);
```

## Native enums

Zod enums are the recommended approach to defining and validating enums. But if you need to validate against an enum from a third-party library (or you don't want to rewrite your existing enums) you can use `z.nativeEnum()`.

**Numeric enums**

```ts
enum Fruits {
  Apple,
  Banana,
}

const FruitEnum = z.nativeEnum(Fruits);
type FruitEnum = z.infer<typeof FruitEnum>; // Fruits

FruitEnum.parse(Fruits.Apple); // passes
FruitEnum.parse(Fruits.Banana); // passes
FruitEnum.parse(0); // passes
FruitEnum.parse(1); // passes
FruitEnum.parse(3); // fails
```

**String enums**

```ts
enum Fruits {
  Apple = "apple",
  Banana = "banana",
  Cantaloupe, // you can mix numerical and string enums
}

const FruitEnum = z.nativeEnum(Fruits);
type FruitEnum = z.infer<typeof FruitEnum>; // Fruits

FruitEnum.parse(Fruits.Apple); // passes
FruitEnum.parse(Fruits.Cantaloupe); // passes
FruitEnum.parse("apple"); // passes
FruitEnum.parse("banana"); // passes
FruitEnum.parse(0); // passes
FruitEnum.parse("Cantaloupe"); // fails
```

**Const enums**

The `.nativeEnum()` function works for `as const` objects as well. ⚠️ `as const` required TypeScript 3.4+!

```ts
const Fruits = {
  Apple: "apple",
  Banana: "banana",
  Cantaloupe: 3,
} as const;

const FruitEnum = z.nativeEnum(Fruits);
type FruitEnum = z.infer<typeof FruitEnum>; // "apple" | "banana" | 3

FruitEnum.parse("apple"); // passes
FruitEnum.parse("banana"); // passes
FruitEnum.parse(3); // passes
FruitEnum.parse("Cantaloupe"); // fails
```

You can access the underlying object with the `.enum` property:

```ts
FruitEnum.enum.Apple; // "apple"
```

## Optionals

You can make any schema optional with `z.optional()`. This wraps the schema in a `ZodOptional` instance and returns the result.

```ts
const schema = z.optional(z.string());

schema.parse(undefined); // => returns undefined
type A = z.infer<typeof schema>; // string | undefined
```

For convenience, you can also call the `.optional()` method on an existing schema.

```ts
const user = z.object({
  username: z.string().optional(),
});
type C = z.infer<typeof user>; // { username?: string | undefined };
```

You can extract the wrapped schema from a `ZodOptional` instance with `.unwrap()`.

```ts
const stringSchema = z.string();
const optionalString = stringSchema.optional();
optionalString.unwrap() === stringSchema; // true
```

## Nullables

Similarly, you can create nullable types with `z.nullable()`.

```ts
const nullableString = z.nullable(z.string());
nullableString.parse("asdf"); // => "asdf"
nullableString.parse(null); // => null
```

Or use the `.nullable()` method.

```ts
const E = z.string().nullable(); // equivalent to D
type E = z.infer<typeof E>; // string | null
```

Extract the inner schema with `.unwrap()`.

```ts
const stringSchema = z.string();
const nullableString = stringSchema.nullable();
nullableString.unwrap() === stringSchema; // true
```

## Objects

```ts
// all properties are required by default
const Dog = z.object({
  name: z.string(),
  age: z.number(),
});

// extract the inferred type like this
type Dog = z.infer<typeof Dog>;

// equivalent to:
type Dog = {
  name: string;
  age: number;
};
```

### `.shape`

Use `.shape` to access the schemas for a particular key.

```ts
Dog.shape.name; // => string schema
Dog.shape.age; // => number schema
```

### `.extend`

You can add additional fields to an object schema with the `.extend` method.

```ts
const DogWithBreed = Dog.extend({
  breed: z.string(),
});
```

You can use `.extend` to overwrite fields! Be careful with this power!

### `.merge`

Equivalent to `A.extend(B.shape)`.

```ts
const BaseTeacher = z.object({ students: z.array(z.string()) });
const HasID = z.object({ id: z.string() });

const Teacher = BaseTeacher.merge(HasID);
type Teacher = z.infer<typeof Teacher>; // => { students: string[], id: string }
```

> If the two schemas share keys, the properties of B overrides the property of A. The returned schema also inherits the "unknownKeys" policy (strip/strict/passthrough) and the catchall schema of B.

### `.pick/.omit`

Inspired by TypeScript's built-in `Pick` and `Omit` utility types, all Zod object schemas have `.pick` and `.omit` methods that return a modified version. Consider this Recipe schema:

```ts
const Recipe = z.object({
  id: z.string(),
  name: z.string(),
  ingredients: z.array(z.string()),
});
```

To only keep certain keys, use `.pick` .

```ts
const JustTheName = Recipe.pick({ name: true });
type JustTheName = z.infer<typeof JustTheName>;
// => { name: string }
```

To remove certain keys, use `.omit` .

```ts
const NoIDRecipe = Recipe.omit({ id: true });

type NoIDRecipe = z.infer<typeof NoIDRecipe>;
// => { name: string, ingredients: string[] }
```

### `.partial`

Inspired by the built-in TypeScript utility type [Partial](https://www.typescriptlang.org/docs/handbook/utility-types.html#partialt), the `.partial` method makes all properties optional.

Starting from this object:

```ts
const user = z.object({
  email: z.string()
  username: z.string(),
});
// { email: string; username: string }
```

We can create a partial version:

```ts
const partialUser = user.partial();
// { email?: string | undefined; username?: string | undefined }
```

You can also specify which properties to make optional:

```ts
const optionalEmail = user.partial({
  email: true,
});
/*
{
  email?: string | undefined;
  username: string
}
*/
```

### `.deepPartial`

The `.partial` method is shallow — it only applies one level deep. There is also a "deep" version:

```ts
const user = z.object({
  username: z.string(),
  location: z.object({
    latitude: z.number(),
    longitude: z.number(),
  }),
  strings: z.array(z.object({ value: z.string() })),
});

const deepPartialUser = user.deepPartial();

/*
{
  username?: string | undefined,
  location?: {
    latitude?: number | undefined;
    longitude?: number | undefined;
  } | undefined,
  strings?: { value?: string}[]
}
*/
```

> Important limitation: deep partials only work as expected in hierarchies of objects, arrays, and tuples.

### `.passthrough`

By default Zod object schemas strip out unrecognized keys during parsing.

```ts
const person = z.object({
  name: z.string(),
});

person.parse({
  name: "bob dylan",
  extraKey: 61,
});
// => { name: "bob dylan" }
// extraKey has been stripped
```

Instead, if you want to pass through unknown keys, use `.passthrough()` .

```ts
person.passthrough().parse({
  name: "bob dylan",
  extraKey: 61,
});
// => { name: "bob dylan", extraKey: 61 }
```

### `.strict`

By default Zod object schemas strip out unrecognized keys during parsing. You can _disallow_ unknown keys with `.strict()` . If there are any unknown keys in the input, Zod will throw an error.

```ts
const person = z
  .object({
    name: z.string(),
  })
  .strict();

person.parse({
  name: "bob dylan",
  extraKey: 61,
});
// => throws ZodError
```

### `.strip`

You can use the `.strip` method to reset an object schema to the default behavior (stripping unrecognized keys).

### `.catchall`

You can pass a "catchall" schema into an object schema. All unknown keys will be validated against it.

```ts
const person = z
  .object({
    name: z.string(),
  })
  .catchall(z.number());

person.parse({
  name: "bob dylan",
  validExtraKey: 61, // works fine
});

person.parse({
  name: "bob dylan",
  validExtraKey: false, // fails
});
// => throws ZodError
```

Using `.catchall()` obviates `.passthrough()` , `.strip()` , or `.strict()`. All keys are now considered "known".

## Arrays

```ts
const stringArray = z.array(z.string());

// equivalent
const stringArray = z.string().array();
```

Be careful with the `.array()` method. It returns a new `ZodArray` instance. This means the _order_ in which you call methods matters. For instance:

```ts
z.string().optional().array(); // (string | undefined)[]
z.string().array().optional(); // string[] | undefined
```

### `.element`

Use `.element` to access the schema for an element of the array.

```ts
stringArray.element; // => string schema
```

### `.nonempty`

If you want to ensure that an array contains at least one element, use `.nonempty()`.

```ts
const nonEmptyStrings = z.string().array().nonempty();
// the inferred type is now
// [string, ...string[]]

nonEmptyStrings.parse([]); // throws: "Array cannot be empty"
nonEmptyStrings.parse(["Ariana Grande"]); // passes
```

You can optionally specify a custom error message:

```ts
// optional custom error message
const nonEmptyStrings = z.string().array().nonempty({
  message: "Can't be empty!",
});
```

### `.min/.max/.length`

```ts
z.string().array().min(5); // must contain 5 or more items
z.string().array().max(5); // must contain 5 or fewer items
z.string().array().length(5); // must contain 5 items exactly
```

Unlike `.nonempty()` these methods do not change the inferred type.

## Tuples

Unlike arrays, tuples have a fixed number of elements and each element can have a different type.

```ts
const athleteSchema = z.tuple([
  z.string(), // name
  z.number(), // jersey number
  z.object({
    pointsScored: z.number(),
  }), // statistics
]);

type Athlete = z.infer<typeof athleteSchema>;
// type Athlete = [string, number, { pointsScored: number }]
```

## Unions

Zod includes a built-in `z.union` method for composing "OR" types.

```ts
const stringOrNumber = z.union([z.string(), z.number()]);

stringOrNumber.parse("foo"); // passes
stringOrNumber.parse(14); // passes
```

Zod will test the input against each of the "options" in order and return the first value that validates successfully.

For convenience, you can also use the `.or` method:

```ts
const stringOrNumber = z.string().or(z.number());
```

## Discriminated unions

If the union consists of object schemas all identifiable by a common property, it is possible to use
the `z.discriminatedUnion` method.

The advantage is in more efficient evaluation and more human friendly errors. With the basic union method the input is
tested against each of the provided "options", and in the case of invalidity, issues for all the "options" are shown in
the zod error. On the other hand, the discriminated union allows for selecting just one of the "options", testing
against it, and showing only the issues related to this "option".

```ts
const item = z
  .discriminatedUnion("type", [
    z.object({ type: z.literal("a"), a: z.string() }),
    z.object({ type: z.literal("b"), b: z.string() }),
  ])
  .parse({ type: "a", a: "abc" });
```

## Records

Record schemas are used to validate types such as `{ [k: string]: number }`.

If you want to validate the _values_ of an object against some schema but don't care about the keys, use `z.record(valueType)`:

```ts
const NumberCache = z.record(z.number());

type NumberCache = z.infer<typeof NumberCache>;
// => { [k: string]: number }
```

This is particularly useful for storing or caching items by ID.

```ts
const userStore: UserStore = {};

userStore["77d2586b-9e8e-4ecf-8b21-ea7e0530eadd"] = {
  name: "Carlotta",
}; // passes

userStore["77d2586b-9e8e-4ecf-8b21-ea7e0530eadd"] = {
  whatever: "Ice cream sundae",
}; // TypeError
```

### Record key type

If you want to validate both the keys and the values, use
`z.record(keyType, valueType)`:

```ts
const NoEmptyKeysSchema = z.record(z.string().min(1), z.number());
NoEmptyKeysSchema.parse({ count: 1 }); // => { 'count': 1 }
NoEmptyKeysSchema.parse({ "": 1 }); // fails
```

_(Notice how when passing two arguments, `valueType` is the second argument)_

**A note on numerical keys**

While `z.record(keyType, valueType)` is able to accept numerical key types and TypeScript's built-in Record type is `Record<KeyType, ValueType>`, it's hard to represent the TypeScript type `Record<number, any>` in Zod.

As it turns out, TypeScript's behavior surrounding `[k: number]` is a little unintuitive:

```ts
const testMap: { [k: number]: string } = {
  1: "one",
};

for (const key in testMap) {
  console.log(`${key}: ${typeof key}`);
}
// prints: `1: string`
```

As you can see, JavaScript automatically casts all object keys to strings under the hood. Since Zod is trying to bridge the gap between static and runtime types, it doesn't make sense to provide a way of creating a record schema with numerical keys, since there's no such thing as a numerical key in runtime JavaScript.

## Maps

```ts
const stringNumberMap = z.map(z.string(), z.number());

type StringNumberMap = z.infer<typeof stringNumberMap>;
// type StringNumberMap = Map<string, number>
```

## Sets

```ts
const numberSet = z.set(z.number());
type NumberSet = z.infer<typeof numberSet>;
// type NumberSet = Set<number>
```

Set schemas can be further contrainted with the following utility methods.

```ts
z.set(z.string()).nonempty(); // must contain at least one item
z.set(z.string()).min(5); // must contain 5 or more items
z.set(z.string()).max(5); // must contain 5 or fewer items
z.set(z.string()).size(5); // must contain 5 items exactly
```

## Intersections

Intersections are useful for creating "logical AND" types. This is useful for intersecting two object types.

```ts
const Person = z.object({
  name: z.string(),
});

const Employee = z.object({
  role: z.string(),
});

const EmployedPerson = z.intersection(Person, Employee);

// equivalent to:
const EmployedPerson = Person.and(Employee);
```

Though in many cases, it is recommended to use `A.merge(B)` to merge two objects. The `.merge` method returns a new `ZodObject` instance, whereas `A.and(B)` returns a less useful `ZodIntersection` instance that lacks common object methods like `pick` and `omit`.

```ts
const a = z.union([z.number(), z.string()]);
const b = z.union([z.number(), z.boolean()]);
const c = z.intersection(a, b);

type c = z.infer<typeof c>; // => number
```

<!-- Intersections in Zod are not smart. Whatever data you pass into `.parse()` gets passed into the two intersected schemas. Because Zod object schemas don't allow any unknown keys by default, there are some unintuitive behavior surrounding intersections of object schemas. -->

<!--

``` ts
const A = z.object({
  a: z.string(),
});

const B = z.object({
  b: z.string(),
});

const AB = z.intersection(A, B);

type Teacher = z.infer<typeof Teacher>;
// { id:string; name:string };
```  -->

## Recursive types

You can define a recursive schema in Zod, but because of a limitation of TypeScript, their type can't be statically inferred. Instead you'll need to define the type definition manually, and provide it to Zod as a "type hint".

```ts
interface Category {
  name: string;
  subcategories: Category[];
}

// cast to z.ZodType<Category>
const Category: z.ZodType<Category> = z.lazy(() =>
  z.object({
    name: z.string(),
    subcategories: z.array(Category),
  })
);

Category.parse({
  name: "People",
  subcategories: [
    {
      name: "Politicians",
      subcategories: [{ name: "Presidents", subcategories: [] }],
    },
  ],
}); // passes
```

Unfortunately this code is a bit duplicative, since you're declaring the types twice: once in the interface and again in the Zod definition.

<!-- If your schema has lots of primitive fields, there's a way of reducing the amount of duplication:

```ts
// define all the non-recursive stuff here
const BaseCategory = z.object({
  name: z.string(),
  tags: z.array(z.string()),
  itemCount: z.number(),
});

// create an interface that extends the base schema
interface Category extends z.infer<typeof BaseCategory> {
  subcategories: Category[];
}

// merge the base schema with
// a new Zod schema containing relations
const Category: z.ZodType<Category> = BaseCategory.merge(
  z.object({
    subcategories: z.lazy(() => z.array(Category)),
  })
);
``` -->

### JSON type

If you want to validate any JSON value, you can use the snippet below.

```ts
const literalSchema = z.union([z.string(), z.number(), z.boolean(), z.null()]);
type Literal = z.infer<typeof literalSchema>;
type Json = Literal | { [key: string]: Json } | Json[];
const jsonSchema: z.ZodType<Json> = z.lazy(() =>
  z.union([literalSchema, z.array(jsonSchema), z.record(jsonSchema)])
);

jsonSchema.parse(data);
```

Thanks to [ggoodman](https://github.com/ggoodman) for suggesting this.

### Cyclical objects

Despite supporting recursive schemas, passing cyclical data into Zod will cause an infinite loop.

## Promises

```ts
const numberPromise = z.promise(z.number());
```

"Parsing" works a little differently with promise schemas. Validation happens in two parts:

1. Zod synchronously checks that the input is an instance of Promise (i.e. an object with `.then` and `.catch` methods.).
2. Zod uses `.then` to attach an additional validation step onto the existing Promise. You'll have to use `.catch` on the returned Promise to handle validation failures.

```ts
numberPromise.parse("tuna");
// ZodError: Non-Promise type: string

numberPromise.parse(Promise.resolve("tuna"));
// => Promise<number>

const test = async () => {
  await numberPromise.parse(Promise.resolve("tuna"));
  // ZodError: Non-number type: string

  await numberPromise.parse(Promise.resolve(3.14));
  // => 3.14
};
```

<!-- #### Non-native promise implementations

When "parsing" a promise, Zod checks that the passed value is an object with `.then` and `.catch` methods — that's it. So you should be able to pass non-native Promises (Bluebird, etc) into `z.promise(...).parse` with no trouble. One gotcha: the return type of the parse function will be a _native_ `Promise` , so if you have downstream logic that uses non-standard Promise methods, this won't work. -->

## Instanceof

You can use `z.instanceof` to check that the input is an instance of a class. This is useful to validate inputs against classes that are exported from third-party libraries.

```ts
class Test {
  name: string;
}

const TestSchema = z.instanceof(Test);

const blob: any = "whatever";
TestSchema.parse(new Test()); // passes
TestSchema.parse("blob"); // throws
```

## Function schemas

Zod also lets you define "function schemas". This makes it easy to validate the inputs and outputs of a function without intermixing your validation code and "business logic".

You can create a function schema with `z.function(args, returnType)` .

```ts
const myFunction = z.function();

type myFunction = z.infer<typeof myFunction>;
// => ()=>unknown
```

Define inputs and outputs.

```ts
const myFunction = z
  .function()
  .args(z.string(), z.number()) // accepts an arbitrary number of arguments
  .returns(z.boolean());
type myFunction = z.infer<typeof myFunction>;
// => (arg0: string, arg1: number)=>boolean
```

<!--

``` ts
const args = z.tuple([z.string()]);

const returnType = z.number();

const myFunction = z.function(args, returnType);
type myFunction = z.infer<typeof myFunction>;
// => (arg0: string)=>number
``` -->

Function schemas have an `.implement()` method which accepts a function and returns a new function that automatically validates its inputs and outputs.

```ts
const trimmedLength = z
  .function()
  .args(z.string()) // accepts an arbitrary number of arguments
  .returns(z.number())
  .implement((x) => {
    // TypeScript knows x is a string!
    return x.trim().length;
  });

trimmedLength("sandwich"); // => 8
trimmedLength(" asdf "); // => 4
```

If you only care about validating inputs, just don't call the `.returns()` method. The output type will be inferred from the implementation.

> You can use the special `z.void()` option if your function doesn't return anything. This will let Zod properly infer the type of void-returning functions. (Void-returning functions actually return undefined.)

```ts
const myFunction = z
  .function()
  .args(z.string())
  .implement((arg) => {
    return [arg.length]; //
  });
myFunction; // (arg: string)=>number[]
```

Extract the input and output schemas from a function schema.

```ts
myFunction.parameters();
// => ZodTuple<[ZodString, ZodNumber]>

myFunction.returnType();
// => ZodBoolean
```

<!-- `z.function()` accepts two arguments:

* `args: ZodTuple` The first argument is a tuple (created with `z.tuple([...])` and defines the schema of the arguments to your function. If the function doesn't accept arguments, you can pass an empty tuple (`z.tuple([])`).
* `returnType: any Zod schema` The second argument is the function's return type. This can be any Zod schema. -->

## Preprocess

Typically Zod operates under a "parse then transform" paradigm. Zod validates the input first, then passes it through a chain of transformation functions. (For more information about transforms, read the [.transform docs](#transform).)

But sometimes you want to apply some transform to the input _before_ parsing happens. A common use case: type coercion. Zod enables this with the `z.preprocess()`.

```ts
const castToString = z.preprocess((val) => String(val), z.string());
```

This returns a `ZodEffects` instance. `ZodEffects` is a wrapper class that contains all logic pertaining to preprocessing, refinements, and transforms.

## Schema methods

All Zod schemas contain certain methods.

### `.parse`

`.parse(data:unknown): T`

Given any Zod schema, you can call its `.parse` method to check `data` is valid. If it is, a value is returned with full type information! Otherwise, an error is thrown.

> IMPORTANT: The value returned by `.parse` is a _deep clone_ of the variable you passed in.

```ts
const stringSchema = z.string();
stringSchema.parse("fish"); // => returns "fish"
stringSchema.parse(12); // throws Error('Non-string type: number');
```

### `.parseAsync`

`.parseAsync(data:unknown): Promise<T>`

If you use asynchronous [refinements](#refine) or [transforms](#transform) (more on those later), you'll need to use `.parseAsync`

```ts
const stringSchema1 = z.string().refine(async (val) => val.length < 20);
const value1 = await stringSchema.parseAsync("hello"); // => hello

const stringSchema2 = z.string().refine(async (val) => val.length > 20);
const value2 = await stringSchema.parseAsync("hello"); // => throws
```

### `.safeParse`

`.safeParse(data:unknown): { success: true; data: T; } | { success: false; error: ZodError; }`

If you don't want Zod to throw errors when validation fails, use `.safeParse`. This method returns an object containing either the successfully parsed data or a ZodError instance containing detailed information about the validation problems.

```ts
stringSchema.safeParse(12);
// => { success: false; error: ZodError }

stringSchema.safeParse("billie");
// => { success: true; data: 'billie' }
```

The result is a _discriminated union_ so you can handle errors very conveniently:

```ts
const result = stringSchema.safeParse("billie");
if (!result.success) {
  // handle error then return
  result.error;
} else {
  // do something
  result.data;
}
```

### `.safeParseAsync`

> Alias: `.spa`

An asynchronous version of `safeParse`.

```ts
await stringSchema.safeParseAsync("billie");
```

For convenience, this has been aliased to `.spa`:

```ts
await stringSchema.spa("billie");
```

### `.refine`

`.refine(validator: (data:T)=>any, params?: RefineParams)`

Zod lets you provide custom validation logic via _refinements_. (For advanced features like creating multiple issues and customizing error codes, see [`.superRefine`](#superrefine).)

Zod was designed to mirror TypeScript as closely as possible. But there are many so-called "refinement types" you may wish to check for that can't be represented in TypeScript's type system. For instance: checking that a number is an integer or that a string is a valid email address.

For example, you can define a custom validation check on _any_ Zod schema with `.refine` :

```ts
const myString = z.string().refine((val) => val.length <= 255, {
  message: "String can't be more than 255 characters",
});
```

> ⚠️ Refinement functions should not throw. Instead they should return a falsy value to signal failure.

#### Arguments

As you can see, `.refine` takes two arguments.

1. The first is the validation function. This function takes one input (of type `T` — the inferred type of the schema) and returns `any`. Any truthy value will pass validation. (Prior to zod@1.6.2 the validation function had to return a boolean.)
2. The second argument accepts some options. You can use this to customize certain error-handling behavior:

```ts
type RefineParams = {
  // override error message
  message?: string;

  // appended to error path
  path?: (string | number)[];

  // params object you can use to customize message
  // in error map
  params?: object;
};
```

For advanced cases, the second argument can also be a function that returns `RefineParams`/

```ts
z.string().refine(
  (val) => val.length > 10,
  (val) => ({ message: `${val} is not more than 10 characters` })
);
```

#### Customize error path

```ts
const passwordForm = z
  .object({
    password: z.string(),
    confirm: z.string(),
  })
  .refine((data) => data.password === data.confirm, {
    message: "Passwords don't match",
    path: ["confirm"], // path of error
  })
  .parse({ password: "asdf", confirm: "qwer" });
```

Because you provided a `path` parameter, the resulting error will be:

```ts
ZodError {
  issues: [{
    "code": "custom",
    "path": [ "confirm" ],
    "message": "Passwords don't match"
  }]
}
```

#### Asynchronous refinements

Refinements can also be async:

```ts
const userId = z.string().refine(async (id) => {
  // verify that ID exists in database
  return true;
});
```

> ⚠️ If you use async refinements, you must use the `.parseAsync` method to parse data! Otherwise Zod will throw an error.

#### Relationship to transforms

Transforms and refinements can be interleaved:

```ts
z.string()
  .transform((val) => val.length)
  .refine((val) => val > 25);
```

<!-- Note that the `path` is set to `["confirm"]` , so you can easily display this error underneath the "Confirm password" textbox.


```ts
const allForms = z.object({ passwordForm }).parse({
  passwordForm: {
    password: "asdf",
    confirm: "qwer",
  },
});
```

would result in

```

ZodError {
  issues: [{
    "code": "custom",
    "path": [ "passwordForm", "confirm" ],
    "message": "Passwords don't match"
  }]
}
``` -->

### `.superRefine`

The `.refine` method is actually syntactic sugar atop a more versatile (and verbose) method called `superRefine`. Here's an example:

```ts
const Strings = z.array(z.string()).superRefine((val, ctx) => {
  if (val.length > 3) {
    ctx.addIssue({
      code: z.ZodIssueCode.too_big,
      maximum: 3,
      type: "array",
      inclusive: true,
      message: "Too many items 😡",
    });
  }

  if (val.length !== new Set(val).size) {
    ctx.addIssue({
      code: z.ZodIssueCode.custom,
      message: `No duplicates allowed.`,
    });
  }
});
```

You can add as many issues as you like. If `ctx.addIssue` is NOT called during the execution of the function, validation passes.

Normally refinements always create issues with a `ZodIssueCode.custom` error code, but with `superRefine` you can create any issue of any code. Each issue code is described in detail in the Error Handling guide: [ERROR_HANDLING.md](ERROR_HANDLING.md).

#### Abort early

By default, parsing will continue even after a refinement check fails. For instance, if you chain together multiple refinements, they will all be executed. However, it may be desirable to _abort early_ to prevent later refinements from being executed. To achieve this, pass the `fatal` flag to `ctx.addIssue`:

```ts
const Strings = z
  .number()
  .superRefine((val, ctx) => {
    if (val < 10) {
      ctx.addIssue({
        code: z.ZodIssueCode.custom,
        message: "foo",
        fatal: true,
      });
    }
  })
  .superRefine((val, ctx) => {
    if (val !== " ") {
      ctx.addIssue({
        code: z.ZodIssueCode.custom,
        message: "bar",
      });
    }
  });
```

### `.transform`

To transform data after parsing, use the `transform` method.

```ts
const stringToNumber = z.string().transform((val) => myString.length);
stringToNumber.parse("string"); // => 6
```

> ⚠️ Transform functions must not throw. Make sure to use refinements before the transform or addIssue within the transform to make sure the input can be parsed by the transform.

#### Chaining order

Note that `stringToNumber` above is an instance of the `ZodEffects` subclass. It is NOT an instance of `ZodString`. If you want to use the built-in methods of `ZodString` (e.g. `.email()`) you must apply those methods _before_ any transforms.

```ts
const emailToDomain = z
  .string()
  .email()
  .transform((val) => val.split("@")[1]);

emailToDomain.parse("colinhacks@example.com"); // => example.com
```

#### Validating during transform

Similar to `superRefine`, `transform` can optionally take a `ctx`. This allows you to simultaneously validate and transform the value, which can be simpler than chaining `refine` and `validate`. When calling `ctx.addIssue` make sure to still return a value of the correct type otherwise the inferred type will include `undefined`.

```ts
const Strings = z.string().transform((val, ctx) => {
  const parsed = parseInt(val);
  if (isNaN(parsed)) {
    ctx.addIssue({
      code: z.ZodIssueCode.custom,
      message: "Not a number",
    });
  }
  return parsed;
});
```

#### Relationship to refinements

Transforms and refinements can be interleaved. These will be executed in the order they are declared.

```ts
z.string()
  .transform((val) => val.toUpperCase())
  .refine((val) => val.length > 15)
  .transform((val) => `Hello ${val}`)
  .refine((val) => val.indexOf("!") === -1);
```

#### Async transforms

Transforms can also be async.

```ts
const IdToUser = z
  .string()
  .uuid()
  .transform(async (id) => {
    return await getUserById(id);
  });
```

> ⚠️ If your schema contains asynchronous transforms, you must use .parseAsync() or .safeParseAsync() to parse data. Otherwise Zod will throw an error.

### `.default`

You can use transforms to implement the concept of "default values" in Zod.

```ts
const stringWithDefault = z.string().default("tuna");

stringWithDefault.parse(undefined); // => "tuna"
```

Optionally, you can pass a function into `.default` that will be re-executed whenever a default value needs to be generated:

```ts
const numberWithRandomDefault = z.number().default(Math.random);

numberWithRandomDefault.parse(undefined); // => 0.4413456736055323
numberWithRandomDefault.parse(undefined); // => 0.1871840107401901
numberWithRandomDefault.parse(undefined); // => 0.7223408162401552
```

### `.optional`

A convenience method that returns an optional version of a schema.

```ts
const optionalString = z.string().optional(); // string | undefined

// equivalent to
z.optional(z.string());
```

### `.nullable`

A convenience method that returns an nullable version of a schema.

```ts
const nullableString = z.string().nullable(); // string | null

// equivalent to
z.nullable(z.string());
```

### `.nullish`

A convenience method that returns a "nullish" version of a schema. Nullish schemas will accept both `undefined` and `null`. Read more about the concept of "nullish" [in the TypeScript 3.7 release notes](https://www.typescriptlang.org/docs/handbook/release-notes/typescript-3-7.html#nullish-coalescing).

```ts
const nullishString = z.string().nullish(); // string | null | undefined

// equivalent to
z.string().optional().nullable();
```

### `.array`

A convenience method that returns an array schema for the given type:

```ts
const nullableString = z.string().array(); // string[]

// equivalent to
z.array(z.string());
```

### `.promise`

A convenience method for promise types:

```ts
const stringPromise = z.string().promise(); // Promise<string>

// equivalent to
z.promise(z.string());
```

### `.or`

A convenience method for union types.

```ts
z.string().or(z.number()); // string | number

// equivalent to
z.union([z.string(), z.number()]);
```

### `.and`

A convenience method for creating intersection types.

```ts
z.object({ name: z.string() }).and(z.object({ age: z.number() })); // { name: string } & { age: number }

// equivalent to
z.intersection(z.object({ name: z.string() }), z.object({ age: z.number() }));
```

## Guides and concepts

### Type inference

You can extract the TypeScript type of any schema with `z.infer<typeof mySchema>` .

```ts
const A = z.string();
type A = z.infer<typeof A>; // string

const u: A = 12; // TypeError
const u: A = "asdf"; // compiles
```

**What about transforms?**

In reality each Zod schema internally tracks **two** types: an input and an output. For most schemas (e.g. `z.string()`) these two are the same. But once you add transforms into the mix, these two values can diverge. For instance `z.string().transform(val => val.length)` has an input of `string` and an output of `number`.

You can separately extract the input and output types like so:

```ts
const stringToNumber = z.string().transform((val) => val.length);

// ⚠️ Important: z.infer returns the OUTPUT type!
type input = z.input<typeof stringToNumber>; // string
type output = z.output<typeof stringToNumber>; // number

// equivalent to z.output!
type inferred = z.infer<typeof stringToNumber>; // number
```

### Writing generic functions

When attempting to write a functions that accepts a Zod schemas as an input, it's common to try something like this:

```ts
function makeSchemaOptional<T>(schema: z.ZodType<T>) {
  return schema.optional();
}
```

This approach has some issues. The `schema` variable in this function is typed as an instance of `ZodType`, which is an abstract class that all Zod schemas inherit from. This approach loses type information, namely _which subclass_ the input actually is.

```ts
const arg = makeSchemaOptional(z.string());
arg.unwrap();
```

A better approach is for the generate parameter to refer to _the schema as a whole_.

```ts
function makeSchemaOptional<T extends z.ZodTypeAny>(schema: T) {
  return schema.optional();
}
```

> `ZodTypeAny` is just a shorthand for `ZodType<any, any, any>`, a type that is broad enough to match any Zod schema.

As you can see, `schema` is now fully and properly typed.

```ts
const arg = makeSchemaOptional(z.string());
arg.unwrap(); // ZodString
```

#### Constraining allowable inputs

The `ZodType` class has three generic parameters.

```ts
class ZodType<
  Output = any,
  Def extends ZodTypeDef = ZodTypeDef,
  Input = Output
> { ... }
```

By constraining these in your generic input, you can limit what schemas are allowable as inputs to your function:

```ts
function makeSchemaOptional<T extends z.ZodType<string>>(schema: T) {
  return schema.optional();
}

makeSchemaOptional(z.string());
// works fine

makeSchemaOptional(z.number());
// Error: 'ZodNumber' is not assignable to parameter of type 'ZodType<string, ZodTypeDef, string>'
```

### Error handling

Zod provides a subclass of Error called `ZodError`. ZodErrors contain an `issues` array containing detailed information about the validation problems.

```ts
const data = z
  .object({
    name: z.string(),
  })
  .safeParse({ name: 12 });

if (!data.success) {
  data.error.issues;
  /* [
      {
        "code": "invalid_type",
        "expected": "string",
        "received": "number",
        "path": [ "name" ],
        "message": "Expected string, received number"
      }
  ] */
}
```

> For detailed information about the possible error codes and how to customize error messages, check out the dedicated error handling guide: [ERROR_HANDLING.md](ERROR_HANDLING.md)

### Error formatting

You can use the `.format()` method to convert this error into a nested object.

```ts
const data = z
  .object({
    name: z.string(),
  })
  .safeParse({ name: 12 });

if (!data.success) {
  const formatted = data.error.format();
  /* {
    name: { _errors: [ 'Expected string, received number' ] }
  } */

  formatted.name?._errors;
  // => ["Expected string, received number"]
}
```

## Comparison

There are a handful of other widely-used validation libraries, but all of them have certain design limitations that make for a non-ideal developer experience.

<!-- The table below summarizes the feature differences. Below the table there are more involved discussions of certain alternatives, where necessary. -->

<!-- | Feature                                                                                                                | [Zod](https://github.com/colinhacks) | [Joi](https://github.com/hapijs/joi) | [Yup](https://github.com/jquense/yup) | [io-ts](https://github.com/gcanti/io-ts) | [Runtypes](https://github.com/pelotom/runtypes) | [ow](https://github.com/sindresorhus/ow) | [class-validator](https://github.com/typestack/class-validator) |
| ---------------------------------------------------------------------------------------------------------------------- | :-----------------------------: | :----------------------------------: | :-----------------------------------: | :--------------------------------------: | :---------------------------------------------: | :--------------------------------------: | :-------------------------------------------------------------: |
| <abbr title='Any ability to extract a TypeScript type from a validator instance counts.'>Type inference</abbr>         |               🟢                |                  🔴                  |                  🟢                   |                    🟢                    |                       🟢                        |                    🟢                    |                               🟢                                |
| <abbr title="Yup's inferred types are incorrect in certain cases, see discussion below.">Correct type inference</abbr> |               🟢                |                  🔴                  |                  🔴                   |                    🟢                    |                       🟢                        |                    🟢                    |                               🟢                                |

<abbr title="number, string, boolean, null, undefined">Primitive Types</abbr>
<abbr title="Includes any checks beyond 'Is this a string?', e.g. min/max length, isEmail, isURL, case checking, etc.">String Validation</abbr>
<abbr title="Includes any checks beyond 'Is this a number?', e.g. min/max, isPositive, integer vs float, etc.">Number Validation</abbr>
Dates

Primitive Literals
Object Literals
Tuple Literals
Objects
Arrays
Non-empty arrays
Unions
Optionals
Nullable
Enums
Enum Autocomplete
Intersections
Object Merging
Tuples
Recursive Types
Function Schemas

<abbr title="For instance, Yup allows custom error messages with the syntax yup.number().min(5, 'Number must be more than 5!')">Validation Messages</abbr>
Immutable instances
Type Guards
Validity Checking
Casting
Default Values
Rich Errors
Branded -->

<!-- - Missing object methods: (pick, omit, partial, deepPartial, merge, extend)

* Missing nonempty arrays with proper typing (`[T, ...T[]]`)
* Missing lazy/recursive types
* Missing promise schemas
* Missing function schemas
* Missing union & intersection schemas
* Missing support for parsing cyclical data (maybe)
* Missing error customization -->

### Joi

[https://github.com/hapijs/joi](https://github.com/hapijs/joi)

Doesn't support static type inference 😕

### Yup

[https://github.com/jquense/yup](https://github.com/jquense/yup)

Yup is a full-featured library that was implemented first in vanilla JS, and later rewritten in TypeScript.

- Supports casting and transforms
- All object fields are optional by default
- Missing object methods: (partial, deepPartial)
<!-- - Missing nonempty arrays with proper typing (`[T, ...T[]]`) -->
- Missing promise schemas
- Missing function schemas
- Missing union & intersection schemas

<!-- ¹Yup has a strange interpretation of the word `required`. Instead of meaning "not undefined", Yup uses it to mean "not empty". So `yup.string().required()` will not accept an empty string, and `yup.array(yup.string()).required()` will not accept an empty array. Instead, Yup us Zod arrays there is a dedicated `.nonempty()` method to indicate this, or you can implement it with a custom refinement. -->

### io-ts

[https://github.com/gcanti/io-ts](https://github.com/gcanti/io-ts)

io-ts is an excellent library by gcanti. The API of io-ts heavily inspired the design of Zod.

In our experience, io-ts prioritizes functional programming purity over developer experience in many cases. This is a valid and admirable design goal, but it makes io-ts particularly hard to integrate into an existing codebase with a more procedural or object-oriented bias. For instance, consider how to define an object with optional properties in io-ts:

```ts
import * as t from "io-ts";

const A = t.type({
  foo: t.string,
});

const B = t.partial({
  bar: t.number,
});

const C = t.intersection([A, B]);

type C = t.TypeOf<typeof C>;
// returns { foo: string; bar?: number | undefined }
```

You must define the required and optional props in separate object validators, pass the optionals through `t.partial` (which marks all properties as optional), then combine them with `t.intersection` .

Consider the equivalent in Zod:

```ts
const C = z.object({
  foo: z.string(),
  bar: z.number().optional(),
});

type C = z.infer<typeof C>;
// returns { foo: string; bar?: number | undefined }
```

This more declarative API makes schema definitions vastly more concise.

`io-ts` also requires the use of gcanti's functional programming library `fp-ts` to parse results and handle errors. This is another fantastic resource for developers looking to keep their codebase strictly functional. But depending on `fp-ts` necessarily comes with a lot of intellectual overhead; a developer has to be familiar with functional programming concepts and the `fp-ts` nomenclature to use the library.

- Supports codecs with serialization & deserialization transforms
- Supports branded types
- Supports advanced functional programming, higher-kinded types, `fp-ts` compatibility
- Missing object methods: (pick, omit, partial, deepPartial, merge, extend)
- Missing nonempty arrays with proper typing (`[T, ...T[]]`)
- Missing promise schemas
- Missing function schemas

### Runtypes

[https://github.com/pelotom/runtypes](https://github.com/pelotom/runtypes)

Good type inference support, but limited options for object type masking (no `.pick` , `.omit` , `.extend` , etc.). No support for `Record` s (their `Record` is equivalent to Zod's `object` ). They DO support branded and readonly types, which Zod does not.

- Supports "pattern matching": computed properties that distribute over unions
- Supports readonly types
- Missing object methods: (deepPartial, merge)
- Missing nonempty arrays with proper typing (`[T, ...T[]]`)
- Missing promise schemas
- Missing error customization

### Ow

[https://github.com/sindresorhus/ow](https://github.com/sindresorhus/ow)

Ow is focused on function input validation. It's a library that makes it easy to express complicated assert statements, but it doesn't let you parse untyped data. They support a much wider variety of types; Zod has a nearly one-to-one mapping with TypeScript's type system, whereas ow lets you validate several highly-specific types out of the box (e.g. `int32Array` , see full list in their README).

If you want to validate function inputs, use function schemas in Zod! It's a much simpler approach that lets you reuse a function type declaration without repeating yourself (namely, copy-pasting a bunch of ow assertions at the beginning of every function). Also Zod lets you validate your return types as well, so you can be sure there won't be any unexpected data passed downstream.

## Changelog

View the changelog at [CHANGELOG.md](CHANGELOG.md)<|MERGE_RESOLUTION|>--- conflicted
+++ resolved
@@ -351,11 +351,7 @@
 
 ### Deno
 
-<<<<<<< HEAD
 Unlike Node, Deno relies on direct URL imports instead of a package manager like NPM. Zod is available on [deno.land/x](https://deno.land/x). The latest version can be imported like so:
-=======
-Unlike Node, Deno relies on direct URL imports instead of a package manager like npm. Zod is available on [deno.land/x](deno.land/x). The latest version can be imported like so:
->>>>>>> 9ec2b929
 
 ```ts
 import { z } from "https://deno.land/x/zod/mod.ts";
