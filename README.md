<p align="center">
  <img src="logo.svg" width="200px" align="center" />
  <h1 align="center">Zod</h1>
</p>
<p align="center">
<a href="https://twitter.com/vriad" rel="nofollow"><img src="https://img.shields.io/badge/created%20by-@vriad-4BBAAB.svg" alt="Created by Colin McDonnell"></a>
<a href="https://opensource.org/licenses/MIT" rel="nofollow"><img src="https://img.shields.io/github/license/vriad/zod" alt="License"></a>
<a href="https://www.npmjs.com/package/zod" rel="nofollow"><img src="https://img.shields.io/npm/dw/zod.svg" alt="npm"></a>
<a href="https://www.npmjs.com/package/zod" rel="nofollow"><img src="https://img.shields.io/github/stars/vriad/zod" alt="stars"></a>
<a href="./src/__tests__" rel="nofollow"><img src="./coverage.svg" alt="coverage"></a>

</p>
<p align="center">
if you're happy and you know it, star this repo ⭐
</p>

<br/>

<!-- Created and maintained by [@vriad](https://twitter.com/vriad). The motivation for this library and a detailed comparison to various alternatives can be found at https://vriad.com/blog/zod.

If you find this package useful, leave a star to help more folks find it ⭐️🤏 -->

<!-- <br/> -->

Zod 2 is in an early beta. Documentation here: https://github.com/vriad/zod/tree/v2.

**Aug 30 — zod@1.11 was released with lots of cool features!**

- All schemas now have a `.safeParse` method. This lets you validate data in a more functional way, similar to `io-ts`: https://github.com/vriad/zod#safe-parse
- String schemas have a new `.regex` refinement method: https://github.com/vriad/zod#strings
- Object schemas now have two new methods: `.primitives()` and `.nonprimitives()`. These methods let you quickly pick or omit primitive fields from objects, useful for validating API inputs: https://github.com/vriad/zod#primitives-and-nonprimitives
- Zod now provides `z.nativeEnum()`, which lets you create z Zod schema from an existing TypeScript `enum`: https://github.com/vriad/zod#native-enums

<!-- > ⚠️ You might be encountering issues building your project if you're using zod@<1.10.2. This is the result of a bug in the TypeScript compiler. To solve this without updating, set `"skipLibCheck": true` in your tsconfig.json "compilerOptions". This issue is resolved in zod@1.10.2 and later. -->

# What is Zod

Zod is a TypeScript-first schema declaration and validation library. I'm using the term "schema" to broadly refer to any data type/structure, from a simple `string` to a complex nested object.

Zod is designed to be as developer-friendly as possible. My goal is to eliminate duplicative type declarations wherever possible. With Zod, you declare a validator _once_ and Zod will automatically infer the static TypeScript type. It's easy to compose simpler types into complex data structures.

Some other great aspects:

- Zero dependencies
- Plain JavaScript: works in browsers and Node.js
- Tiny: 8kb minified + zipped
- Immutability: methods (i.e. `.optional()` return a new instance
- Concise, chainable interface
- Functional approach: [parse, don't validate](https://lexi-lambda.github.io/blog/2019/11/05/parse-don-t-validate/)

# Sponsorship

I work on Zod in my free time, so if you're making money from a product that is built with Zod, I'd massively appreciate sponsorship at any level. For solo devs, I recommend the [Chipotle Bowl tier](https://github.com/sponsors/vriad) or the [Cup of Coffee tier](https://github.com/sponsors/vriad). If you're a freelancer or entrepreneur, get listed below and enjoy Zod can [help you with that](https://github.com/sponsors/vriad). Check out my GitHub Sponsors profile at [github.com/sponsors/vriad](github.com/sponsors/vriad).

### Sponsors

<table>
  <tr>
  <td align="center">
      <a href="https://github.com/kevinsimper">
        <img src="https://avatars1.githubusercontent.com/u/1126497?s=460&v=4" width="100px;" alt="" />
      </a>
      <br>
      <b>Kevin Simper</b>
      <br>
      <a href="https://github.com/kevinsimper">@kevinsimper</a>
    </td>
    <td align="center">
      <a href="https://twitter.com/flybayer">
        <img src="https://avatars2.githubusercontent.com/u/8813276?s=460&u=4ff8beb9a67b173015c4b426a92d89cab960af1b&v=4" width="100px;" alt=""/>
      </a>
      <br>
      <b>Brandon Bayer</b>
      <br/>
      <a href="https://twitter.com/flybayer">@flybayer</a>,
      <span>creator of <a href="https://blitzjs.com">Blitz.js</a></span>
      <br />
    </td>
  </tr>
</table>

_To get your name + Twitter + website here, sponsor Zod at the [Freelancer](https://github.com/sponsors/vriad) or [Consultancy](https://github.com/sponsors/vriad) tier._

# Table of contents

- [Installation](#installation)
  <!-- - [Usage](#usage) -->
- [Primitives](#primitives)
- [Literals](#literals)
- [Parsing](#parsing)
- [Type inference](#type-inference)
- [Custom validation](#custom-validation)
- [Strings](#strings)
- [Numbers](#numbers)
- [Objects](#objects)
  - [.shape](#shape-property)
  - [.merge](#merging)
  - [.extend](#extending-objects)
  - [.pick/.omit](#pick-and-omit)
  - [.partial/.deepPartial](#partials)
  - [.nonstrict](#unknown-keys)
  - [.primitives/.nonprimitives](#primitives-and-nonprimitives)
- [Records](#records)
- [Arrays](#arrays)
  - [.nonempty](#non-empty-lists)
- [Unions](#unions)
  - [.optional](#optional-types)
  - [.nullable](#nullable-types)
- [Enums](#enums)
- [Intersections](#intersections)
- [Tuples](#tuples)
- [Recursive types](#recursive-types)
  - [JSON type](#json-type)
  - [Cyclical data](#cyclical-objects)
- [Promises](#promises)
- [Instanceof](#instanceof)
- [Function schemas](#function-schemas)
- [Errors](#errors)
- [Comparison](#comparison)
  - [Joi](#joi)
  - [Yup](#yup)
  - [io-ts](#io-ts)
  - [Runtypes](#runtypes)
- [Changelog](#changelog)

# Installation

To install the latest version:

```sh
npm install --save zod
```

```sh
yarn add zod
```

#### TypeScript requirements

1. Zod 1.x requires TypeScript 3.3+

   > Support for TS 3.2 was dropped with the release of zod@1.10 on 19 July 2020

2. You must enable `strictNullChecks` or use `strict` mode which includes `strictNullChecks`. Otherwise Zod can't correctly infer the types of your schemas!
   ```ts
   // tsconfig.json
   {
     // ...
     "compilerOptions": {
       // ...
       "strictNullChecks": true
     }
   }
   ```

# Usage

Zod is a validation library designed for optimal developer experience. It's a TypeScript-first schema declaration library with rigorous inferred types, incredible developer experience, and a few killer features missing from the existing libraries.

<!-- - It infers the statically types of your schemas
- Eliminates the need to keep static types and runtime validators in sync by hand
- It has a composable, declarative API that makes it easy to define complex types concisely.
- Schemas are immutable. All methods return a new schema instance. -->

<!-- Zod was also designed with some core principles designed to make all declarations as non-magical and developer-friendly as possible: -->

- Zero dependencies (5kb compressed)
- Immutability; methods (i.e. `.optional()` return a new instance
- Concise, chainable interface
- Functional approach (["Parse, don't validate!"](https://lexi-lambda.github.io/blog/2019/11/05/parse-don-t-validate/))

## Primitives

You can create a Zod schema for any TypeScript primitive.

```ts
import * as z from 'zod';

// primitive values
z.string();
z.number();
z.bigint();
z.boolean();
z.date();

// empty types
z.undefined();
z.null();
z.void();

// catch-all types
z.any();
z.unknown();
```

## Literals

```ts
const tuna = z.literal('tuna');
const twelve = z.literal(12);
const tru = z.literal(true);
```

> Currently there is no support for Date or bigint literals in Zod. If you have a use case for this feature, please file an issue.

## Validation

### Parsing

`.parse(data:unknown): T`

Given any Zod schema, you can call its `.parse` method to check `data` is valid. If it is, a value is returned with full type information! Otherwise, an error is thrown.

> IMPORTANT: After Zod 1.11, the value returned by `.parse` is a _deep clone_ of the variable you passed in. This was also the case in zod@1.4 and earlier. The only exception to this is `Union` and `Intersection` schemas, which return the same value you pass in.

```ts
const stringSchema = z.string();
stringSchema.parse('fish'); // => returns "fish"
stringSchema.parse(12); // throws Error('Non-string type: number');
```

### Safe parse

`.safeParse(data:unknown): { success: true; data: T; } | { success: false; error: ZodError; }`

If you don't want Zod to throw when validation errors occur, you can use `.safeParse`. This method returns an object, even if validation errors occur:

```ts
stringSchema.safeParse(12);
// => { successs: false; error: ZodError }

stringSchema.safeParse('billie');
// => { successs: true; data: 'billie' }
```

Because the result is a _discriminated union_ you can handle errors very conveniently:

```ts
const result = stringSchema.safeParse('billie');
if (!result.success) {
  // handle error then return
  return;
}

// underneath the if statement, TypeScript knows
// that validation passed
console.log(result.data);
```

> Errors thrown from within refinement functions will _not_ be caught.

### Type guards

`.check(data:unknown)`

You can also use a Zod schema as a type guard using the schema's `.check()` method, like so:

```ts
const stringSchema = z.string();
const blob: any = 'Albuquerque';
if (stringSchema.check(blob)) {
  // blob is now of type `string`
  // within this if statement
}
```

You can use the same method to check for invalid data:

```ts
const stringSchema = z.string();

const process = (blob: any) => {
  if (!stringSchema.check(blob)) {
    throw new Error('Not a string');
  }

  // blob is now of type `string`
  // underneath the if statement
};
```

### Custom validation

`.refine(validator: (data:T)=>any, params?: RefineParams)`

Zod was designed to mirror TypeScript as closely as possible. But there are many so-called "refinement types" you may wish to check for that can't be represented in TypeScript's type system. For instance: checking that a number is an Int or that a string is a valid email address.

For example, you can define a custom validation check on _any_ Zod schema with `.refine`:

```ts
const myString = z.string().refine(val => val.length <= 255, {
  message: "String can't be more than 255 characters",
});
```

As you can see, `.refine` takes two arguments.

1. The first is the validation function. This function takes one input (of type `T` — the inferred type of the schema) and returns `any`. Any truthy value will pass validation. (Prior to zod@1.6.2 the validation function had to return a boolean.)
2. The second argument is a params object. You can use this to customize certain error-handling behavior:

   ```ts
   type RefineParams = {
     // override error message
     message?: string;

     // appended to error path
     path?: (string | number)[];

     // params object you can use to customize message
     // in error map
     params?: object;
   };
   ```

These params let you define powerful custom behavior. Zod is commonly used for form validation. If you want to verify that "password" and "confirm" match, you can do so like this:

```ts
const passwordForm = z
  .object({
    password: z.string(),
    confirm: z.string(),
  })
  .refine(data => data.password === data.confirm, {
    message: "Passwords don't match",
    path: ['confirm'], // set path of error
  })
  .parse({ password: 'asdf', confirm: 'qwer' });
```

Because you provided a `path` parameter, the resulting error will be:

```ts
ZodError {
  errors: [{
    "code": "custom_error",
    "path": [ "confirm" ],
    "message": "Passwords don't match"
  }]
}
```

Note that the `path` is set to `["confirm"]`, so you can easily display this error underneath the "Confirm password" textbox.

Important note, the value passed to the `path` option is _concatenated_ to the actual error path. So if you took `passwordForm` from above and nested it inside another object, you would still get the error path you expect.

```ts
const allForms = z.object({ passwordForm }).parse({
  passwordForm: {
    password: 'asdf',
    confirm: 'qwer',
  },
});
```

would result in

```
ZodError {
  errors: [{
    "code": "custom_error",
    "path": [ "passwordForm", "confirm" ],
    "message": "Passwords don't match"
  }]
}
```

## Type inference

You can extract the TypeScript type of any schema with `z.infer<typeof mySchema>`.

```ts
const A = z.string();
type A = z.infer<typeof A>; // string

const u: A = 12; // TypeError
const u: A = 'asdf'; // compiles
```

We'll include examples of inferred types throughout the rest of the documentation.

## Strings

There are a handful of string-specific validations.

All of these validations allow you to _optionally_ specify a custom error message.

```ts
z.string().min(5);
z.string().max(5);
z.string().length(5);
z.string().email();
z.string().url();
z.string().uuid();
z.string().regex(regex);
```

> Check out [validator.js](https://github.com/validatorjs/validator.js) for a bunch of other useful string validation functions.

### Custom error messages

Like `.refine`, The final (optional) argument is an object that lets you provide a custom error in the `message` field.

```ts
z.string().min(5, { message: 'Must be 5 or more characters long' });
z.string().max(5, { message: 'Must be 5 or fewer characters long' });
z.string().length(5, { message: 'Must be exactly 5 characters long' });
z.string().email({ message: 'Invalid email address.' });
z.string().url({ message: 'Invalid url' });
z.string().uuid({ message: 'Invalid UUID' });
```

> To see the email and url regexes, check out [this file](https://github.com/vriad/zod/blob/master/src/types/string.ts). To use a more advanced method, use a custom refinement.

## Numbers

There are a handful of number-specific validations.

```ts
z.number().min(5);
z.number().max(5);

z.number().int(); // value must be an integer

z.number().positive(); //     > 0
z.number().nonnegative(); //  >= 0
z.number().negative(); //     < 0
z.number().nonpositive(); //  <= 0
```

You can optionally pass in a params object as the second argument to provide a custom error message.

```ts
z.number().max(5, { message: 'this👏is👏too👏big' });
```

## Objects

```ts
// all properties are required by default
const dogSchema = z.object({
  name: z.string(),
  neutered: z.boolean(),
});

type Dog = z.infer<typeof dogSchema>;
/* 
equivalent to:
type Dog = { 
  name:string; 
  neutered: boolean;
}
*/

const cujo = dogSchema.parse({
  name: 'Cujo',
  neutered: true,
}); // passes, returns Dog

const fido: Dog = {
  name: 'Fido',
}; // TypeError: missing required property `neutered`
```

#### `.shape` property

Use `.shape` to access an object schema's property schemas.

```ts
const Location = z.object({
  latitude: z.number(),
  longitude: z.number(),
});

const Business = z.object({
  location: Location,
});

Business.shape.location; // => Location schema
```

#### Merging

You can combine two object schemas with `.merge`, like so:

```ts
const BaseTeacher = z.object({ subjects: z.array(z.string()) });
const HasID = z.object({ id: z.string() });

const Teacher = BaseTeacher.merge(HasId);
type Teacher = z.infer<typeof Teacher>; // => { subjects: string[], id: string }
```

You're able to fluently chain together many `.merge` calls as well:

```ts
// chaining mixins
const Teacher = BaseTeacher.merge(HasId)
  .merge(HasName)
  .merge(HasAddress);
```

<!-- `.merge` is just syntactic sugar over the more generic `z.intersection` which is documented below. -->

> IMPORTANT: the schema returned by `.merge` is the _intersection_ of the two schemas. The schema passed into `.merge` does not "overwrite" properties of the original schema. To demonstrate:

```ts
const Obj1 = z.object({ field: z.string() });
const Obj2 = z.object({ field: z.number() });

const Merged = Obj1.merge(Obj2);

type Merged = z.infer<typeof merged>;
// => { field: never }
// because no type can simultaneously be both a string and a number
```

To "overwrite" existing keys, use `.extend` (documented below).

#### Extending objects

You can add additional fields an object schema with the `.extend` method.

> Before zod@1.8 this method was called `.augment`. The `augment` method is still available for backwards compatibility but it is deprecated and will be removed in a future release.

```ts
const Animal = z
  .object({
    species: z.string(),
  })
  .extend({
    population: z.number(),
  });
```

> ⚠️ You can use `.extend` to overwrite fields! Be careful with this power!

```ts
// overwrites `species`
const ModifiedAnimal = Animal.extend({
  species: z.array(z.string()),
});

// => { population: number, species: string[] }
```

#### Pick and omit

Object masking is one of Zod's killer features. It lets you create slight variations of your object schemas easily and succinctly. Inspired by TypeScript's built-in `Pick` and `Omit` utility types, all Zod object schemas have `.pick` and `.omit` methods that return a "masked" version of the schema.

```ts
const Recipe = z.object({
  id: z.string(),
  name: z.string(),
  ingredients: z.array(z.string()),
});
```

To only keep certain keys, use `.pick`.

```ts
const JustTheName = Recipe.pick({ name: true });

type JustTheName = z.infer<typeof JustTheName>;
// => { name: string }
```

To remove certain keys, use `.omit`.

```ts
const NoIDRecipe = Recipe.omit({ id: true });

type NoIDRecipe = z.infer<typeof NoIDRecipe>;
// => { name: string, ingredients: string[] }
```

This is useful for database logic, where endpoints often accept as input slightly modified versions of your database schemas. For instance, the input to a hypothetical `createRecipe` endpoint would accept the `NoIDRecipe` type, since the ID will be generated by your database automatically.

> This is a vital feature for implementing typesafe backend logic, yet as far as I know, no other validation library (yup, Joi, io-ts, runtypes, class-validator, ow...) offers similar functionality as of this writing (April 2020). This is one of the must-have features that inspired the creation of Zod.

#### Primitives and nonprimitives

Zod provides a convenience method for automatically picking all primitive or non-primitive fields from an object schema.

```ts
const Post = z.object({
  title: z.string()
});

const User = z.object({
  id: z.number(),
  name: z.string(),
  posts: z.array(Post)
});

const UserFields = User.primitives();
typeof UserFields = z.infer<typeof UserFields>;
// => { id: number; name; string; }

const UserRelations = User.nonprimitives();
typeof UserFields = z.infer<typeof UserFields>;
// => { posts: Post[] }
```

These schemas are considering "primitive":

- string
- number
- boolean
- bigint
- date
- null/undefined
- enums
- any array of the above types
- any union of the above types

#### Partials

Inspired by the built-in TypeScript utility type [Partial](https://www.typescriptlang.org/docs/handbook/utility-types.html#partialt), all Zod object schemas have a `.partial` method that makes all properties optional.

Starting from this object:

```ts
const user = z.object({
  username: z.string(),
  location: z.object({
    latitude: z.number(),
    longitude: z.number(),
  }),
});
/*
  { username: string, location: { city: number, state: number } }
*/
```

We can create a partial version:

```ts
const partialUser = user.partial();
/*
{ 
  username?: string | undefined,
  location?: {
    city: number;
    state: number;
  } | undefined
}
*/

// equivalent to:
const partialUser = z.object({
  username: user.shape.username.optional(),
  location: user.shape.location.optional(),
});
```

Or you can use `.deepPartial`:

```ts
const deepPartialUser = user.deepPartial();

/* 
{
  username?: string | undefined, 
  location?: {
    latitude?: number | undefined;
    longitude?: number | undefined;
  } | undefined
}
*/
```

> Important limitation: deep partials only work as expected in hierarchies of object schemas. It also can't be used on recursive schemas currently, since creating a recursive schema requires casting to the generic `ZodSchema` type (which doesn't include all the methods of the `ZodObject` class). Currently an improved version of Zod is under development that will have better support for recursive schemas.

#### Unknown keys

By default, Zod object schemas _do not_ allow unknown keys!

```ts
const dogSchema = z.object({
  name: z.string(),
  neutered: z.boolean(),
});

dogSchema.parse({
  name: 'Spot',
  neutered: true,
  color: 'brown',
}); // Error(`Unexpected keys in object: 'color'`)
```

This is an intentional decision to make Zod's behavior consistent with TypeScript. Consider this:

```ts
type Dog = z.infer<typeof dogSchema>;

const spot: Dog = {
  name: 'Spot',
  neutered: true,
  color: 'brown',
};
// TypeError: Object literal may only specify known
// properties, and 'color' does not exist in type Dog
```

TypeScript doesn't allow unknown keys when assigning to an object type, so neither does Zod (by default). If you want to allow this, just call the `.nonstrict()` method on any object schema:

```ts
const dogSchemaNonstrict = dogSchema.nonstrict();

dogSchemaNonstrict.parse({
  name: 'Spot',
  neutered: true,
  color: 'brown',
}); // passes
```

This change is reflected in the inferred type as well:

```ts
type NonstrictDog = z.infer<typeof dogSchemaNonstrict>;
/*
{
  name:string; 
  neutered: boolean;
  [k:string]: any;
} 
*/
```

## Records

Record schemas are used to validate types such as this:

```ts
type NumberCache = { [k: string]: number };
```

If you want to validate that all the _values_ of an object match some schema, without caring about the keys, you should use a Record.

<!-- Records are similar to object schemas, but don't enforce a type restriction on the keys. For instance: -->

<!-- ```ts
const objectSchema = z.object({ name: z.string() });
``` -->

<!-- `objectSchema` only accepts objects with single key: `name`. You could use `.nonstrict()` to create a schema that accepts unknown keys, but that schema doesn't enforce a type on the _values_ associated with those unknown keys. -->

<!-- ```ts
const nonstrict = objectSchema.nonstrict();
type nonstrict = z.infer<typeof nonstrict>;
// => { name: string, [k:string]: any }

const parsed = nonstrict.parse({ name: 'Serena', bar: ['whatever'] });
parsed.bar; // no type information
``` -->

<!-- But what if you want an object that enforces a schema on all of the values it contains? That's when you would use a record. -->

```ts
const User = z.object({
  name: z.string(),
});

const UserStore = z.record(User);

type UserStore = z.infer<typeof UserStore>;
// => { [k: string]: User }
```

This is particularly useful for storing or caching items by ID.

```ts
const userStore: UserStore = {};

userStore['77d2586b-9e8e-4ecf-8b21-ea7e0530eadd'] = {
  name: 'Carlotta',
}; // passes

userStore['77d2586b-9e8e-4ecf-8b21-ea7e0530eadd'] = {
  whatever: 'Ice cream sundae',
}; // TypeError
```

And of course you can call `.parse` just like any other Zod schema.

```ts
UserStore.parse({
  user_1328741234: { name: 'James' },
}); // => passes
```

#### A note on numerical keys

You may have expected `z.record()` to accept two arguments, one for the keys and one for the values. After all, TypeScript's built-in Record type does: `Record<KeyType, ValueType>`. Otherwise, how do you represent the TypeScript type `Record<number, any>` in Zod?

As it turns out, TypeScript's behavior surrounding `[k: number]` is a little unintuitive:

```ts
const testMap: { [k: number]: string } = {
  1: 'one',
};

for (const key in testMap) {
  console.log(`${key}: ${typeof key}`);
}
// prints: `1: string`
```

As you can see, JavaScript automatically casts all object keys to strings under the hood.

Since Zod is trying to bridge the gap between static and runtime types, it doesn't make sense to provide a way of creating a record schema with numerical keys, since there's no such thing as a numerical key in runtime JavaScript.

## Arrays

There are two ways to define array schemas:

#### `z.array(arg: ZodSchema)`

First, you can create an array schema with the `z.array()` function; it accepts another ZodSchema, which defines the type of each array element.

```ts
const stringArray = z.array(z.string());
// inferred type: string[]
```

#### the `.array()` method

Second, you can call the `.array()` method on **any** Zod schema:

```ts
const stringArray = z.string().array();
// inferred type: string[]
```

You have to be careful with the `.array()` method. It returns a new `ZodArray` instance. This means you need to be careful about the _order_ in which you call methods. These two schemas are very different:

```ts
z.string()
  .undefined()
  .array(); // (string | undefined)[]
z.string()
  .array()
  .undefined(); // string[] | undefined
```

<!-- You can define arrays of **any** other Zod schema, no matter how complicated.

```ts
const dogsList = z.array(dogSchema);
dogsList.parse([{ name: 'Fido', age: 4, neutered: true }]); // passes
dogsList.parse([]); // passes
``` -->

#### Non-empty lists

```ts
const nonEmptyStrings = z
  .string()
  .array()
  .nonempty();
// [string, ...string[]]

nonEmptyStrings.parse([]); // throws: "Array cannot be empty"
nonEmptyStrings.parse(['Ariana Grande']); // passes
```

#### Length validations

```ts
// must contain 5 or more items
z.array(z.string()).min(5);

// must contain 5 or fewer items
z.array(z.string()).max(5);

// must contain exactly 5 items
z.array(z.string()).length(5);
```

## Unions

Zod includes a built-in `z.union` method for composing "OR" types.

```ts
const stringOrNumber = z.union([z.string(), z.number()]);

stringOrNumber.parse('foo'); // passes
stringOrNumber.parse(14); // passes
```

### Optional types

Unions are the basis for defining optional schemas. An "optional string" is just the union of `string` and `undefined`.

```ts
const A = z.union([z.string(), z.undefined()]);

A.parse(undefined); // => passes, returns undefined
type A = z.infer<typeof A>; // string | undefined
```

Zod provides a shorthand way to make any schema optional:

```ts
const B = z.string().optional(); // equivalent to A

const C = z.object({
  username: z.string().optional(),
});
type C = z.infer<typeof C>; // { username?: string | undefined };
```

### Nullable types

Similarly, you can create nullable types like so:

```ts
const D = z.union([z.string(), z.null()]);
```

Or you can use the shorthand `.nullable()`:

```ts
const E = z.string().nullable(); // equivalent to D
type E = z.infer<typeof D>; // string | null
```

You can create unions of any two or more schemas.

```ts
/* Custom Union Types */

const F = z
  .union([z.string(), z.number(), z.boolean()])
  .optional()
  .nullable();

F.parse('tuna'); // => tuna
F.parse(42); // => 42
F.parse(true); // => true
F.parse(undefined); // => undefined
F.parse(null); // => null
F.parse({}); // => throws Error!

type F = z.infer<typeof F>; // string | number | boolean | undefined | null;
```

### Enums

There are two ways to define enums in Zod.

#### Zod enums

An enum is just a union of string literals, so you _could_ define an enum like this:

```ts
const FishEnum = z.union([
  z.literal('Salmon'),
  z.literal('Tuna'),
  z.literal('Trout'),
]);

FishEnum.parse('Salmon'); // => "Salmon"
FishEnum.parse('Flounder'); // => throws
```

For convenience Zod provides a built-in `z.enum()` function. Here's is the equivalent code:

```ts
const FishEnum = z.enum(['Salmon', 'Tuna', 'Trout']);

type FishEnum = z.infer<typeof FishEnum>;
// 'Salmon' | 'Tuna' | 'Trout'
```

> Important! You need to pass the literal array _directly_ into z.enum(). Do not define it separately, than pass it in as a variable! This is required for proper type inference.

**Autocompletion**

To get autocompletion with a Zod enum, use the `.enum` property of your schema:

```ts
FishEnum.enum.Salmon; // => autocompletes

FishEnum.enum;
/* 
=> {
  Salmon: "Salmon",
  Tuna: "Tuna",
  Trout: "Trout",
} 
*/
```

You can also retrieve the list of options as a tuple with the `.options` property:

```ts
FishEnum.options; // ["Salmon", "Tuna", "Trout"]);
```

#### Native enums

> ⚠️ `nativeEnum()` requires TypeScript 3.6 or higher!

Zod enums are the recommended approach to defining and validating enums. But there may be scenarios where you need to validate against an enum from a third-party library, or perhaps you don't want to rewrite your existing enums. For this you can use `z.nativeEnum()`.

**Numeric enums**

```ts
enum Fruits {
  Apple,
  Banana,
}

const FruitEnum = z.nativeEnum(Fruits);
type FruitEnum = z.infer<typeof FruitEnum>; // Fruits

FruitEnum.parse(Fruits.Apple); // passes
FruitEnum.parse(Fruits.Banana); // passes
FruitEnum.parse(0); // passes
FruitEnum.parse(1); // passes
FruitEnum.parse(3); // fails
```

**String enums**

```ts
enum Fruits {
  Apple = 'apple',
  Banana = 'banana',
  Cantaloupe, // you can mix numerical and string enums
}

const FruitEnum = z.nativeEnum(Fruits);
type FruitEnum = z.infer<typeof FruitEnum>; // Fruits

FruitEnum.parse(Fruits.Apple); // passes
FruitEnum.parse(Fruits.Cantaloupe); // passes
FruitEnum.parse('apple'); // passes
FruitEnum.parse('banana'); // passes
FruitEnum.parse(0); // passes
FruitEnum.parse('Cantaloupe'); // fails
```

**Const enums**

The `.nativeEnum()` function works for `as const` objects as well. ⚠️ `as const` required TypeScript 3.4+!

```ts
const Fruits = {
  Apple: 'apple',
  Banana: 'banana',
  Cantaloupe: 3,
} as const;

const FruitEnum = z.nativeEnum(Fruits);
type FruitEnum = z.infer<typeof FruitEnum>; // "apple" | "banana" | 3

FruitEnum.parse('apple'); // passes
FruitEnum.parse('banana'); // passes
FruitEnum.parse(3); // passes
FruitEnum.parse('Cantaloupe'); // fails
```

## Intersections

> ⚠️ Intersections are deprecated. If you are trying to merge objects, use the `.merge` method instead.

Intersections are useful for creating "logical AND" types.

```ts
const a = z.union([z.number(), z.string()]);
const b = z.union([z.number(), z.boolean()]);

const c = z.intersection(a, b);
type c = z.infer<typeof C>; // => number

const stringAndNumber = z.intersection(z.string(), z.number());
type Never = z.infer<typeof stringAndNumber>; // => never
```

<!-- This is particularly useful for defining "schema mixins" that you can apply to multiple schemas.

```ts
<<<<<<< HEAD
const HasId = z.object({
  id: z.string(),
=======
const A = z.object({
  a: z.string(),
>>>>>>> 128f7cd6
});

const BaseTeacher = z.object({
  name: z.string(),
});

const Teacher = z.intersection(BaseTeacher, HasId);

type Teacher = z.infer<typeof Teacher>;
// { id:string; name:string };
```

## Tuples

These differ from arrays in that they have a fixed number of elements, and each element can have a different type.

```ts
const athleteSchema = z.tuple([
  // takes an array of schemas
  z.string(), // name
  z.number(), // jersey number
  z.object({
    pointsScored: z.number(),
  }), // statistics
]);

type Athlete = z.infer<typeof athleteSchema>;
// type Athlete = [string, number, { pointsScored: number }]
```

## Recursive types

You can define a recursive schema in Zod, but because of a limitation of TypeScript, their type can't be statically inferred. If you need a recursive Zod schema you'll need to define the type definition manually, and provide it to Zod as a "type hint".

```ts
interface Category {
  name: string;
  subcategories: Category[];
}

const Category: z.ZodSchema<Category> = z.lazy(() =>
  z.object({
    name: z.string(),
    subcategories: z.array(Category),
  }),
);

Category.parse({
  name: 'People',
  subcategories: [
    {
      name: 'Politicians',
      subcategories: [{ name: 'Presidents', subcategories: [] }],
    },
  ],
}); // passes
```

Unfortunately this code is a bit duplicative, since you're declaring the types twice: once in the interface and again in the Zod definition.

If your schema has lots of primitive fields, there's a way of reducing the amount of duplication:

```ts
// define all the non-recursive stuff here
const BaseCategory = z.object({
  name: z.string(),
  tags: z.array(z.string()),
  itemCount: z.number(),
});

// create an interface that extends the base schema
interface Category extends z.infer<typeof BaseCategory> {
  subcategories: Category[];
}

// merge the base schema with
// a new Zod schema containing relations
const Category: z.ZodSchema<Category> = BaseCategory.merge(
  z.object({
    subcategories: z.lazy(() => z.array(Category)),
  }),
);
```

#### JSON type

If you want to validate any JSON value, you can use the snippet below. This requires TypeScript 3.7 or higher!

```ts
type Literal = boolean | null | number | string;
type Json = Literal | { [key: string]: Json } | Json[];
const literalSchema = z.union([z.string(), z.number(), z.boolean(), z.null()]);
const jsonSchema: z.ZodSchema<Json> = z.lazy(() =>
  z.union([literalSchema, z.array(jsonSchema), z.record(jsonSchema)]),
);

jsonSchema.parse({
  // data
});
```

Thanks to [ggoodman](https://github.com/ggoodman) for suggesting this.

#### Cyclical objects

Validation still works as expected even when there are cycles in the data.

```ts
const cyclicalCategory: any = {
  name: 'Category A',
};

// creating a cycle
cyclicalCategory.subcategories = [cyclicalCategory];

const parsedCategory = Category.parse(cyclicalCategory); // parses successfully

parsedCategory.subcategories[0].subcategories[0].subcategories[0];
// => parsedCategory: Category;
```

## Promises

As of zod@1.3, there is also support for Promise schemas!

```ts
const numberPromise = z.promise(z.number());
```

"Parsing" works a little differently with promise schemas. Validation happens in two parts:

1. Zod synchronously checks that the input is an instance of Promise (i.e. an object with `.then` and `.catch` methods.).
2. Zod _waits for the promise to resolve_ then validates the resolved value.

```ts
numberPromise.parse('tuna');
// ZodError: Non-Promise type: string

numberPromise.parse(Promise.resolve('tuna'));
// => Promise<number>

const test = async () => {
  await numberPromise.parse(Promise.resolve('tuna'));
  // ZodError: Non-number type: string

  await numberPromise.parse(Promise.resolve(3.14));
  // => 3.14
};
```

#### Non-native promise implementations

When "parsing" a promise, Zod checks that the passed value is an object with `.then` and `.catch` methods — that's it. So you should be able to pass non-native Promises (Bluebird, etc) into `z.promise(...).parse` with no trouble. One gotcha: the return type of the parse function will be a _native_ `Promise`, so if you have downstream logic that uses non-standard Promise methods, this won't work.

## Instanceof

You can use `z.instanceof` to create a schema that checks if the input is an instance of a class.

```ts
class Test {
  name: string;
}

const TestSchema = z.instanceof(Test);

const blob: any = 'whatever';
if (TestSchema.check(blob)) {
  blob.name; // Test instance
}
```

## Function schemas

Zod also lets you define "function schemas". This makes it easy to validate the inputs and outputs of a function without intermixing your validation code and "business logic".

You can create a function schema with `z.function(args, returnType)` which accepts these arguments.

- `args: ZodTuple` The first argument is a tuple (created with `z.tuple([...])` and defines the schema of the arguments to your function. If the function doesn't accept arguments, you can pass an empty tuple (`z.tuple([])`).
- `returnType: any Zod schema` The second argument is the function's return type. This can be any Zod schema.

> You can use the special `z.void()` option if your function doesn't return anything. This will let Zod properly infer the type of void-returning functions. (Void-returning function can actually return either undefined or null.)

```ts
const args = z.tuple([z.string()]);

const returnType = z.number();

const myFunction = z.function(args, returnType);
type myFunction = z.infer<typeof myFunction>;
// => (arg0: string)=>number
```

Function schemas have an `.implement()` method which accepts a function as input and returns a new function.

```ts
const myValidatedFunction = myFunction.implement(x => {
  // TypeScript knows x is a string!
  return x.trim().length;
});
```

`myValidatedFunction` now automatically validates both its inputs and return value against the schemas provided to `z.function`. If either is invalid, the function throws.

This way you can confidently write application logic in a "validated function" without worrying about invalid inputs, scattering `schema.validate()` calls in your endpoint definitions,or writing duplicative types for your functions.

Here's a more complex example showing how to write a typesafe API query endpoint:

```ts
const args = z.tuple([
  z.object({ id: z.string() }), // get by ID
]);

const returnType = z.promise(
  z.object({
    id: string(),
    name: string(),
  }),
);

const FetcherEndpoint = z.function(args, returnType);

const getUserByID = FetcherEndpoint.validate(args => {
  args; // => { id: string }

  const user = await User.findByID(args.id);

  // TypeScript statically verifies that value returned by
  // this function is of type Promise<{ id: string; name: string; }>
  return 'salmon'; // TypeError

  return user; // success
});
```

> This is particularly useful for defining HTTP or RPC endpoints that accept complex payloads that require validation. Moreover, you can define your endpoints once with Zod and share the code with both your client and server code to achieve end-to-end type safety.

```ts
// Express example
server.get(`/user/:id`, async (req, res) => {
  const user = await getUserByID({ id: req.params.id }).catch(err => {
    res.status(400).send(err.message);
  });

  res.status(200).send(user);
});
```

<!--
## Masking

Masking is one of Zod's killer features. It sets it a step ahead of most other libraries, especially those that utilize class-based validation schemas (like TypeORM). The problem with defining schemas as a class is that it's not possible to generate slight variations of it. Doing so would require high-order generics, which doesyou would need to implement a "doubly-generic" class factory.

Consider an example where you define a `User` schema with two fields:

```ts
const User = z.object({
  id: z.string(),
  name: z.string(),
});
```

If you want to implement a typesafe "createUser" function, you'll need a slightly modified version of `User` as the argument. Specifically, you'll want to get rid of the `id` field, assuming your database auto-generates IDs. Historically you'd have to define a brand-new schema, say `CreateUserInput`.

If this example sounds contrived, check out the homepage of the popular GraphQL schema definition library [TypeGraphQL](https://typegraphql.com/). The sample code shows two declarations: one for the `Recipe` model and another _nearly identical_ class for `RecipeInput` (the data type used to create new recipes). Unfortunately duplicative definitions like this are commonly needed (especially in the GraphQL ecosystem), meaning you have to keep a slew of slightly modified schemas in sync manually.

Zod's solution to this is "masking". Masking is known by a lot of other names too: _derived types_, _views_ (especially in the SQL world), _projections_, and more.


#### Picking
```ts
const User = z.object({
  id: z.string(),
  name: z.string(),
});

const createUserInput = User.pick({ name: true });

type createUserInput = z.infer<typeof createUserInput>;
// => { name: string }
```

Equivalently, you can use `.omit` to remove keys from the object schema.

```ts
const createUserInput = User.pick({ id: true });

type createUserInput = z.infer<typeof createUserInput>;
// => { name: string }
```

#### Nested objects

Masking also works on nested object schemas:

```ts
const User = z.object({
  outer: z.object({
    prop1: z.string(),
    inner: z.object({
      prop2: z.number(),
    }),
  }),
});

// picking
User.pick({ outer: true }); // { outer: inner: { prop1: string, prop2: number }}
User.pick({ outer: { prop1: true } }); // { outer: { prop1: string }}
User.pick({ outer: { inner: true } }); // { outer: { innfer: { prop2: number }}}
User.pick({ outer: { prop1: true, inner: { prop2: true } } }); // { outer: inner: { prop1: string, prop2: number }}

// omiting
User.omit({ outer: true }); // {}
User.omit({ outer: { prop1: true } }); // { outer: { inner: { prop2: number }}}
User.omit({ outer: { inner: true } }); // { outer: { prop1: string }}
User.omit({ outer: { inner: { prop2: true } } }); // { outer: { prop1: string, inner: {} }}
```


#### Recursive schemas -->

## Errors

There is a dedicated guide on Zod's error handling system here: [ERROR_HANDLING.md](https://github.com/vriad/zod/blob/master/ERROR_HANDLING.md)

# Comparison

There are a handful of other widely-used validation libraries, but all of them have certain design limitations that make for a non-ideal developer experience.

<!-- The table below summarizes the feature differences. Below the table there are more involved discussions of certain alternatives, where necessary. -->

<!-- | Feature                                                                                                                | [Zod](https://github.com/vriad) | [Joi](https://github.com/hapijs/joi) | [Yup](https://github.com/jquense/yup) | [io-ts](https://github.com/gcanti/io-ts) | [Runtypes](https://github.com/pelotom/runtypes) | [ow](https://github.com/sindresorhus/ow) | [class-validator](https://github.com/typestack/class-validator) |
| ---------------------------------------------------------------------------------------------------------------------- | :-----------------------------: | :----------------------------------: | :-----------------------------------: | :--------------------------------------: | :---------------------------------------------: | :--------------------------------------: | :-------------------------------------------------------------: |
| <abbr title='Any ability to extract a TypeScript type from a validator instance counts.'>Type inference</abbr>         |               🟢                |                  🔴                  |                  🟢                   |                    🟢                    |                       🟢                        |                    🟢                    |                               🟢                                |
| <abbr title="Yup's inferred types are incorrect in certain cases, see discussion below.">Correct type inference</abbr> |               🟢                |                  🔴                  |                  🔴                   |                    🟢                    |                       🟢                        |                    🟢                    |                               🟢                                |

<abbr title="number, string, boolean, null, undefined">Primitive Types</abbr>
<abbr title="Includes any checks beyond 'Is this a string?', e.g. min/max length, isEmail, isURL, case checking, etc.">String Validation</abbr>
<abbr title="Includes any checks beyond 'Is this a number?', e.g. min/max, isPositive, integer vs float, etc.">Number Validation</abbr>
Dates

Primitive Literals
Object Literals
Tuple Literals
Objects
Arrays
Non-empty arrays
Unions
Optionals
Nullable
Enums
Enum Autocomplete
Intersections
Object Merging
Tuples
Recursive Types
Function Schemas

<abbr title="For instance, Yup allows custmo error messages with the syntax yup.number().min(5, 'Number must be more than 5!')">Validation Messages</abbr>
Immutable instances
Type Guards
Validity Checking
Casting
Default Values
Rich Errors
Branded -->

- Missing object methods: (pick, omit, partial, deepPartial, merge, extend)
- Missing nonempty arrays with proper typing (`[T, ...T[]]`)
- Missing lazy/recursive types
- Missing promise schemas
- Missing function schemas
- Missing union & intersection schemas
- Missing support for parsing cyclical data (maybe)
- Missing error customization

#### Joi

[https://github.com/hapijs/joi](https://github.com/hapijs/joi)

Doesn't support static type inference 😕

#### Yup

[https://github.com/jquense/yup](https://github.com/jquense/yup)

Yup is a full-featured library that was implemented first in vanilla JS, with TypeScript typings added later.

Differences

- Supports for casting and transformation
- All object fields are optional by default
- Non-standard `.required()`¹
- Missing object methods: (pick, omit, partial, deepPartial, merge, extend)
- Missing nonempty arrays with proper typing (`[T, ...T[]]`)
- Missing promise schemas
- Missing function schemas
- Missing union & intersection schemas

¹ Yup has a strange interpretation of the `.required()` is odd and non-standard. Instead of meaning "not undefined", Yup uses it to mean "not empty". So `yup.string().required()` will not accept an empty string, and `yup.array(yup.string()).required()` will not accept an empty array. For Zod arrays there is a dedicated `.nonempty()` method to indicate this, or you can implement it with a custom validator.

#### io-ts

[https://github.com/gcanti/io-ts](https://github.com/gcanti/io-ts)

io-ts is an excellent library by gcanti. The API of io-ts heavily inspired the design of Zod.

In our experience, io-ts prioritizes functional programming purity over developer experience in many cases. This is a valid and admirable design goal, but it makes io-ts particularly hard to integrate into an existing codebase with a more procedural or object-oriented bias. For instance, consider how to define an object with optional properties in io-ts:

```ts
import * as t from 'io-ts';

const A = t.type({
  foo: t.string,
});

const B = t.partial({
  bar: t.number,
});

const C = t.intersection([A, B]);

type C = t.TypeOf<typeof C>;
// returns { foo: string; bar?: number | undefined }
```

You must define the required and optional props in separate object validators, pass the optionals through `t.partial` (which marks all properties as optional), then combine them with `t.intersection`.

Consider the equivalent in Zod:

```ts
const C = z.object({
  foo: z.string(),
  bar: z.string().optional(),
});

type C = z.infer<typeof C>;
// returns { foo: string; bar?: number | undefined }
```

This more declarative API makes schema definitions vastly more concise.

`io-ts` also requires the use of gcanti's functional programming library `fp-ts` to parse results and handle errors. This is another fantastic resource for developers looking to keep their codebase strictly functional. But depending on `fp-ts` necessarily comes with a lot of intellectual overhead; a developer has to be familiar with functional programming concepts and the `fp-ts` nomenclature to use the library.

- Supports codecs with serialization & deserialization transforms
- Supports branded types
- Supports advanced functional programming, higher-kinded types, `fp-ts` compatibility
- Missing object methods: (pick, omit, partial, deepPartial, merge, extend)
- Missing nonempty arrays with proper typing (`[T, ...T[]]`)
- Missing lazy/recursive types
- Missing promise schemas
- Missing function schemas
- Missing union & intersection schemas
- Missing support for parsing cyclical data (maybe)
- Missing error customization

#### Runtypes

[https://github.com/pelotom/runtypes](https://github.com/pelotom/runtypes)

Good type inference support, but limited options for object type masking (no `.pick`, `.omit`, `.extend`, etc.). No support for `Record`s (their `Record` is equivalent to Zod's `object`). They DO support branded and readonly types, which Zod does not.

- Supports "pattern matching": computed properties that distribute over unions
- Supports readonly types
- Missing object methods: (pick, omit, partial, deepPartial, merge, extend)
- Missing nonempty arrays with proper typing (`[T, ...T[]]`)
- Missing lazy/recursive types
- Missing promise schemas
- Missing union & intersection schemas
- Missing error customization
- Missing record schemas (their "record" is equivalent to Zod "object")

#### Ow

[https://github.com/sindresorhus/ow](https://github.com/sindresorhus/ow)

Ow is focused on function input validation. It's a library that makes it easy to express complicated assert statements, but it doesn't let you parse untyped data. They support a much wider variety of types; Zod has a nearly one-to-one mapping with TypeScript's type system, whereas ow lets you validate several highly-specific types out of the box (e.g. `int32Array`, see full list in their README).

If you want to validate function inputs, use function schemas in Zod! It's a much simpler approach that lets you reuse a function type declaration without repeating yourself (namely, copy-pasting a bunch of ow assertions at the beginning of every function). Also Zod lets you validate your return types as well, so you can be sure there won't be any unexpected data passed downstream.

# Changelog

View the changelog at [CHANGELOG.md](https://github.com/vriad/zod/blob/master/CHANGELOG.md)<|MERGE_RESOLUTION|>--- conflicted
+++ resolved
@@ -1071,7 +1071,6 @@
 ```ts
 const a = z.union([z.number(), z.string()]);
 const b = z.union([z.number(), z.boolean()]);
-
 const c = z.intersection(a, b);
 type c = z.infer<typeof C>; // => number
 
@@ -1082,13 +1081,8 @@
 <!-- This is particularly useful for defining "schema mixins" that you can apply to multiple schemas.
 
 ```ts
-<<<<<<< HEAD
 const HasId = z.object({
   id: z.string(),
-=======
-const A = z.object({
-  a: z.string(),
->>>>>>> 128f7cd6
 });
 
 const BaseTeacher = z.object({
