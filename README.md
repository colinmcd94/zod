<p align="center">
  <img src="logo.svg" width="200px" align="center" />
  <h1 align="center">Zod</h1>
</p>
<p align="center">
<a href="https://twitter.com/vriad" rel="nofollow"><img src="https://img.shields.io/badge/created%20by-@vriad-4BBAAB.svg" alt="Created by Colin McDonnell"></a>
<a href="https://opensource.org/licenses/MIT" rel="nofollow"><img src="https://img.shields.io/github/license/vriad/zod" alt="License"></a>
<a href="https://www.npmjs.com/package/zod" rel="nofollow"><img src="https://img.shields.io/npm/dw/zod.svg" alt="npm"></a>
<a href="https://www.npmjs.com/package/zod" rel="nofollow"><img src="https://img.shields.io/github/stars/vriad/zod" alt="stars"></a>
<a href="./src/__tests__" rel="nofollow"><img src="./coverage.svg" alt="coverage"></a>

</p>
<p align="center">
if you're happy and you know it, star this repo ⭐
</p>

<br/>

<!-- Created and maintained by [@vriad](https://twitter.com/vriad). The motivation for this library and a detailed comparison to various alternatives can be found at https://vriad.com/blog/zod.

If you find this package useful, leave a star to help more folks find it ⭐️🤏 -->

<!-- <br/> -->

**Zod 2 is coming! Follow me [@vriad](https://twitter.com/vriad) to stay updated and participate in discussions about the future of Zod.**

---

Aug 30 — zod@1.11 was released with lots of cool features!

- All schemas now have a `.safeParse` method. This lets you validate data in a more functional way, similar to `io-ts`: https://github.com/vriad/zod#safe-parse
- String schemas have a new `.regex` refinement method: https://github.com/vriad/zod#strings
- Object schemas now have two new methods: `.primitives()` and `.nonprimitives()`. These methods let you quickly pick or omit primitive fields from objects, useful for validating API inputs: https://github.com/vriad/zod#primitives-and-nonprimitives
- Zod now provides `z.nativeEnum()`, which lets you create z Zod schema from an existing TypeScript `enum`: https://github.com/vriad/zod#native-enums

<!-- > ⚠️ You might be encountering issues building your project if you're using zod@<1.10.2. This is the result of a bug in the TypeScript compiler. To solve this without updating, set `"skipLibCheck": true` in your tsconfig.json "compilerOptions". This issue is resolved in zod@1.10.2 and later. -->

# What is Zod

Zod is a TypeScript-first schema declaration and validation library. I'm using the term "schema" to broadly refer to any data type/structure, from a simple `string` to a complex nested object.

Zod is designed to be as developer-friendly as possible. My goal is to eliminate duplicative type declarations wherever possible. With Zod, you declare a validator _once_ and Zod will automatically infer the static TypeScript type. It's easy to compose simpler types into complex data structures.

Some other great aspects:

- Zero dependencies
- Plain JavaScript: works in browsers and Node.js
- Tiny: 8kb minified + zipped
- Immutability: methods (i.e. `.optional()` return a new instance
- Concise, chainable interface
- Functional approach: [parse, don't validate](https://lexi-lambda.github.io/blog/2019/11/05/parse-don-t-validate/)

# Sponsorship

I work on Zod in my free time, so if you're making money from a product that is built with Zod, I'd massively appreciate sponsorship at any level. For solo devs, I recommend the [Chipotle Bowl tier](https://github.com/sponsors/vriad) or the [Cup of Coffee tier](https://github.com/sponsors/vriad).

### Sponsors

<table>
  <tr>
  <td align="center">
      <a href="https://github.com/kevinsimper">
        <img src="https://avatars1.githubusercontent.com/u/1126497?s=460&v=4" width="100px;" alt="" />
      </a>
      <br>
      <b>Kevin Simper</b>
      <br>
      <a href="https://github.com/kevinsimper">@kevinsimper</a>
    </td>
    <td align="center">
      <a href="https://twitter.com/flybayer">
        <img src="https://avatars2.githubusercontent.com/u/8813276?s=460&u=4ff8beb9a67b173015c4b426a92d89cab960af1b&v=4" width="100px;" alt=""/>
      </a>
      <br>
      <b>Brandon Bayer</b>
      <br/>
      <a href="https://twitter.com/flybayer">@flybayer</a>,
      <span>creator of <a href="https://blitzjs.com">Blitz.js</a></span>
      <br />
    </td>
  </tr>
</table>

_To get your name + Twitter + website here, sponsor Zod at the [Freelancer](https://github.com/sponsors/vriad) or [Consultancy](https://github.com/sponsors/vriad) tier._

# Table of contents

- [Installation](#installation)
  <!-- - [Usage](#usage) -->
- [Primitives](#primitives)
- [Literals](#literals)
- [Parsing](#parsing)
- [Type inference](#type-inference)
- [Custom validation](#custom-validation)
- [Strings](#strings)
- [Numbers](#numbers)
- [Objects](#objects)
  - [.shape](#shape-property)
  - [.merge](#merging)
  - [.extend](#extending-objects)
  - [.pick/.omit](#pick-and-omit)
  - [.partial/.deepPartial](#partials)
  - [.nonstrict](#unknown-keys)
  - [.primitives/.nonprimitives](#primitives-and-nonprimitives)
- [Records](#records)
- [Arrays](#arrays)
  - [.nonempty](#non-empty-lists)
- [Unions](#unions)
  - [.optional](#optional-types)
  - [.nullable](#nullable-types)
- [Enums](#enums)
- [Intersections](#intersections)
- [Tuples](#tuples)
- [Recursive types](#recursive-types)
  - [JSON type](#json-type)
  - [Cyclical data](#cyclical-objects)
- [Promises](#promises)
- [Instanceof](#instanceof)
- [Function schemas](#function-schemas)
- [Errors](#errors)
- [Comparison](#comparison)
  - [Joi](#joi)
  - [Yup](#yup)
  - [io-ts](#io-ts)
  - [Runtypes](#runtypes)
- [Changelog](#changelog)

# Installation

To install the latest version:

```sh
npm install --save zod
```

```sh
yarn add zod
```

#### TypeScript requirements

1. Zod 1.x requires TypeScript 3.3+

   > Support for TS 3.2 was dropped with the release of zod@1.10 on 19 July 2020

2. You must enable `strictNullChecks` or use `strict` mode which includes `strictNullChecks`. Otherwise Zod can't correctly infer the types of your schemas!
   ```ts
   // tsconfig.json
   {
     // ...
     "compilerOptions": {
       // ...
       "strictNullChecks": true
     }
   }
   ```

# Usage

Zod is a validation library designed for optimal developer experience. It's a TypeScript-first schema declaration library with rigorous inferred types, incredible developer experience, and a few killer features missing from the existing libraries.

<!-- - It infers the statically types of your schemas
- Eliminates the need to keep static types and runtime validators in sync by hand
- It has a composable, declarative API that makes it easy to define complex types concisely.
- Schemas are immutable. All methods return a new schema instance. -->

<!-- Zod was also designed with some core principles designed to make all declarations as non-magical and developer-friendly as possible: -->

- Zero dependencies (5kb compressed)
- Immutability; methods (i.e. `.optional()` return a new instance
- Concise, chainable interface
- Functional approach (["Parse, don't validate!"](https://lexi-lambda.github.io/blog/2019/11/05/parse-don-t-validate/))

## Primitives

You can create a Zod schema for any TypeScript primitive.

```ts
import * as z from 'zod';

// primitive values
z.string();
z.number();
z.bigint();
z.boolean();
z.date();

// empty types
z.undefined();
z.null();
z.void();

// catch-all types
z.any();
z.unknown();
```

## Literals

```ts
const tuna = z.literal('tuna');
const twelve = z.literal(12);
const tru = z.literal(true);
```

> Currently there is no support for Date or bigint literals in Zod. If you have a use case for this feature, please file an issue.

## Validation

### Parsing

`.parse(data:unknown): T`

Given any Zod schema, you can call its `.parse` method to check `data` is valid. If it is, a value is returned with full type information! Otherwise, an error is thrown.

> IMPORTANT: After Zod 1.11, the value returned by `.parse` is a _deep clone_ of the variable you passed in. This was also the case in zod@1.4 and earlier. The only exception to this is `Union` and `Intersection` schemas, which return the same value you pass in.

```ts
const stringSchema = z.string();
stringSchema.parse('fish'); // => returns "fish"
stringSchema.parse(12); // throws Error('Non-string type: number');
```

### Safe parse

`.safeParse(data:unknown): { success: true; data: T; } | { success: false; error: ZodError; }`

If you don't want Zod to throw when validation errors occur, you can use `.safeParse`. This method returns an object, even if validation errors occur:

```ts
stringSchema.safeParse(12);
// => { successs: false; error: ZodError }

stringSchema.safeParse('billie');
// => { successs: true; data: 'billie' }
```

Because the result is a _discriminated union_ you can handle errors very conveniently:

```ts
const result = stringSchema.safeParse('billie');
if (!result.success) {
  // handle error then return
  return;
}

// underneath the if statement, TypeScript knows
// that validation passed
console.log(result.data);
```

> Errors thrown from within refinement functions will _not_ be caught.

### Type guards

`.check(data:unknown)`

You can also use a Zod schema as a type guard using the schema's `.check()` method, like so:

```ts
const stringSchema = z.string();
const blob: any = 'Albuquerque';
if (stringSchema.check(blob)) {
  // blob is now of type `string`
  // within this if statement
}
```

You can use the same method to check for invalid data:

```ts
const stringSchema = z.string();

const process = (blob: any) => {
  if (!stringSchema.check(blob)) {
    throw new Error('Not a string');
  }

  // blob is now of type `string`
  // underneath the if statement
};
```

### Custom validation

`.refine(validator: (data:T)=>any, params?: RefineParams)`

Zod was designed to mirror TypeScript as closely as possible. But there are many so-called "refinement types" you may wish to check for that can't be represented in TypeScript's type system. For instance: checking that a number is an Int or that a string is a valid email address.

For example, you can define a custom validation check on _any_ Zod schema with `.refine`:

```ts
const myString = z.string().refine(val => val.length <= 255, {
  message: "String can't be more than 255 characters",
});
```

As you can see, `.refine` takes two arguments.

1. The first is the validation function. This function takes one input (of type `T` — the inferred type of the schema) and returns `any`. Any truthy value will pass validation. (Prior to zod@1.6.2 the validation function had to return a boolean.)
2. The second argument is a params object. You can use this to customize certain error-handling behavior:

   ```ts
   type RefineParams = {
     // override error message
     message?: string;

     // appended to error path
     path?: (string | number)[];

     // params object you can use to customize message
     // in error map
     params?: object;
   };
   ```

These params let you define powerful custom behavior. Zod is commonly used for form validation. If you want to verify that "password" and "confirm" match, you can do so like this:

```ts
const passwordForm = z
  .object({
    password: z.string(),
    confirm: z.string(),
  })
  .refine(data => data.password === data.confirm, {
    message: "Passwords don't match",
    path: ['confirm'], // set path of error
  })
  .parse({ password: 'asdf', confirm: 'qwer' });
```

Because you provided a `path` parameter, the resulting error will be:

```ts
ZodError {
  errors: [{
    "code": "custom_error",
    "path": [ "confirm" ],
    "message": "Passwords don't match"
  }]
}
```

Note that the `path` is set to `["confirm"]`, so you can easily display this error underneath the "Confirm password" textbox.

Important note, the value passed to the `path` option is _concatenated_ to the actual error path. So if you took `passwordForm` from above and nested it inside another object, you would still get the error path you expect.

```ts
const allForms = z.object({ passwordForm }).parse({
  passwordForm: {
    password: 'asdf',
    confirm: 'qwer',
  },
});
```

would result in

```
ZodError {
  errors: [{
    "code": "custom_error",
    "path": [ "passwordForm", "confirm" ],
    "message": "Passwords don't match"
  }]
}
```

## Type inference

You can extract the TypeScript type of any schema with `z.infer<typeof mySchema>`.

```ts
const A = z.string();
type A = z.infer<typeof A>; // string

const u: A = 12; // TypeError
const u: A = 'asdf'; // compiles
```

We'll include examples of inferred types throughout the rest of the documentation.

## Strings

There are a handful of string-specific validations.

All of these validations allow you to _optionally_ specify a custom error message.

```ts
z.string().min(5);
z.string().max(5);
z.string().length(5);
z.string().email();
z.string().url();
z.string().uuid();
z.string().regex(regex);
```

> Check out [validator.js](https://github.com/validatorjs/validator.js) for a bunch of other useful string validation functions.

### Custom error messages

Like `.refine`, The final (optional) argument is an object that lets you provide a custom error in the `message` field.

```ts
z.string().min(5, { message: 'Must be 5 or more characters long' });
z.string().max(5, { message: 'Must be 5 or fewer characters long' });
z.string().length(5, { message: 'Must be exactly 5 characters long' });
z.string().email({ message: 'Invalid email address.' });
z.string().url({ message: 'Invalid url' });
z.string().uuid({ message: 'Invalid UUID' });
```

> To see the email and url regexes, check out [this file](https://github.com/vriad/zod/blob/master/src/types/string.ts). To use a more advanced method, use a custom refinement.

## Numbers

There are a handful of number-specific validations.

```ts
z.number().min(5);
z.number().max(5);

z.number().int(); // value must be an integer

z.number().positive(); //     > 0
z.number().nonnegative(); //  >= 0
z.number().negative(); //     < 0
z.number().nonpositive(); //  <= 0
```

You can optionally pass in a params object as the second argument to provide a custom error message.

```ts
z.number().max(5, { message: 'this👏is👏too👏big' });
```

## Objects

```ts
// all properties are required by default
const dogSchema = z.object({
  name: z.string(),
  neutered: z.boolean(),
});

type Dog = z.infer<typeof dogSchema>;
/* 
equivalent to:
type Dog = { 
  name:string; 
  neutered: boolean;
}
*/

const cujo = dogSchema.parse({
  name: 'Cujo',
  neutered: true,
}); // passes, returns Dog

const fido: Dog = {
  name: 'Fido',
}; // TypeError: missing required property `neutered`
```

#### `.shape` property

Use `.shape` to access an object schema's property schemas.

```ts
const Location = z.object({
  latitude: z.number(),
  longitude: z.number(),
});

const Business = z.object({
  location: Location,
});

Business.shape.location; // => Location schema
```

#### Merging

You can combine two object schemas with `.merge`, like so:

```ts
const BaseTeacher = z.object({ subjects: z.array(z.string()) });
const HasID = z.object({ id: z.string() });

const Teacher = BaseTeacher.merge(HasID);
type Teacher = z.infer<typeof Teacher>; // => { subjects: string[], id: string }
```

You're able to fluently chain together many `.merge` calls as well:

```ts
// chaining mixins
const Teacher = BaseTeacher.merge(HasId)
  .merge(HasName)
  .merge(HasAddress);
```

<!-- `.merge` is just syntactic sugar over the more generic `z.intersection` which is documented below. -->

> IMPORTANT: the schema returned by `.merge` is the _intersection_ of the two schemas. The schema passed into `.merge` does not "overwrite" properties of the original schema. To demonstrate:

```ts
const Obj1 = z.object({ field: z.string() });
const Obj2 = z.object({ field: z.number() });

const Merged = Obj1.merge(Obj2);

type Merged = z.infer<typeof merged>;
// => { field: never }
// because no type can simultaneously be both a string and a number
```

To "overwrite" existing keys, use `.extend` (documented below).

#### Extending objects

You can add additional fields an object schema with the `.extend` method.

> Before zod@1.8 this method was called `.augment`. The `augment` method is still available for backwards compatibility but it is deprecated and will be removed in a future release.

```ts
const Animal = z
  .object({
    species: z.string(),
  })
  .extend({
    population: z.number(),
  });
```

> ⚠️ You can use `.extend` to overwrite fields! Be careful with this power!

```ts
// overwrites `species`
const ModifiedAnimal = Animal.extend({
  species: z.array(z.string()),
});

// => { population: number, species: string[] }
```

#### Pick and omit

Object masking is one of Zod's killer features. It lets you create slight variations of your object schemas easily and succinctly. Inspired by TypeScript's built-in `Pick` and `Omit` utility types, all Zod object schemas have `.pick` and `.omit` methods that return a "masked" version of the schema.

```ts
const Recipe = z.object({
  id: z.string(),
  name: z.string(),
  ingredients: z.array(z.string()),
});
```

To only keep certain keys, use `.pick`.

```ts
const JustTheName = Recipe.pick({ name: true });

type JustTheName = z.infer<typeof JustTheName>;
// => { name: string }
```

To remove certain keys, use `.omit`.

```ts
const NoIDRecipe = Recipe.omit({ id: true });

type NoIDRecipe = z.infer<typeof NoIDRecipe>;
// => { name: string, ingredients: string[] }
```

This is useful for database logic, where endpoints often accept as input slightly modified versions of your database schemas. For instance, the input to a hypothetical `createRecipe` endpoint would accept the `NoIDRecipe` type, since the ID will be generated by your database automatically.

> This is a vital feature for implementing typesafe backend logic, yet as far as I know, no other validation library (yup, Joi, io-ts, runtypes, class-validator, ow...) offers similar functionality as of this writing (April 2020). This is one of the must-have features that inspired the creation of Zod.

#### Primitives and nonprimitives

Zod provides a convenience method for automatically picking all primitive or non-primitive fields from an object schema.

```ts
const Post = z.object({
  title: z.string()
});

const User = z.object({
  id: z.number(),
  name: z.string(),
  posts: z.array(Post)
});

const UserFields = User.primitives();
typeof UserFields = z.infer<typeof UserFields>;
// => { id: number; name; string; }

const UserRelations = User.nonprimitives();
typeof UserFields = z.infer<typeof UserFields>;
// => { posts: Post[] }
```

These schemas are considering "primitive":

- string
- number
- boolean
- bigint
- date
- null/undefined
- enums
- any array of the above types
- any union of the above types

#### Partials

Inspired by the built-in TypeScript utility type [Partial](https://www.typescriptlang.org/docs/handbook/utility-types.html#partialt), all Zod object schemas have a `.partial` method that makes all properties optional.

Starting from this object:

```ts
const user = z.object({
  username: z.string(),
  location: z.object({
    latitude: z.number(),
    longitude: z.number(),
  }),
});
/*
  { username: string, location: { city: number, state: number } }
*/
```

We can create a partial version:

```ts
const partialUser = user.partial();
/*
{ 
  username?: string | undefined,
  location?: {
    city: number;
    state: number;
  } | undefined
}
*/

// equivalent to:
const partialUser = z.object({
  username: user.shape.username.optional(),
  location: user.shape.location.optional(),
});
```

Or you can use `.deepPartial`:

```ts
const deepPartialUser = user.deepPartial();

/* 
{
  username?: string | undefined, 
  location?: {
    latitude?: number | undefined;
    longitude?: number | undefined;
  } | undefined
}
*/
```

> Important limitation: deep partials only work as expected in hierarchies of object schemas. It also can't be used on recursive schemas currently, since creating a recursive schema requires casting to the generic `ZodSchema` type (which doesn't include all the methods of the `ZodObject` class). Currently an improved version of Zod is under development that will have better support for recursive schemas.

#### Unknown keys

By default, Zod object schemas _do not_ allow unknown keys!

```ts
const dogSchema = z.object({
  name: z.string(),
  neutered: z.boolean(),
});

dogSchema.parse({
  name: 'Spot',
  neutered: true,
  color: 'brown',
}); // Error(`Unexpected keys in object: 'color'`)
```

This is an intentional decision to make Zod's behavior consistent with TypeScript. Consider this:

```ts
type Dog = z.infer<typeof dogSchema>;

const spot: Dog = {
  name: 'Spot',
  neutered: true,
  color: 'brown',
};
// TypeError: Object literal may only specify known
// properties, and 'color' does not exist in type Dog
```

TypeScript doesn't allow unknown keys when assigning to an object type, so neither does Zod (by default). If you want to allow this, just call the `.nonstrict()` method on any object schema:

```ts
const dogSchemaNonstrict = dogSchema.nonstrict();

dogSchemaNonstrict.parse({
  name: 'Spot',
  neutered: true,
  color: 'brown',
}); // passes
```

This change is reflected in the inferred type as well:

```ts
type NonstrictDog = z.infer<typeof dogSchemaNonstrict>;
/*
{
  name:string; 
  neutered: boolean;
  [k:string]: any;
} 
*/
```

## Records

Record schemas are used to validate types such as this:

```ts
type NumberCache = { [k: string]: number };
```

If you want to validate that all the _values_ of an object match some schema, without caring about the keys, you should use a Record.

<!-- Records are similar to object schemas, but don't enforce a type restriction on the keys. For instance: -->

<!-- ```ts
const objectSchema = z.object({ name: z.string() });
``` -->

<!-- `objectSchema` only accepts objects with single key: `name`. You could use `.nonstrict()` to create a schema that accepts unknown keys, but that schema doesn't enforce a type on the _values_ associated with those unknown keys. -->

<!-- ```ts
const nonstrict = objectSchema.nonstrict();
type nonstrict = z.infer<typeof nonstrict>;
// => { name: string, [k:string]: any }

const parsed = nonstrict.parse({ name: 'Serena', bar: ['whatever'] });
parsed.bar; // no type information
``` -->

<!-- But what if you want an object that enforces a schema on all of the values it contains? That's when you would use a record. -->

```ts
const User = z.object({
  name: z.string(),
});

const UserStore = z.record(User);

type UserStore = z.infer<typeof UserStore>;
// => { [k: string]: User }
```

This is particularly useful for storing or caching items by ID.

```ts
const userStore: UserStore = {};

userStore['77d2586b-9e8e-4ecf-8b21-ea7e0530eadd'] = {
  name: 'Carlotta',
}; // passes

userStore['77d2586b-9e8e-4ecf-8b21-ea7e0530eadd'] = {
  whatever: 'Ice cream sundae',
}; // TypeError
```

And of course you can call `.parse` just like any other Zod schema.

```ts
UserStore.parse({
  user_1328741234: { name: 'James' },
}); // => passes
```

#### A note on numerical keys

You may have expected `z.record()` to accept two arguments, one for the keys and one for the values. After all, TypeScript's built-in Record type does: `Record<KeyType, ValueType>`. Otherwise, how do you represent the TypeScript type `Record<number, any>` in Zod?

As it turns out, TypeScript's behavior surrounding `[k: number]` is a little unintuitive:

```ts
const testMap: { [k: number]: string } = {
  1: 'one',
};

for (const key in testMap) {
  console.log(`${key}: ${typeof key}`);
}
// prints: `1: string`
```

As you can see, JavaScript automatically casts all object keys to strings under the hood.

Since Zod is trying to bridge the gap between static and runtime types, it doesn't make sense to provide a way of creating a record schema with numerical keys, since there's no such thing as a numerical key in runtime JavaScript.

## Arrays

There are two ways to define array schemas:

#### `z.array(arg: ZodSchema)`

First, you can create an array schema with the `z.array()` function; it accepts another ZodSchema, which defines the type of each array element.

```ts
const stringArray = z.array(z.string());
// inferred type: string[]
```

#### the `.array()` method

Second, you can call the `.array()` method on **any** Zod schema:

```ts
const stringArray = z.string().array();
// inferred type: string[]
```

You have to be careful with the `.array()` method. It returns a new `ZodArray` instance. This means you need to be careful about the _order_ in which you call methods. These two schemas are very different:

```ts
z.string()
  .undefined()
  .array(); // (string | undefined)[]
z.string()
  .array()
  .undefined(); // string[] | undefined
```

<!-- You can define arrays of **any** other Zod schema, no matter how complicated.

```ts
const dogsList = z.array(dogSchema);
dogsList.parse([{ name: 'Fido', age: 4, neutered: true }]); // passes
dogsList.parse([]); // passes
``` -->

#### Non-empty lists

```ts
const nonEmptyStrings = z
  .string()
  .array()
  .nonempty();
// [string, ...string[]]

nonEmptyStrings.parse([]); // throws: "Array cannot be empty"
nonEmptyStrings.parse(['Ariana Grande']); // passes
```

#### Length validations

```ts
// must contain 5 or more items
z.array(z.string()).min(5);

// must contain 5 or fewer items
z.array(z.string()).max(5);

// must contain exactly 5 items
z.array(z.string()).length(5);
```

## Unions

Zod includes a built-in `z.union` method for composing "OR" types.

```ts
const stringOrNumber = z.union([z.string(), z.number()]);

stringOrNumber.parse('foo'); // passes
stringOrNumber.parse(14); // passes
```

### Optional types

Unions are the basis for defining optional schemas. An "optional string" is just the union of `string` and `undefined`.

```ts
const A = z.union([z.string(), z.undefined()]);

A.parse(undefined); // => passes, returns undefined
type A = z.infer<typeof A>; // string | undefined
```

Zod provides a shorthand way to make any schema optional:

```ts
const B = z.string().optional(); // equivalent to A

const C = z.object({
  username: z.string().optional(),
});
type C = z.infer<typeof C>; // { username?: string | undefined };
```

### Nullable types

Similarly, you can create nullable types like so:

```ts
const D = z.union([z.string(), z.null()]);
```

Or you can use the shorthand `.nullable()`:

```ts
const E = z.string().nullable(); // equivalent to D
type E = z.infer<typeof D>; // string | null
```

You can create unions of any two or more schemas.

```ts
/* Custom Union Types */

const F = z
  .union([z.string(), z.number(), z.boolean()])
  .optional()
  .nullable();

F.parse('tuna'); // => tuna
F.parse(42); // => 42
F.parse(true); // => true
F.parse(undefined); // => undefined
F.parse(null); // => null
F.parse({}); // => throws Error!

type F = z.infer<typeof F>; // string | number | boolean | undefined | null;
```

### Enums

There are two ways to define enums in Zod.

#### Zod enums

An enum is just a union of string literals, so you _could_ define an enum like this:

```ts
const FishEnum = z.union([
  z.literal('Salmon'),
  z.literal('Tuna'),
  z.literal('Trout'),
]);

FishEnum.parse('Salmon'); // => "Salmon"
FishEnum.parse('Flounder'); // => throws
```

For convenience Zod provides a built-in `z.enum()` function. Here's is the equivalent code:

```ts
const FishEnum = z.enum(['Salmon', 'Tuna', 'Trout']);

type FishEnum = z.infer<typeof FishEnum>;
// 'Salmon' | 'Tuna' | 'Trout'
```

> Important! You need to pass the literal array _directly_ into z.enum(). Do not define it separately, than pass it in as a variable! This is required for proper type inference.

**Autocompletion**

To get autocompletion with a Zod enum, use the `.enum` property of your schema:

```ts
FishEnum.enum.Salmon; // => autocompletes

FishEnum.enum;
/* 
=> {
  Salmon: "Salmon",
  Tuna: "Tuna",
  Trout: "Trout",
} 
*/
```

You can also retrieve the list of options as a tuple with the `.options` property:

```ts
FishEnum.options; // ["Salmon", "Tuna", "Trout"]);
```

#### Native enums

> ⚠️ `nativeEnum()` requires TypeScript 3.6 or higher!

Zod enums are the recommended approach to defining and validating enums. But there may be scenarios where you need to validate against an enum from a third-party library, or perhaps you don't want to rewrite your existing enums. For this you can use `z.nativeEnum()`.

**Numeric enums**

```ts
enum Fruits {
  Apple,
  Banana,
}

const FruitEnum = z.nativeEnum(Fruits);
type FruitEnum = z.infer<typeof FruitEnum>; // Fruits

FruitEnum.parse(Fruits.Apple); // passes
FruitEnum.parse(Fruits.Banana); // passes
FruitEnum.parse(0); // passes
FruitEnum.parse(1); // passes
FruitEnum.parse(3); // fails
```

**String enums**

```ts
enum Fruits {
  Apple = 'apple',
  Banana = 'banana',
  Cantaloupe, // you can mix numerical and string enums
}

const FruitEnum = z.nativeEnum(Fruits);
type FruitEnum = z.infer<typeof FruitEnum>; // Fruits

FruitEnum.parse(Fruits.Apple); // passes
FruitEnum.parse(Fruits.Cantaloupe); // passes
FruitEnum.parse('apple'); // passes
FruitEnum.parse('banana'); // passes
FruitEnum.parse(0); // passes
FruitEnum.parse('Cantaloupe'); // fails
```

**Const enums**

The `.nativeEnum()` function works for `as const` objects as well. ⚠️ `as const` required TypeScript 3.4+!

```ts
const Fruits = {
  Apple: 'apple',
  Banana: 'banana',
  Cantaloupe: 3,
} as const;

const FruitEnum = z.nativeEnum(Fruits);
type FruitEnum = z.infer<typeof FruitEnum>; // "apple" | "banana" | 3

FruitEnum.parse('apple'); // passes
FruitEnum.parse('banana'); // passes
FruitEnum.parse(3); // passes
FruitEnum.parse('Cantaloupe'); // fails
```

## Intersections

> ⚠️ Intersections are deprecated. If you are trying to merge objects, use the `.merge` method instead.

Intersections are useful for creating "logical AND" types.

```ts
const a = z.union([z.number(), z.string()]);
const b = z.union([z.number(), z.boolean()]);

const c = z.intersection(a, b);
type c = z.infer<typeof C>; // => number

const stringAndNumber = z.intersection(z.string(), z.number());
type Never = z.infer<typeof stringAndNumber>; // => never
```

<<<<<<< HEAD
Intersections in Zod are not smart. Whatever data you pass into `.parse()` gets passed into the two intersected schemas. Because Zod object schemas don't allow any unknown keys by default, there are some unintuitive behavior surrounding intersections of object schemas.
=======

<!-- This is particularly useful for defining "schema mixins" that you can apply to multiple schemas.
>>>>>>> dev

```ts
const A = z.object({
  a: z.string(),
});

const B = z.object({
  b: z.string(),
});

const AB = z.intersection(A, B);

type Teacher = z.infer<typeof Teacher>;
// { id:string; name:string };
``` -->

## Tuples

These differ from arrays in that they have a fixed number of elements, and each element can have a different type.

```ts
const athleteSchema = z.tuple([
  // takes an array of schemas
  z.string(), // name
  z.number(), // jersey number
  z.object({
    pointsScored: z.number(),
  }), // statistics
]);

type Athlete = z.infer<typeof athleteSchema>;
// type Athlete = [string, number, { pointsScored: number }]
```

## Recursive types

You can define a recursive schema in Zod, but because of a limitation of TypeScript, their type can't be statically inferred. If you need a recursive Zod schema you'll need to define the type definition manually, and provide it to Zod as a "type hint".

```ts
interface Category {
  name: string;
  subcategories: Category[];
}

const Category: z.ZodSchema<Category> = z.lazy(() =>
  z.object({
    name: z.string(),
    subcategories: z.array(Category),
  }),
);

Category.parse({
  name: 'People',
  subcategories: [
    {
      name: 'Politicians',
      subcategories: [{ name: 'Presidents', subcategories: [] }],
    },
  ],
}); // passes
```

Unfortunately this code is a bit duplicative, since you're declaring the types twice: once in the interface and again in the Zod definition.

If your schema has lots of primitive fields, there's a way of reducing the amount of duplication:

```ts
// define all the non-recursive stuff here
const BaseCategory = z.object({
  name: z.string(),
  tags: z.array(z.string()),
  itemCount: z.number(),
});

// create an interface that extends the base schema
interface Category extends z.infer<typeof BaseCategory> {
  subcategories: Category[];
}

// merge the base schema with
// a new Zod schema containing relations
const Category: z.ZodSchema<Category> = BaseCategory.merge(
  z.object({
    subcategories: z.lazy(() => z.array(Category)),
  }),
);
```

#### JSON type

If you want to validate any JSON value, you can use the snippet below. This requires TypeScript 3.7 or higher!

```ts
type Literal = boolean | null | number | string;
type Json = Literal | { [key: string]: Json } | Json[];
const literalSchema = z.union([z.string(), z.number(), z.boolean(), z.null()]);
const jsonSchema: z.ZodSchema<Json> = z.lazy(() =>
  z.union([literalSchema, z.array(jsonSchema), z.record(jsonSchema)]),
);

jsonSchema.parse({
  // data
});
```

Thanks to [ggoodman](https://github.com/ggoodman) for suggesting this.

#### Cyclical objects

Validation still works as expected even when there are cycles in the data.

```ts
const cyclicalCategory: any = {
  name: 'Category A',
};

// creating a cycle
cyclicalCategory.subcategories = [cyclicalCategory];

const parsedCategory = Category.parse(cyclicalCategory); // parses successfully

parsedCategory.subcategories[0].subcategories[0].subcategories[0];
// => parsedCategory: Category;
```

## Promises

As of zod@1.3, there is also support for Promise schemas!

```ts
const numberPromise = z.promise(z.number());
```

"Parsing" works a little differently with promise schemas. Validation happens in two parts:

1. Zod synchronously checks that the input is an instance of Promise (i.e. an object with `.then` and `.catch` methods.).
2. Zod _waits for the promise to resolve_ then validates the resolved value.

```ts
numberPromise.parse('tuna');
// ZodError: Non-Promise type: string

numberPromise.parse(Promise.resolve('tuna'));
// => Promise<number>

const test = async () => {
  await numberPromise.parse(Promise.resolve('tuna'));
  // ZodError: Non-number type: string

  await numberPromise.parse(Promise.resolve(3.14));
  // => 3.14
};
```

#### Non-native promise implementations

When "parsing" a promise, Zod checks that the passed value is an object with `.then` and `.catch` methods — that's it. So you should be able to pass non-native Promises (Bluebird, etc) into `z.promise(...).parse` with no trouble. One gotcha: the return type of the parse function will be a _native_ `Promise`, so if you have downstream logic that uses non-standard Promise methods, this won't work.

## Instanceof

You can use `z.instanceof` to create a schema that checks if the input is an instance of a class.

```ts
class Test {
  name: string;
}

const TestSchema = z.instanceof(Test);

const blob: any = 'whatever';
if (TestSchema.check(blob)) {
  blob.name; // Test instance
}
```

## Function schemas

Zod also lets you define "function schemas". This makes it easy to validate the inputs and outputs of a function without intermixing your validation code and "business logic".

You can create a function schema with `z.function(args, returnType)` which accepts these arguments.

- `args: ZodTuple` The first argument is a tuple (created with `z.tuple([...])` and defines the schema of the arguments to your function. If the function doesn't accept arguments, you can pass an empty tuple (`z.tuple([])`).
- `returnType: any Zod schema` The second argument is the function's return type. This can be any Zod schema.

> You can use the special `z.void()` option if your function doesn't return anything. This will let Zod properly infer the type of void-returning functions. (Void-returning function can actually return either undefined or null.)

```ts
const args = z.tuple([z.string()]);

const returnType = z.number();

const myFunction = z.function(args, returnType);
type myFunction = z.infer<typeof myFunction>;
// => (arg0: string)=>number
```

Function schemas have an `.implement()` method which accepts a function as input and returns a new function.

```ts
const myValidatedFunction = myFunction.implement(x => {
  // TypeScript knows x is a string!
  return x.trim().length;
});
```

`myValidatedFunction` now automatically validates both its inputs and return value against the schemas provided to `z.function`. If either is invalid, the function throws.

This way you can confidently write application logic in a "validated function" without worrying about invalid inputs, scattering `schema.validate()` calls in your endpoint definitions,or writing duplicative types for your functions.

Here's a more complex example showing how to write a typesafe API query endpoint:

```ts
const args = z.tuple([
  z.object({ id: z.string() }), // get by ID
]);

const returnType = z.promise(
  z.object({
    id: string(),
    name: string(),
  }),
);

const FetcherEndpoint = z.function(args, returnType);

const getUserByID = FetcherEndpoint.validate(args => {
  args; // => { id: string }

  const user = await User.findByID(args.id);

  // TypeScript statically verifies that value returned by
  // this function is of type Promise<{ id: string; name: string; }>
  return 'salmon'; // TypeError

  return user; // success
});
```

> This is particularly useful for defining HTTP or RPC endpoints that accept complex payloads that require validation. Moreover, you can define your endpoints once with Zod and share the code with both your client and server code to achieve end-to-end type safety.

```ts
// Express example
server.get(`/user/:id`, async (req, res) => {
  const user = await getUserByID({ id: req.params.id }).catch(err => {
    res.status(400).send(err.message);
  });

  res.status(200).send(user);
});
```

<!--
## Masking

Masking is one of Zod's killer features. It sets it a step ahead of most other libraries, especially those that utilize class-based validation schemas (like TypeORM). The problem with defining schemas as a class is that it's not possible to generate slight variations of it. Doing so would require high-order generics, which doesyou would need to implement a "doubly-generic" class factory.

Consider an example where you define a `User` schema with two fields:

```ts
const User = z.object({
  id: z.string(),
  name: z.string(),
});
```

If you want to implement a typesafe "createUser" function, you'll need a slightly modified version of `User` as the argument. Specifically, you'll want to get rid of the `id` field, assuming your database auto-generates IDs. Historically you'd have to define a brand-new schema, say `CreateUserInput`.

If this example sounds contrived, check out the homepage of the popular GraphQL schema definition library [TypeGraphQL](https://typegraphql.com/). The sample code shows two declarations: one for the `Recipe` model and another _nearly identical_ class for `RecipeInput` (the data type used to create new recipes). Unfortunately duplicative definitions like this are commonly needed (especially in the GraphQL ecosystem), meaning you have to keep a slew of slightly modified schemas in sync manually.

Zod's solution to this is "masking". Masking is known by a lot of other names too: _derived types_, _views_ (especially in the SQL world), _projections_, and more.


#### Picking
```ts
const User = z.object({
  id: z.string(),
  name: z.string(),
});

const createUserInput = User.pick({ name: true });

type createUserInput = z.infer<typeof createUserInput>;
// => { name: string }
```

Equivalently, you can use `.omit` to remove keys from the object schema.

```ts
const createUserInput = User.pick({ id: true });

type createUserInput = z.infer<typeof createUserInput>;
// => { name: string }
```

#### Nested objects

Masking also works on nested object schemas:

```ts
const User = z.object({
  outer: z.object({
    prop1: z.string(),
    inner: z.object({
      prop2: z.number(),
    }),
  }),
});

// picking
User.pick({ outer: true }); // { outer: inner: { prop1: string, prop2: number }}
User.pick({ outer: { prop1: true } }); // { outer: { prop1: string }}
User.pick({ outer: { inner: true } }); // { outer: { innfer: { prop2: number }}}
User.pick({ outer: { prop1: true, inner: { prop2: true } } }); // { outer: inner: { prop1: string, prop2: number }}

// omiting
User.omit({ outer: true }); // {}
User.omit({ outer: { prop1: true } }); // { outer: { inner: { prop2: number }}}
User.omit({ outer: { inner: true } }); // { outer: { prop1: string }}
User.omit({ outer: { inner: { prop2: true } } }); // { outer: { prop1: string, inner: {} }}
```


#### Recursive schemas -->

## Errors

There is a dedicated guide on Zod's error handling system here: [ERROR_HANDLING.md](https://github.com/vriad/zod/blob/master/ERROR_HANDLING.md)

# Comparison

There are a handful of other widely-used validation libraries, but all of them have certain design limitations that make for a non-ideal developer experience.

<!-- The table below summarizes the feature differences. Below the table there are more involved discussions of certain alternatives, where necessary. -->

<!-- | Feature                                                                                                                | [Zod](https://github.com/vriad) | [Joi](https://github.com/hapijs/joi) | [Yup](https://github.com/jquense/yup) | [io-ts](https://github.com/gcanti/io-ts) | [Runtypes](https://github.com/pelotom/runtypes) | [ow](https://github.com/sindresorhus/ow) | [class-validator](https://github.com/typestack/class-validator) |
| ---------------------------------------------------------------------------------------------------------------------- | :-----------------------------: | :----------------------------------: | :-----------------------------------: | :--------------------------------------: | :---------------------------------------------: | :--------------------------------------: | :-------------------------------------------------------------: |
| <abbr title='Any ability to extract a TypeScript type from a validator instance counts.'>Type inference</abbr>         |               🟢                |                  🔴                  |                  🟢                   |                    🟢                    |                       🟢                        |                    🟢                    |                               🟢                                |
| <abbr title="Yup's inferred types are incorrect in certain cases, see discussion below.">Correct type inference</abbr> |               🟢                |                  🔴                  |                  🔴                   |                    🟢                    |                       🟢                        |                    🟢                    |                               🟢                                |

<abbr title="number, string, boolean, null, undefined">Primitive Types</abbr>
<abbr title="Includes any checks beyond 'Is this a string?', e.g. min/max length, isEmail, isURL, case checking, etc.">String Validation</abbr>
<abbr title="Includes any checks beyond 'Is this a number?', e.g. min/max, isPositive, integer vs float, etc.">Number Validation</abbr>
Dates

Primitive Literals
Object Literals
Tuple Literals
Objects
Arrays
Non-empty arrays
Unions
Optionals
Nullable
Enums
Enum Autocomplete
Intersections
Object Merging
Tuples
Recursive Types
Function Schemas

<abbr title="For instance, Yup allows custmo error messages with the syntax yup.number().min(5, 'Number must be more than 5!')">Validation Messages</abbr>
Immutable instances
Type Guards
Validity Checking
Casting
Default Values
Rich Errors
Branded -->

- Missing object methods: (pick, omit, partial, deepPartial, merge, extend)
- Missing nonempty arrays with proper typing (`[T, ...T[]]`)
- Missing lazy/recursive types
- Missing promise schemas
- Missing function schemas
- Missing union & intersection schemas
- Missing support for parsing cyclical data (maybe)
- Missing error customization

#### Joi

[https://github.com/hapijs/joi](https://github.com/hapijs/joi)

Doesn't support static type inference 😕

#### Yup

[https://github.com/jquense/yup](https://github.com/jquense/yup)

Yup is a full-featured library that was implemented first in vanilla JS, with TypeScript typings added later.

Differences

- Supports for casting and transformation
- All object fields are optional by default
- Non-standard `.required()`¹
- Missing object methods: (pick, omit, partial, deepPartial, merge, extend)
- Missing nonempty arrays with proper typing (`[T, ...T[]]`)
- Missing promise schemas
- Missing function schemas
- Missing union & intersection schemas

¹ Yup has a strange interpretation of the word `required`. Instead of meaning "not undefined", Yup uses it to mean "not empty". So `yup.string().required()` will not accept an empty string, and `yup.array(yup.string()).required()` will not accept an empty array. For Zod arrays there is a dedicated `.nonempty()` method to indicate this, or you can implement it with a custom refinement.

#### io-ts

[https://github.com/gcanti/io-ts](https://github.com/gcanti/io-ts)

io-ts is an excellent library by gcanti. The API of io-ts heavily inspired the design of Zod.

In our experience, io-ts prioritizes functional programming purity over developer experience in many cases. This is a valid and admirable design goal, but it makes io-ts particularly hard to integrate into an existing codebase with a more procedural or object-oriented bias. For instance, consider how to define an object with optional properties in io-ts:

```ts
import * as t from 'io-ts';

const A = t.type({
  foo: t.string,
});

const B = t.partial({
  bar: t.number,
});

const C = t.intersection([A, B]);

type C = t.TypeOf<typeof C>;
// returns { foo: string; bar?: number | undefined }
```

You must define the required and optional props in separate object validators, pass the optionals through `t.partial` (which marks all properties as optional), then combine them with `t.intersection`.

Consider the equivalent in Zod:

```ts
const C = z.object({
  foo: z.string(),
  bar: z.string().optional(),
});

type C = z.infer<typeof C>;
// returns { foo: string; bar?: number | undefined }
```

This more declarative API makes schema definitions vastly more concise.

`io-ts` also requires the use of gcanti's functional programming library `fp-ts` to parse results and handle errors. This is another fantastic resource for developers looking to keep their codebase strictly functional. But depending on `fp-ts` necessarily comes with a lot of intellectual overhead; a developer has to be familiar with functional programming concepts and the `fp-ts` nomenclature to use the library.

- Supports codecs with serialization & deserialization transforms
- Supports branded types
- Supports advanced functional programming, higher-kinded types, `fp-ts` compatibility
- Missing object methods: (pick, omit, partial, deepPartial, merge, extend)
- Missing nonempty arrays with proper typing (`[T, ...T[]]`)
- Missing lazy/recursive types
- Missing promise schemas
- Missing function schemas
- Missing union & intersection schemas
- Missing support for parsing cyclical data (maybe)
- Missing error customization

#### Runtypes

[https://github.com/pelotom/runtypes](https://github.com/pelotom/runtypes)

Good type inference support, but limited options for object type masking (no `.pick`, `.omit`, `.extend`, etc.). No support for `Record`s (their `Record` is equivalent to Zod's `object`). They DO support branded and readonly types, which Zod does not.

- Supports "pattern matching": computed properties that distribute over unions
- Supports readonly types
- Missing object methods: (pick, omit, partial, deepPartial, merge, extend)
- Missing nonempty arrays with proper typing (`[T, ...T[]]`)
- Missing lazy/recursive types
- Missing promise schemas
- Missing union & intersection schemas
- Missing error customization
- Missing record schemas (their "record" is equivalent to Zod "object")

#### Ow

[https://github.com/sindresorhus/ow](https://github.com/sindresorhus/ow)

Ow is focused on function input validation. It's a library that makes it easy to express complicated assert statements, but it doesn't let you parse untyped data. They support a much wider variety of types; Zod has a nearly one-to-one mapping with TypeScript's type system, whereas ow lets you validate several highly-specific types out of the box (e.g. `int32Array`, see full list in their README).

If you want to validate function inputs, use function schemas in Zod! It's a much simpler approach that lets you reuse a function type declaration without repeating yourself (namely, copy-pasting a bunch of ow assertions at the beginning of every function). Also Zod lets you validate your return types as well, so you can be sure there won't be any unexpected data passed downstream.

# Changelog

View the changelog at [CHANGELOG.md](https://github.com/vriad/zod/blob/master/CHANGELOG.md)<|MERGE_RESOLUTION|>--- conflicted
+++ resolved
@@ -1081,14 +1081,9 @@
 type Never = z.infer<typeof stringAndNumber>; // => never
 ```
 
-<<<<<<< HEAD
 Intersections in Zod are not smart. Whatever data you pass into `.parse()` gets passed into the two intersected schemas. Because Zod object schemas don't allow any unknown keys by default, there are some unintuitive behavior surrounding intersections of object schemas.
-=======
-
-<!-- This is particularly useful for defining "schema mixins" that you can apply to multiple schemas.
->>>>>>> dev
-
-```ts
+
+````ts
 const A = z.object({
   a: z.string(),
 });
@@ -1119,7 +1114,7 @@
 
 type Athlete = z.infer<typeof athleteSchema>;
 // type Athlete = [string, number, { pointsScored: number }]
-```
+````
 
 ## Recursive types
 
