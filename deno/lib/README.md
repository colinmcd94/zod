--- conflicted
+++ resolved
@@ -623,7 +623,6 @@
 z.string().time({ message: "Invalid time string!" });
 ```
 
-<<<<<<< HEAD
 ### Date, Time & Datetime validation
 
 As you may have noticed, Zod string includes a few date/time related validations.
@@ -639,11 +638,6 @@
 
 The `z.string().datetime()` method validates strings in the [ISO 8601](https://en.wikipedia.org/wiki/ISO_8601) format. It defaults to UTC validation: no timezone offsets with arbitrary 
 sub-second decimal precision.
-=======
-### Datetime validation
-
-The `z.string().datetime()` method defaults to UTC validation: no timezone offsets with arbitrary sub-second decimal precision.
->>>>>>> 2bca6070
 
 ```ts
 const datetime = z.string().datetime();
