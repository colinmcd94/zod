<p align="center">
  <img src="logo.svg" width="200px" align="center" alt="Zod logo" />
  <h1 align="center">Zod</h1>
  <p align="center">
    ✨ <a href="https://zod.dev">https://zod.dev</a> ✨
    <br/>
    TypeScript-first schema validation with static type inference
  </p>
</p>
<br/>
<p align="center">
<a href="https://github.com/colinhacks/zod/actions?query=branch%3Amaster"><img src="https://github.com/colinhacks/zod/actions/workflows/test.yml/badge.svg?event=push&branch=master" alt="Zod CI status" /></a>
<a href="https://twitter.com/colinhacks" rel="nofollow"><img src="https://img.shields.io/badge/created%20by-@colinhacks-4BBAAB.svg" alt="Created by Colin McDonnell"></a>
<a href="https://opensource.org/licenses/MIT" rel="nofollow"><img src="https://img.shields.io/github/license/colinhacks/zod" alt="License"></a>
<a href="https://www.npmjs.com/package/zod" rel="nofollow"><img src="https://img.shields.io/npm/dw/zod.svg" alt="npm"></a>
<a href="https://www.npmjs.com/package/zod" rel="nofollow"><img src="https://img.shields.io/github/stars/colinhacks/zod" alt="stars"></a>
<a href="https://discord.gg/KaSRdyX2vc" rel="nofollow"><img src="https://img.shields.io/discord/893487829802418277?label=Discord&logo=discord&logoColor=white" alt="discord server"></a>
</p>

<div align="center">
  <a href="https://zod.dev">Documentation</a>
  <span>&nbsp;&nbsp;•&nbsp;&nbsp;</span>
  <a href="https://discord.gg/RcG33DQJdf">Discord</a>
  <span>&nbsp;&nbsp;•&nbsp;&nbsp;</span>
  <a href="https://www.npmjs.com/package/zod">npm</a>
  <span>&nbsp;&nbsp;•&nbsp;&nbsp;</span>
  <a href="https://deno.land/x/zod">deno</a>
  <span>&nbsp;&nbsp;•&nbsp;&nbsp;</span>
  <a href="https://github.com/colinhacks/zod/issues/new">Issues</a>
  <span>&nbsp;&nbsp;•&nbsp;&nbsp;</span>
  <a href="https://twitter.com/colinhacks">@colinhacks</a>
  <span>&nbsp;&nbsp;•&nbsp;&nbsp;</span>
  <a href="https://trpc.io">tRPC</a>
  <br />
</div>

<br/>
<br/>

> These docs have been translated into [Chinese](./README_ZH.md).

## Table of contents

<!-- The full documentation is available both on the [official documentation site](https://zod.js.org/) (recommended) and in `README.md`.

#### Go to [zod.js.org](https://zod.js.org) >> -->

- [Introduction](#introduction)
  - [Sponsors](#sponsors)
  - [Ecosystem](#ecosystem)
- [Installation](#installation)
  - [Requirements](#requirements)
  - [Node/npm](#from-npm-nodebun)
  - [Deno](#from-denolandx-deno)
- [Basic usage](#basic-usage)
- [Primitives](#primitives)
- [Coercion for primitives](#coercion-for-primitives)
- [Literals](#literals)
- [Strings](#strings)
  - [Datetime](#datetime-validation)
  - [IP](#ip-address-validation)
- [Numbers](#numbers)
- [BigInts](#bigints)
- [NaNs](#nans)
- [Booleans](#booleans)
- [Dates](#dates)
- [Zod enums](#zod-enums)
- [Native enums](#native-enums)
- [Optionals](#optionals)
- [Nullables](#nullables)
- [Objects](#objects)
  - [.shape](#shape)
  - [.keyof](#keyof)
  - [.extend](#extend)
  - [.merge](#merge)
  - [.pick/.omit](#pickomit)
  - [.partial](#partial)
  - [.deepPartial](#deepPartial)
  - [.passthrough](#passthrough)
  - [.strict](#strict)
  - [.strip](#strip)
  - [.catchall](#catchall)
- [Arrays](#arrays)
  - [.element](#element)
  - [.nonempty](#nonempty)
  - [.min/.max/.length](#minmaxlength)
- [Tuples](#tuples)
- [Unions](#unions)
- [Discriminated Unions](#discriminated-unions)
- [Records](#records)
- [Maps](#maps)
- [Sets](#sets)
- [Intersections](#intersections)
- [Recursive types](#recursive-types)
  - [JSON type](#json-type)
  - [Cyclical data](#cyclical-objects)
- [Promises](#promises)
- [Instanceof](#instanceof)
- [Functions](#functions)
- [Preprocess](#preprocess)
- [Custom](#custom-schemas)
- [Schema methods](#schema-methods)
  - [.parse](#parse)
  - [.parseAsync](#parseasync)
  - [.safeParse](#safeparse)
  - [.safeParseAsync](#safeparseasync)
  - [.refine](#refine)
  - [.superRefine](#superRefine)
  - [.transform](#transform)
  - [.default](#default)
  - [.describe](#describe)
  - [.catch](#catch)
  - [.optional](#optional)
  - [.nullable](#nullable)
  - [.nullish](#nullish)
  - [.array](#array)
  - [.promise](#promise)
  - [.or](#or)
  - [.and](#and)
  - [.brand](#brand)
  - [.pipe](#pipe)
- [Guides and concepts](#guides-and-concepts)
  - [Type inference](#type-inference)
  - [Writing generic functions](#writing-generic-functions)
  - [Error handling](#error-handling)
  - [Error formatting](#error-formatting)
- [Comparison](#comparison)
  - [Joi](#joi)
  - [Yup](#yup)
  - [io-ts](#io-ts)
  - [Runtypes](#runtypes)
- [Changelog](#changelog)

<!-- **Zod 2 is coming! Follow [@colinhacks](https://twitter.com/colinhacks) to stay updated and discuss the future of Zod.** -->

## Introduction

Zod is a TypeScript-first schema declaration and validation library. I'm using the term "schema" to broadly refer to any data type, from a simple `string` to a complex nested object.

Zod is designed to be as developer-friendly as possible. The goal is to eliminate duplicative type declarations. With Zod, you declare a validator _once_ and Zod will automatically infer the static TypeScript type. It's easy to compose simpler types into complex data structures.

Some other great aspects:

- Zero dependencies
- Works in Node.js and all modern browsers
- Tiny: 8kb minified + zipped
- Immutable: methods (e.g. `.optional()`) return a new instance
- Concise, chainable interface
- Functional approach: [parse, don't validate](https://lexi-lambda.github.io/blog/2019/11/05/parse-don-t-validate/)
- Works with plain JavaScript too! You don't need to use TypeScript.

### Sponsors

Sponsorship at any level is appreciated and encouraged. For individual developers, consider the [Cup of Coffee tier](https://github.com/sponsors/colinhacks). If you built a paid product using Zod, consider one of the [podium tiers](https://github.com/sponsors/colinhacks).

#### Gold

<table>
  <tr>
    <td align="center">
      <a href="https://astro.build/">
        <img src="https://avatars.githubusercontent.com/u/44914786?s=200&v=4" width="200px;" alt="Astro" />
      </a>
      <br />
      <b>Astro</b>
      <br />
      <a href="https://astro.build">astro.build</a>
      <br />
      <p width="200px">
        Astro is a new kind of static <br/>
        site builder for the modern web. <br/>
        Powerful developer experience meets <br/>
        lightweight output.</p>
    </td>
    <td align="center">
      <a href="https://glow.app/">
        <img src="https://i.imgur.com/R0R43S2.jpg" width="200px;" alt="" />
      </a>
      <br />
      <b>Glow Wallet</b>
      <br />
      <a href="https://glow.app/">glow.app</a>
      <br />
      <p width="200px">Your new favorite
        <br/>
      Solana wallet.</p>
    </td>
  </tr>
  <tr>
    <td align="center">
      <a href="https://deletype.com/">
        <img src="https://avatars0.githubusercontent.com/u/15068039?s=200&v=4" width="200px;" alt="Deletype logo" />
      </a>
      <br />
      <b>Deletype</b>
      <br />
      <a href="https://deletype.com">deletype.com</a>
    </td>
    <td align="center">
      <a href="https://proxy.com/">
        <img src="https://avatars.githubusercontent.com/u/14321439?s=200&v=4" width="200px;" alt="Proxy logo" />
      </a>
      <br />
      <b>Proxy</b>
      <br />
      <a href="https://proxy.com">proxy.com</a>
    </td>
  </tr>
    <tr>
    <td align="center">
      <a href="https://trigger.dev/">
        <img src="https://avatars.githubusercontent.com/u/95297378?s=200&v=4" width="200px;" alt="Trigger.dev logo" />
      </a>
      <br />
      <b>Trigger.dev</b>
      <br />
      <a href="https://trigger.dev">trigger.dev</a>
    </td>
    <!-- <td align="center">
      <a href="https://proxy.com/">
        <img src="https://avatars.githubusercontent.com/u/14321439?s=200&v=4" width="200px;" alt="Proxy logo" />
      </a>
      <br />
      <b>Proxy</b>
      <br />
      <a href="https://proxy.com">proxy.com</a>
    </td> -->
  </tr>
</table>

#### Silver

<table>
  <tr>
   <td align="center" colspan="2">
      <a href="https://www.numeric.io">
        <img src="https://i.imgur.com/kTiLtZt.png" width="250px;" alt="Numeric logo" />
      </a>
      <br />
      <b>Numeric</b>
      <br />
      <a href="https://www.numeric.io">numeric.io</a>
    </td>
    <td align="center">
      <a href="https://snaplet.dev">
        <img src="https://avatars.githubusercontent.com/u/69029941?s=200&v=4" width="150px;" alt="Snaplet logo" />
      </a>
      <br />
      <b>Snaplet</b>
      <br />
      <a href="https://snaplet.dev">snaplet.dev</a>
    </td>
  </tr>
  <tr>
   <td align="center">
      <a href="https://marcatopartners.com/">
        <img src="https://avatars.githubusercontent.com/u/84106192?s=200&v=4" width="150px;" alt="Marcato Partners" />
      </a>
      <br />
      <b>Marcato Partners</b>
      <br />
      <a href="https://marcatopartners.com/">marcatopartners.com</a>
    </td>
     <td align="center">
      <a href="https://interval.com">
        <img src="https://avatars.githubusercontent.com/u/67802063?s=200&v=4" width="150px;" alt="" />
      </a>
      <br />
      <b>Interval</b>
      <br />
      <a href="https://interval.com">interval.com</a>
    </td>
    <td align="center">
      <a href="https://seasoned.cc">
        <img src="https://avatars.githubusercontent.com/u/33913103?s=200&v=4" width="150px;" alt="" />
      </a>
      <br />
      <b>Seasoned Software</b>
      <br />
      <a href="https://seasoned.cc">seasoned.cc</a>
    </td>
  </tr>
   <tr>
    <td align="center">
      <a href="https://www.bamboocreative.nz/">
        <img src="https://avatars.githubusercontent.com/u/41406870?v=4" width="150px;" alt="Bamboo Creative logo" />
      </a>
      <br />
      <b>Bamboo Creative</b>
      <br />
      <a href="https://www.bamboocreative.nz">bamboocreative.nz</a>
    </td>
  </tr>
</table>

#### Bronze

<table>
  <tr>
    <td align="center">
      <a href="https://twitter.com/flybayer">
        <img src="https://avatars2.githubusercontent.com/u/8813276?s=460&u=4ff8beb9a67b173015c4b426a92d89cab960af1b&v=4" width="100px;" alt=""/>
      </a>
      <br />
      <b>Brandon Bayer</b>
      <br/>
      <a href="https://twitter.com/flybayer">@flybayer</a>,
      <span>creator of <a href="https://blitzjs.com">Blitz.js</a></span>
      <br />
    </td>
    <td align="center">
      <a href="https://github.com/brabeji">
        <img src="https://avatars.githubusercontent.com/u/2237954?v=4" width="100px;" alt=""/>
      </a>
      <br />
      <b>Jiří Brabec</b>
      <br/>
      <a href="https://github.com/brabeji">@brabeji</a>
      <br />
    </td>
     <td align="center">
      <a href="https://twitter.com/alexdotjs">
        <img src="https://avatars.githubusercontent.com/u/459267?v=4" width="100px;" alt="" />
      </a>
      <br />
      <b>Alex Johansson</b>
      <br />
      <a href="https://twitter.com/alexdotjs">@alexdotjs</a>
    </td>
  </tr>
  <tr>
    <td align="center">
      <a href="https://fungible.systems/">
        <img src="https://avatars.githubusercontent.com/u/80220121?s=200&v=4" width="100px;" alt="Fungible Systems logo"/>
      </a>
      <br />
      <b>Fungible Systems</b>
      <br/>
      <a href="https://fungible.systems/">fungible.systems</a>
      <br />
    </td>
    <td align="center">
      <a href="https://adaptable.io/">
        <img src="https://avatars.githubusercontent.com/u/60378268?s=200&v=4" width="100px;" alt=""/>
      </a>
      <br />
      <b>Adaptable</b>
      <br/>
      <a href="https://adaptable.io/">adaptable.io</a>
      <br />
    </td>
    <td align="center">
      <a href="https://www.avanawallet.com/">
        <img src="https://avatars.githubusercontent.com/u/105452197?s=200&v=4" width="100px;" alt="Avana Wallet logo"/>
      </a>
      <br />
      <b>Avana Wallet</b>
      <br/>
      <a href="https://www.avanawallet.com/">avanawallet.com</a><br/>
      <span>Solana non-custodial wallet</span>
      <br />
    </td>
  </tr>
  <tr>
  <td align="center">
      <a href="https://learnwithjason.dev">
        <img src="https://avatars.githubusercontent.com/u/66575486?s=200&v=4" width="100px;" alt="Learn with Jason logo"/>
      </a>
      <br />
      <b>Jason Lengstorf</b>
      <br/>
      <a href="https://learnwithjason.dev/">learnwithjason.dev</a>
      <br />
    </td>
    <td align="center">
      <a href="https://ill.inc/">
        <img src="https://avatars.githubusercontent.com/u/89107581?s=200&v=4" width="100px;" alt="Global Illumination"/>
      </a>
      <br />
      <b>Global Illumination, Inc.</b>
      <br/>
      <a href="https://ill.inc/">ill.inc</a>
      <br />
    </td>
    <!-- <td align="center">
      <a href="https://www.avanawallet.com/">
        <img src="https://avatars.githubusercontent.com/u/105452197?s=200&v=4" width="100px;" alt="Avana Wallet logo"/>
      </a>
      <br />
      <b>Avana Wallet</b>
      <br/>
      <a href="https://www.avanawallet.com/">avanawallet.com</a><br/>
      <span>Solana non-custodial wallet</span>
      <br />
    </td> -->
  </tr>
</table>

### Ecosystem

There are a growing number of tools that are built atop or support Zod natively! If you've built a tool or library on top of Zod, tell me about it [on Twitter](https://twitter.com/colinhacks) or [start a Discussion](https://github.com/colinhacks/zod/discussions). I'll add it below and tweet it out.

#### Resources

- [Total TypeScript Zod Tutorial](https://www.totaltypescript.com/tutorials/zod) by [@mattpocockuk](https://twitter.com/mattpocockuk)
- [Fixing TypeScript's Blindspot: Runtime Typechecking](https://www.youtube.com/watch?v=rY_XqfSHock) by [@jherr](https://twitter.com/jherr)

#### API libraries

- [`tRPC`](https://github.com/trpc/trpc): Build end-to-end typesafe APIs without GraphQL.
- [`@anatine/zod-nestjs`](https://github.com/anatine/zod-plugins/tree/main/packages/zod-nestjs): Helper methods for using Zod in a NestJS project.
- [`zod-endpoints`](https://github.com/flock-community/zod-endpoints): Contract-first strictly typed endpoints with Zod. OpenAPI compatible.
- [`domain-functions`](https://github.com/SeasonedSoftware/domain-functions/): Decouple your business logic from your framework using composable functions. With first-class type inference from end to end powered by Zod schemas.
- [`@zodios/core`](https://github.com/ecyrbe/zodios): A typescript API client with runtime and compile time validation backed by axios and zod.
- [`express-zod-api`](https://github.com/RobinTail/express-zod-api): Build Express-based APIs with I/O schema validation and custom middlewares.

#### Form integrations

- [`react-hook-form`](https://github.com/react-hook-form/resolvers#zod): A first-party Zod resolver for React Hook Form.
- [`zod-validation-error`](https://github.com/causaly/zod-validation-error): Generate user-friendly error messages from `ZodError`s.
- [`zod-formik-adapter`](https://github.com/robertLichtnow/zod-formik-adapter): A community-maintained Formik adapter for Zod.
- [`react-zorm`](https://github.com/esamattis/react-zorm): Standalone `<form>` generation and validation for React using Zod.
- [`zodix`](https://github.com/rileytomasek/zodix): Zod utilities for FormData and URLSearchParams in Remix loaders and actions.
- [`remix-params-helper`](https://github.com/kiliman/remix-params-helper): Simplify integration of Zod with standard URLSearchParams and FormData for Remix apps.
- [`formik-validator-zod`](https://github.com/glazy/formik-validator-zod): Formik-compliant validator library that simplifies using Zod with Formik.
- [`zod-i18n-map`](https://github.com/aiji42/zod-i18n): Useful for translating Zod error messages.
- [`@modular-forms/solid`](https://github.com/fabian-hiller/modular-forms): Modular form library for SolidJS that supports Zod for validation.
- [`houseform`](https://github.com/crutchcorn/houseform/): A React form library that uses Zod for validation.

#### Zod to X

- [`zod-to-ts`](https://github.com/sachinraja/zod-to-ts): Generate TypeScript definitions from Zod schemas.
- [`zod-to-json-schema`](https://github.com/StefanTerdell/zod-to-json-schema): Convert your Zod schemas into [JSON Schemas](https://json-schema.org/).
- [`@anatine/zod-openapi`](https://github.com/anatine/zod-plugins/tree/main/packages/zod-openapi): Converts a Zod schema to an OpenAPI v3.x `SchemaObject`.
- [`zod-fast-check`](https://github.com/DavidTimms/zod-fast-check): Generate `fast-check` arbitraries from Zod schemas.
- [`zod-dto`](https://github.com/kbkk/abitia/tree/master/packages/zod-dto): Generate Nest.js DTOs from a Zod schema.
- [`fastify-type-provider-zod`](https://github.com/turkerdev/fastify-type-provider-zod): Create Fastify type providers from Zod schemas.
- [`zod-to-openapi`](https://github.com/asteasolutions/zod-to-openapi): Generate full OpenAPI (Swagger) docs from Zod, including schemas, endpoints & parameters.
- [`nestjs-graphql-zod`](https://github.com/incetarik/nestjs-graphql-zod): Generates NestJS GraphQL model classes from Zod schemas. Provides GraphQL method decorators working with Zod schemas.

#### X to Zod

- [`ts-to-zod`](https://github.com/fabien0102/ts-to-zod): Convert TypeScript definitions into Zod schemas.
- [`@runtyping/zod`](https://github.com/johngeorgewright/runtyping/tree/master/packages/zod): Generate Zod from static types & JSON schema.
- [`json-schema-to-zod`](https://github.com/StefanTerdell/json-schema-to-zod): Convert your [JSON Schemas](https://json-schema.org/) into Zod schemas. [Live demo](https://StefanTerdell.github.io/json-schema-to-zod-react/).
- [`json-to-zod`](https://github.com/rsinohara/json-to-zod): Convert JSON objects into Zod schemas. [Live demo](https://rsinohara.github.io/json-to-zod-react/).
- [`graphql-codegen-typescript-validation-schema`](https://github.com/Code-Hex/graphql-codegen-typescript-validation-schema): GraphQL Code Generator plugin to generate form validation schema from your GraphQL schema.
- [`zod-prisma`](https://github.com/CarterGrimmeisen/zod-prisma): Generate Zod schemas from your Prisma schema.
- [`Supervillain`](https://github.com/Southclaws/supervillain): Generate Zod schemas from your Go structs.
- [`prisma-zod-generator`](https://github.com/omar-dulaimi/prisma-zod-generator): Emit Zod schemas from your Prisma schema.
- [`prisma-trpc-generator`](https://github.com/omar-dulaimi/prisma-trpc-generator): Emit fully implemented tRPC routers and their validation schemas using Zod.
- [`zod-prisma-types`](https://github.com/chrishoermann/zod-prisma-types) Create Zod types from your Prisma models.

#### Mocking

- [`@anatine/zod-mock`](https://github.com/anatine/zod-plugins/tree/main/packages/zod-mock): Generate mock data from a Zod schema. Powered by [faker.js](https://github.com/faker-js/faker).
- [`zod-mocking`](https://github.com/dipasqualew/zod-mocking): Generate mock data from your Zod schemas.

#### Powered by Zod

- [`slonik`](https://github.com/gajus/slonik/tree/gajus/add-zod-validation-backwards-compatible#runtime-validation-and-static-type-inference): Node.js Postgres client with strong Zod integration.
- [`soly`](https://github.com/mdbetancourt/soly): Create CLI applications with zod.
- [`zod-xlsx`](https://github.com/sidwebworks/zod-xlsx): A xlsx based resource validator using Zod schemas.
- [`znv`](https://github.com/lostfictions/znv): Type-safe environment parsing and validation for Node.js with Zod schemas.

#### Utilities for Zod

- [`zod_utilz`](https://github.com/JacobWeisenburger/zod_utilz): Framework agnostic utilities for Zod.

## Installation

### Requirements

- TypeScript 4.5+!
- You must enable `strict` mode in your `tsconfig.json`. This is a best practice for all TypeScript projects.

  ```ts
  // tsconfig.json
  {
    // ...
    "compilerOptions": {
      // ...
      "strict": true
    }
  }
  ```

### From `npm` (Node/Bun)

```sh
npm install zod       # npm
yarn add zod          # yarn
bun add zod           # bun
pnpm add zod          # pnpm
```

### From `deno.land/x` (Deno)

Unlike Node, Deno relies on direct URL imports instead of a package manager like NPM. Zod is available on [deno.land/x](https://deno.land/x). The latest version can be imported like so:

```ts
import { z } from "https://deno.land/x/zod/mod.ts";
```

You can also specify a particular version:

```ts
import { z } from "https://deno.land/x/zod@v3.16.1/mod.ts";
```

> The rest of this README assumes you are using npm and importing directly from the `"zod"` package.

## Basic usage

Creating a simple string schema

```ts
import { z } from "zod";

// creating a schema for strings
const mySchema = z.string();

// parsing
mySchema.parse("tuna"); // => "tuna"
mySchema.parse(12); // => throws ZodError

// "safe" parsing (doesn't throw error if validation fails)
mySchema.safeParse("tuna"); // => { success: true; data: "tuna" }
mySchema.safeParse(12); // => { success: false; error: ZodError }
```

Creating an object schema

```ts
import { z } from "zod";

const User = z.object({
  username: z.string(),
});

User.parse({ username: "Ludwig" });

// extract the inferred type
type User = z.infer<typeof User>;
// { username: string }
```

## Primitives

```ts
import { z } from "zod";

// primitive values
z.string();
z.number();
z.bigint();
z.boolean();
z.date();
z.symbol();

// empty types
z.undefined();
z.null();
z.void(); // accepts undefined

// catch-all types
// allows any value
z.any();
z.unknown();

// never type
// allows no values
z.never();
```

## Coercion for primitives

Zod now provides a more convenient way to coerce primitive values.

```ts
const schema = z.coerce.string();
schema.parse("tuna"); // => "tuna"
schema.parse(12); // => "12"
schema.parse(true); // => "true"
```

During the parsing step, the input is passed through the `String()` function, which is a JavaScript built-in for coercing data into strings. Note that the returned schema is a `ZodString` instance so you can use all string methods.

```ts
z.coerce.string().email().min(5);
```

All primitive types support coercion.

```ts
z.coerce.string(); // String(input)
z.coerce.number(); // Number(input)
z.coerce.boolean(); // Boolean(input)
z.coerce.bigint(); // BigInt(input)
z.coerce.date(); // new Date(input)
```

**Boolean coercion**

Zod's boolean coercion is very simple! It passes the value into the `Boolean(value)` function, that's it. Any truthy value will resolve to `true`, any falsy value will resolve to `false`.

```ts
z.coerce.boolean().parse("tuna"); // => true
z.coerce.boolean().parse("true"); // => true
z.coerce.boolean().parse("false"); // => true
z.coerce.boolean().parse(1); // => true
z.coerce.boolean().parse([]); // => true

z.coerce.boolean().parse(0); // => false
z.coerce.boolean().parse(undefined); // => false
z.coerce.boolean().parse(null); // => false
```

## Literals

Literal schemas represent a [literal type](https://www.typescriptlang.org/docs/handbook/literal-types.html), like `"hello world"` or `5`.

```ts
const tuna = z.literal("tuna");
const twelve = z.literal(12);
const twobig = z.literal(2n); // bigint literal
const tru = z.literal(true);

const terrificSymbol = Symbol("terrific");
const terrific = z.literal(terrificSymbol);

// retrieve literal value
tuna.value; // "tuna"
```

> Currently there is no support for Date literals in Zod. If you have a use case for this feature, please file an issue.

## Strings

Zod includes a handful of string-specific validations.

```ts
// validations
z.string().max(5);
z.string().min(5);
z.string().length(5);
z.string().email();
z.string().url();
z.string().emoji();
z.string().uuid();
z.string().cuid();
z.string().cuid2();
z.string().ulid();
z.string().regex(regex);
z.string().includes(string);
z.string().startsWith(string);
z.string().endsWith(string);
z.string().datetime(); // defaults to UTC, see below for options
z.string().date(); // ISO short date format.
z.string().time(); // time of day in 24-hour format, see below for options.
z.string().ip(); // defaults to IPv4 and IPv6, see below for options

// transformations
z.string().trim(); // trim whitespace
z.string().toLowerCase(); // toLowerCase
z.string().toUpperCase(); // toUpperCase
```

> Check out [validator.js](https://github.com/validatorjs/validator.js) for a bunch of other useful string validation functions that can be used in conjunction with [Refinements](#refine).

You can customize some common error messages when creating a string schema.

```ts
const name = z.string({
  required_error: "Name is required",
  invalid_type_error: "Name must be a string",
});
```

When using validation methods, you can pass in an additional argument to provide a custom error message.

```ts
z.string().min(5, { message: "Must be 5 or more characters long" });
z.string().max(5, { message: "Must be 5 or fewer characters long" });
z.string().length(5, { message: "Must be exactly 5 characters long" });
z.string().email({ message: "Invalid email address" });
z.string().url({ message: "Invalid url" });
z.string().emoji({ message: "Contains non-emoji characters" });
z.string().uuid({ message: "Invalid UUID" });
z.string().includes("tuna", { message: "Must include tuna" });
z.string().startsWith("https://", { message: "Must provide secure URL" });
z.string().endsWith(".com", { message: "Only .com domains allowed" });
z.string().datetime({ message: "Invalid datetime string! Must be UTC." });
z.string().date({ message: "Invalid date string!" });
z.string().time({ message: "Invalid time string!" });
z.string().ip({ message: "Invalid IP address" });
```

<<<<<<< HEAD
### Date, Time & Datetime validation

As you may have noticed, Zod string includes a few date/time related validations.
These validations are regular expression based, so they are not as strict as a full
date/time library. However, they are very convenient for validating user input.

The `z.string().date()` method validates strings in the format `YYYY-MM-DD`.
=======
### ISO datetimes
>>>>>>> 56ace682

The `z.string().time()` method validates strings in the format `HH:mm:ss[.SSSSSS][Z|(+|-)hh[:]mm]` 
(the time portion of [ISO 8601](https://en.wikipedia.org/wiki/ISO_8601)). It defaults 
to `HH:mm:ss[.SSSSSS]` validation: no timezone offsets or `Z`, with arbitrary sub-second 
decimal.

The `z.string().datetime()` method validates strings in the [ISO 8601](https://en.wikipedia.org/wiki/ISO_8601) format. It defaults to UTC validation: no timezone offsets with arbitrary 
sub-second decimal precision.

```ts
const datetime = z.string().datetime();

datetime.parse("2020-01-01T00:00:00Z"); // pass
datetime.parse("2020-01-01T00:00:00.123Z"); // pass
datetime.parse("2020-01-01T00:00:00.123456Z"); // pass (arbitrary precision)
datetime.parse("2020-01-01T00:00:00+02:00"); // fail (no offsets allowed)

const date = z.string().date();

date.parse("2020-01-01"); // pass

const time = z.string().time();

time.parse("00:00:00"); // pass
time.parse("09:52:31"); // pass
time.parse("23:59:59.9999999"); // pass (arbitrary precision)
time.parse("00:00:00.123Z"); // fail (no `Z` allowed)
time.parse("00:00:00.123+02:00"); // fail (no offsets allowed)
```

Timezone offsets can be allowed by setting the `offset` option to `true`.

```ts
const datetime = z.string().datetime({ offset: true });

datetime.parse("2020-01-01T00:00:00+02:00"); // pass
datetime.parse("2020-01-01T00:00:00.123+02:00"); // pass (millis optional)
datetime.parse("2020-01-01T00:00:00.123+0200"); // pass (millis optional)
datetime.parse("2020-01-01T00:00:00.123+02"); // pass (only offset hours)
datetime.parse("2020-01-01T00:00:00Z"); // pass (Z still supported)

const time = z.string().time({ offset: true });

time.parse("00:00:00+02:00"); // pass
time.parse("00:00:00.123+02:00"); // pass (millis optional)
time.parse("00:00:00.123+0200"); // pass (millis optional)
time.parse("00:00:00Z"); // pass (`Z` now supported)
```

You can additionally constrain the allowable `precision`. By default, arbitrary sub-second precision is supported (but optional).

```ts
const datetime = z.string().datetime({ precision: 3 });

datetime.parse("2020-01-01T00:00:00.123Z"); // pass
datetime.parse("2020-01-01T00:00:00Z"); // fail
datetime.parse("2020-01-01T00:00:00.123456Z"); // fail

const time = z.string().time({ precision: 3 });

time.parse("00:00:00.123"); // pass
time.parse("00:00:00"); // fail
time.parse("00:00:00.123456"); // fail
```

### IP addresses

The `z.string().ip()` method by default validate IPv4 and IPv6.

```ts
const ip = z.string().ip();

ip.parse("192.168.1.1"); // pass
ip.parse("84d5:51a0:9114:1855:4cfa:f2d7:1f12:7003"); // pass
ip.parse("84d5:51a0:9114:1855:4cfa:f2d7:1f12:192.168.1.1"); // pass

ip.parse("256.1.1.1"); // fail
ip.parse("84d5:51a0:9114:gggg:4cfa:f2d7:1f12:7003"); // fail
```

You can additionally set the IP `version`.

```ts
const ipv4 = z.string().ip({ version: "v4" });
ipv4.parse("84d5:51a0:9114:1855:4cfa:f2d7:1f12:7003"); // fail

const ipv6 = z.string().ip({ version: "v6" });
ipv6.parse("192.168.1.1"); // fail
```

## Numbers

You can customize certain error messages when creating a number schema.

```ts
const age = z.number({
  required_error: "Age is required",
  invalid_type_error: "Age must be a number",
});
```

Zod includes a handful of number-specific validations.

```ts
z.number().gt(5);
z.number().gte(5); // alias .min(5)
z.number().lt(5);
z.number().lte(5); // alias .max(5)

z.number().int(); // value must be an integer

z.number().positive(); //     > 0
z.number().nonnegative(); //  >= 0
z.number().negative(); //     < 0
z.number().nonpositive(); //  <= 0

z.number().multipleOf(5); // Evenly divisible by 5. Alias .step(5)

z.number().finite(); // value must be finite, not Infinity or -Infinity
z.number().safe(); // value must be between Number.MIN_SAFE_INTEGER and Number.MAX_SAFE_INTEGER
```

Optionally, you can pass in a second argument to provide a custom error message.

```ts
z.number().lte(5, { message: "this👏is👏too👏big" });
```

## BigInts

Zod includes a handful of bigint-specific validations.

```ts
z.bigint().gt(5n);
z.bigint().gte(5n); // alias `.min(5n)`
z.bigint().lt(5n);
z.bigint().lte(5n); // alias `.max(5n)`

z.bigint().positive(); // > 0n
z.bigint().nonnegative(); // >= 0n
z.bigint().negative(); // < 0n
z.bigint().nonpositive(); // <= 0n

z.bigint().multipleOf(5n); // Evenly divisible by 5n.
```

## NaNs

You can customize certain error messages when creating a nan schema.

```ts
const isNaN = z.nan({
  required_error: "isNaN is required",
  invalid_type_error: "isNaN must be not a number",
});
```

## Booleans

You can customize certain error messages when creating a boolean schema.

```ts
const isActive = z.boolean({
  required_error: "isActive is required",
  invalid_type_error: "isActive must be a boolean",
});
```

## Dates

Use z.date() to validate `Date` instances.

```ts
z.date().safeParse(new Date()); // success: true
z.date().safeParse("2022-01-12T00:00:00.000Z"); // success: false
```

You can customize certain error messages when creating a date schema.

```ts
const myDateSchema = z.date({
  required_error: "Please select a date and time",
  invalid_type_error: "That's not a date!",
});
```

Zod provides a handful of date-specific validations.

```ts
z.date().min(new Date("1900-01-01"), { message: "Too old" });
z.date().max(new Date(), { message: "Too young!" });
```

**Coercion to Date**

Since [zod 3.20](https://github.com/colinhacks/zod/releases/tag/v3.20), use [`z.coerce.date()`](#coercion-for-primitives) to pass the input through `new Date(input)`.

```ts
const dateSchema = z.coerce.date();
type DateSchema = z.infer<typeof dateSchema>;
// type DateSchema = Date

/* valid dates */
console.log(dateSchema.safeParse("2023-01-10T00:00:00.000Z").success); // true
console.log(dateSchema.safeParse("2023-01-10").success); // true
console.log(dateSchema.safeParse("1/10/23").success); // true
console.log(dateSchema.safeParse(new Date("1/10/23")).success); // true

/* invalid dates */
console.log(dateSchema.safeParse("2023-13-10").success); // false
console.log(dateSchema.safeParse("0000-00-00").success); // false
```

For older zod versions, use [`z.preprocess`](#preprocess) like [described in this thread](https://github.com/colinhacks/zod/discussions/879#discussioncomment-2036276).

## Zod enums

```ts
const FishEnum = z.enum(["Salmon", "Tuna", "Trout"]);
type FishEnum = z.infer<typeof FishEnum>;
// 'Salmon' | 'Tuna' | 'Trout'
```

`z.enum` is a Zod-native way to declare a schema with a fixed set of allowable _string_ values. Pass the array of values directly into `z.enum()`. Alternatively, use `as const` to define your enum values as a tuple of strings. See the [const assertion docs](https://www.typescriptlang.org/docs/handbook/release-notes/typescript-3-4.html#const-assertions) for details.

```ts
const VALUES = ["Salmon", "Tuna", "Trout"] as const;
const FishEnum = z.enum(VALUES);
```

This is not allowed, since Zod isn't able to infer the exact values of each element.

```ts
const fish = ["Salmon", "Tuna", "Trout"];
const FishEnum = z.enum(fish);
```

**Autocompletion**

To get autocompletion with a Zod enum, use the `.enum` property of your schema:

```ts
FishEnum.enum.Salmon; // => autocompletes

FishEnum.enum;
/*
=> {
  Salmon: "Salmon",
  Tuna: "Tuna",
  Trout: "Trout",
}
*/
```

You can also retrieve the list of options as a tuple with the `.options` property:

```ts
FishEnum.options; // ["Salmon", "Tuna", "Trout"];
```

## Native enums

Zod enums are the recommended approach to defining and validating enums. But if you need to validate against an enum from a third-party library (or you don't want to rewrite your existing enums) you can use `z.nativeEnum()`.

**Numeric enums**

```ts
enum Fruits {
  Apple,
  Banana,
}

const FruitEnum = z.nativeEnum(Fruits);
type FruitEnum = z.infer<typeof FruitEnum>; // Fruits

FruitEnum.parse(Fruits.Apple); // passes
FruitEnum.parse(Fruits.Banana); // passes
FruitEnum.parse(0); // passes
FruitEnum.parse(1); // passes
FruitEnum.parse(3); // fails
```

**String enums**

```ts
enum Fruits {
  Apple = "apple",
  Banana = "banana",
  Cantaloupe, // you can mix numerical and string enums
}

const FruitEnum = z.nativeEnum(Fruits);
type FruitEnum = z.infer<typeof FruitEnum>; // Fruits

FruitEnum.parse(Fruits.Apple); // passes
FruitEnum.parse(Fruits.Cantaloupe); // passes
FruitEnum.parse("apple"); // passes
FruitEnum.parse("banana"); // passes
FruitEnum.parse(0); // passes
FruitEnum.parse("Cantaloupe"); // fails
```

**Const enums**

The `.nativeEnum()` function works for `as const` objects as well. ⚠️ `as const` required TypeScript 3.4+!

```ts
const Fruits = {
  Apple: "apple",
  Banana: "banana",
  Cantaloupe: 3,
} as const;

const FruitEnum = z.nativeEnum(Fruits);
type FruitEnum = z.infer<typeof FruitEnum>; // "apple" | "banana" | 3

FruitEnum.parse("apple"); // passes
FruitEnum.parse("banana"); // passes
FruitEnum.parse(3); // passes
FruitEnum.parse("Cantaloupe"); // fails
```

You can access the underlying object with the `.enum` property:

```ts
FruitEnum.enum.Apple; // "apple"
```

## Optionals

You can make any schema optional with `z.optional()`. This wraps the schema in a `ZodOptional` instance and returns the result.

```ts
const schema = z.optional(z.string());

schema.parse(undefined); // => returns undefined
type A = z.infer<typeof schema>; // string | undefined
```

For convenience, you can also call the `.optional()` method on an existing schema.

```ts
const user = z.object({
  username: z.string().optional(),
});
type C = z.infer<typeof user>; // { username?: string | undefined };
```

You can extract the wrapped schema from a `ZodOptional` instance with `.unwrap()`.

```ts
const stringSchema = z.string();
const optionalString = stringSchema.optional();
optionalString.unwrap() === stringSchema; // true
```

## Nullables

Similarly, you can create nullable types with `z.nullable()`.

```ts
const nullableString = z.nullable(z.string());
nullableString.parse("asdf"); // => "asdf"
nullableString.parse(null); // => null
```

Or use the `.nullable()` method.

```ts
const E = z.string().nullable(); // equivalent to nullableString
type E = z.infer<typeof E>; // string | null
```

Extract the inner schema with `.unwrap()`.

```ts
const stringSchema = z.string();
const nullableString = stringSchema.nullable();
nullableString.unwrap() === stringSchema; // true
```

## Objects

```ts
// all properties are required by default
const Dog = z.object({
  name: z.string(),
  age: z.number(),
});

// extract the inferred type like this
type Dog = z.infer<typeof Dog>;

// equivalent to:
type Dog = {
  name: string;
  age: number;
};
```

### `.shape`

Use `.shape` to access the schemas for a particular key.

```ts
Dog.shape.name; // => string schema
Dog.shape.age; // => number schema
```

### `.keyof`

Use `.keyof` to create a `ZodEnum` schema from the keys of an object schema.

```ts
const keySchema = Dog.keyof();
keySchema; // ZodEnum<["name", "age"]>
```

### `.extend`

You can add additional fields to an object schema with the `.extend` method.

```ts
const DogWithBreed = Dog.extend({
  breed: z.string(),
});
```

You can use `.extend` to overwrite fields! Be careful with this power!

### `.merge`

Equivalent to `A.extend(B.shape)`.

```ts
const BaseTeacher = z.object({ students: z.array(z.string()) });
const HasID = z.object({ id: z.string() });

const Teacher = BaseTeacher.merge(HasID);
type Teacher = z.infer<typeof Teacher>; // => { students: string[], id: string }
```

> If the two schemas share keys, the properties of B overrides the property of A. The returned schema also inherits the "unknownKeys" policy (strip/strict/passthrough) and the catchall schema of B.

### `.pick/.omit`

Inspired by TypeScript's built-in `Pick` and `Omit` utility types, all Zod object schemas have `.pick` and `.omit` methods that return a modified version. Consider this Recipe schema:

```ts
const Recipe = z.object({
  id: z.string(),
  name: z.string(),
  ingredients: z.array(z.string()),
});
```

To only keep certain keys, use `.pick` .

```ts
const JustTheName = Recipe.pick({ name: true });
type JustTheName = z.infer<typeof JustTheName>;
// => { name: string }
```

To remove certain keys, use `.omit` .

```ts
const NoIDRecipe = Recipe.omit({ id: true });

type NoIDRecipe = z.infer<typeof NoIDRecipe>;
// => { name: string, ingredients: string[] }
```

### `.partial`

Inspired by the built-in TypeScript utility type [Partial](https://www.typescriptlang.org/docs/handbook/utility-types.html#partialt), the `.partial` method makes all properties optional.

Starting from this object:

```ts
const user = z.object({
  email: z.string()
  username: z.string(),
});
// { email: string; username: string }
```

We can create a partial version:

```ts
const partialUser = user.partial();
// { email?: string | undefined; username?: string | undefined }
```

You can also specify which properties to make optional:

```ts
const optionalEmail = user.partial({
  email: true,
});
/*
{
  email?: string | undefined;
  username: string
}
*/
```

### `.deepPartial`

The `.partial` method is shallow — it only applies one level deep. There is also a "deep" version:

```ts
const user = z.object({
  username: z.string(),
  location: z.object({
    latitude: z.number(),
    longitude: z.number(),
  }),
  strings: z.array(z.object({ value: z.string() })),
});

const deepPartialUser = user.deepPartial();

/*
{
  username?: string | undefined,
  location?: {
    latitude?: number | undefined;
    longitude?: number | undefined;
  } | undefined,
  strings?: { value?: string}[]
}
*/
```

> Important limitation: deep partials only work as expected in hierarchies of objects, arrays, and tuples.

### `.required`

Contrary to the `.partial` method, the `.required` method makes all properties required.

Starting from this object:

```ts
const user = z.object({
  email: z.string()
  username: z.string(),
}).partial();
// { email?: string | undefined; username?: string | undefined }
```

We can create a required version:

```ts
const requiredUser = user.required();
// { email: string; username: string }
```

You can also specify which properties to make required:

```ts
const requiredEmail = user.required({
  email: true,
});
/*
{
  email: string;
  username?: string | undefined;
}
*/
```

### `.passthrough`

By default Zod object schemas strip out unrecognized keys during parsing.

```ts
const person = z.object({
  name: z.string(),
});

person.parse({
  name: "bob dylan",
  extraKey: 61,
});
// => { name: "bob dylan" }
// extraKey has been stripped
```

Instead, if you want to pass through unknown keys, use `.passthrough()` .

```ts
person.passthrough().parse({
  name: "bob dylan",
  extraKey: 61,
});
// => { name: "bob dylan", extraKey: 61 }
```

### `.strict`

By default Zod object schemas strip out unrecognized keys during parsing. You can _disallow_ unknown keys with `.strict()` . If there are any unknown keys in the input, Zod will throw an error.

```ts
const person = z
  .object({
    name: z.string(),
  })
  .strict();

person.parse({
  name: "bob dylan",
  extraKey: 61,
});
// => throws ZodError
```

### `.strip`

You can use the `.strip` method to reset an object schema to the default behavior (stripping unrecognized keys).

### `.catchall`

You can pass a "catchall" schema into an object schema. All unknown keys will be validated against it.

```ts
const person = z
  .object({
    name: z.string(),
  })
  .catchall(z.number());

person.parse({
  name: "bob dylan",
  validExtraKey: 61, // works fine
});

person.parse({
  name: "bob dylan",
  validExtraKey: false, // fails
});
// => throws ZodError
```

Using `.catchall()` obviates `.passthrough()` , `.strip()` , or `.strict()`. All keys are now considered "known".

## Arrays

```ts
const stringArray = z.array(z.string());

// equivalent
const stringArray = z.string().array();
```

Be careful with the `.array()` method. It returns a new `ZodArray` instance. This means the _order_ in which you call methods matters. For instance:

```ts
z.string().optional().array(); // (string | undefined)[]
z.string().array().optional(); // string[] | undefined
```

### `.element`

Use `.element` to access the schema for an element of the array.

```ts
stringArray.element; // => string schema
```

### `.nonempty`

If you want to ensure that an array contains at least one element, use `.nonempty()`.

```ts
const nonEmptyStrings = z.string().array().nonempty();
// the inferred type is now
// [string, ...string[]]

nonEmptyStrings.parse([]); // throws: "Array cannot be empty"
nonEmptyStrings.parse(["Ariana Grande"]); // passes
```

You can optionally specify a custom error message:

```ts
// optional custom error message
const nonEmptyStrings = z.string().array().nonempty({
  message: "Can't be empty!",
});
```

### `.min/.max/.length`

```ts
z.string().array().min(5); // must contain 5 or more items
z.string().array().max(5); // must contain 5 or fewer items
z.string().array().length(5); // must contain 5 items exactly
```

Unlike `.nonempty()` these methods do not change the inferred type.

## Tuples

Unlike arrays, tuples have a fixed number of elements and each element can have a different type.

```ts
const athleteSchema = z.tuple([
  z.string(), // name
  z.number(), // jersey number
  z.object({
    pointsScored: z.number(),
  }), // statistics
]);

type Athlete = z.infer<typeof athleteSchema>;
// type Athlete = [string, number, { pointsScored: number }]
```

A variadic ("rest") argument can be added with the `.rest` method.

```ts
const variadicTuple = z.tuple([z.string()]).rest(z.number());
const result = variadicTuple.parse(["hello", 1, 2, 3]);
// => [string, ...number[]];
```

## Unions

Zod includes a built-in `z.union` method for composing "OR" types.

```ts
const stringOrNumber = z.union([z.string(), z.number()]);

stringOrNumber.parse("foo"); // passes
stringOrNumber.parse(14); // passes
```

Zod will test the input against each of the "options" in order and return the first value that validates successfully.

For convenience, you can also use the [`.or` method](#or):

```ts
const stringOrNumber = z.string().or(z.number());
```

**Optional string validation:**

To validate an optional form input, you can union the desired string validation with an empty string [literal](#literals).

This example validates an input that is optional but needs to contain a [valid URL](#strings):

```ts
const optionalUrl = z.union([z.string().url().nullish(), z.literal("")]);

console.log(optionalUrl.safeParse(undefined).success); // true
console.log(optionalUrl.safeParse(null).success); // true
console.log(optionalUrl.safeParse("").success); // true
console.log(optionalUrl.safeParse("https://zod.dev").success); // true
console.log(optionalUrl.safeParse("not a valid url").success); // false
```

## Discriminated unions

A discriminated union is a union of object schemas that all share a particular key.

```ts
type MyUnion =
  | { status: "success"; data: string }
  | { status: "failed"; error: Error };
```

Such unions can be represented with the `z.discriminatedUnion` method. This enables faster evaluation, because Zod can check the _discriminator key_ (`status` in the example above) to determine which schema should be used to parse the input. This makes parsing more efficient and lets Zod report friendlier errors.

With the basic union method, the input is tested against each of the provided "options", and in the case of invalidity, issues for all the "options" are shown in the zod error. On the other hand, the discriminated union allows for selecting just one of the "options", testing against it, and showing only the issues related to this "option".

```ts
const myUnion = z.discriminatedUnion("status", [
  z.object({ status: z.literal("success"), data: z.string() }),
  z.object({ status: z.literal("failed"), error: z.instanceof(Error) }),
]);

myUnion.parse({ status: "success", data: "yippie ki yay" });
```

## Records

Record schemas are used to validate types such as `{ [k: string]: number }`.

If you want to validate the _values_ of an object against some schema but don't care about the keys, use `z.record(valueType)`:

```ts
const NumberCache = z.record(z.number());

type NumberCache = z.infer<typeof NumberCache>;
// => { [k: string]: number }
```

This is particularly useful for storing or caching items by ID.

```ts
const userStore: UserStore = {};

userStore["77d2586b-9e8e-4ecf-8b21-ea7e0530eadd"] = {
  name: "Carlotta",
}; // passes

userStore["77d2586b-9e8e-4ecf-8b21-ea7e0530eadd"] = {
  whatever: "Ice cream sundae",
}; // TypeError
```

### Record key type

If you want to validate both the keys and the values, use
`z.record(keyType, valueType)`:

```ts
const NoEmptyKeysSchema = z.record(z.string().min(1), z.number());
NoEmptyKeysSchema.parse({ count: 1 }); // => { 'count': 1 }
NoEmptyKeysSchema.parse({ "": 1 }); // fails
```

_(Notice how when passing two arguments, `valueType` is the second argument)_

**A note on numerical keys**

While `z.record(keyType, valueType)` is able to accept numerical key types and TypeScript's built-in Record type is `Record<KeyType, ValueType>`, it's hard to represent the TypeScript type `Record<number, any>` in Zod.

As it turns out, TypeScript's behavior surrounding `[k: number]` is a little unintuitive:

```ts
const testMap: { [k: number]: string } = {
  1: "one",
};

for (const key in testMap) {
  console.log(`${key}: ${typeof key}`);
}
// prints: `1: string`
```

As you can see, JavaScript automatically casts all object keys to strings under the hood. Since Zod is trying to bridge the gap between static and runtime types, it doesn't make sense to provide a way of creating a record schema with numerical keys, since there's no such thing as a numerical key in runtime JavaScript.

## Maps

```ts
const stringNumberMap = z.map(z.string(), z.number());

type StringNumberMap = z.infer<typeof stringNumberMap>;
// type StringNumberMap = Map<string, number>
```

## Sets

```ts
const numberSet = z.set(z.number());
type NumberSet = z.infer<typeof numberSet>;
// type NumberSet = Set<number>
```

Set schemas can be further constrained with the following utility methods.

```ts
z.set(z.string()).nonempty(); // must contain at least one item
z.set(z.string()).min(5); // must contain 5 or more items
z.set(z.string()).max(5); // must contain 5 or fewer items
z.set(z.string()).size(5); // must contain 5 items exactly
```

## Intersections

Intersections are useful for creating "logical AND" types. This is useful for intersecting two object types.

```ts
const Person = z.object({
  name: z.string(),
});

const Employee = z.object({
  role: z.string(),
});

const EmployedPerson = z.intersection(Person, Employee);

// equivalent to:
const EmployedPerson = Person.and(Employee);
```

Though in many cases, it is recommended to use `A.merge(B)` to merge two objects. The `.merge` method returns a new `ZodObject` instance, whereas `A.and(B)` returns a less useful `ZodIntersection` instance that lacks common object methods like `pick` and `omit`.

```ts
const a = z.union([z.number(), z.string()]);
const b = z.union([z.number(), z.boolean()]);
const c = z.intersection(a, b);

type c = z.infer<typeof c>; // => number
```

<!-- Intersections in Zod are not smart. Whatever data you pass into `.parse()` gets passed into the two intersected schemas. Because Zod object schemas don't allow any unknown keys by default, there are some unintuitive behavior surrounding intersections of object schemas. -->

<!--

``` ts
const A = z.object({
  a: z.string(),
});

const B = z.object({
  b: z.string(),
});

const AB = z.intersection(A, B);

type Teacher = z.infer<typeof Teacher>;
// { id:string; name:string };
```  -->

## Recursive types

You can define a recursive schema in Zod, but because of a limitation of TypeScript, their type can't be statically inferred. Instead you'll need to define the type definition manually, and provide it to Zod as a "type hint".

```ts
const baseCategorySchema = z.object({
  name: z.string(),
});

type Category = z.infer<typeof baseCategorySchema> & {
  subcategories: Category[];
};

const categorySchema: z.ZodType<Category> = baseCategorySchema.extend({
  subcategories: z.lazy(() => categorySchema.array()),
});

categorySchema.parse({
  name: "People",
  subcategories: [
    {
      name: "Politicians",
      subcategories: [
        {
          name: "Presidents",
          subcategories: [],
        },
      ],
    },
  ],
}); // passes
```

Thanks to [crasite](https://github.com/crasite) for this example.

### ZodType with ZodEffects

When using `z.ZodType` with `z.ZodEffects` (
[`.refine`](https://github.com/colinhacks/zod#refine),
[`.transform`](https://github.com/colinhacks/zod#transform),
[`preprocess`](https://github.com/colinhacks/zod#preprocess),
etc...
), you will need to define the input and output types of the schema. `z.ZodType<Output, z.ZodTypeDef, Input>`

```ts
const isValidId = (id: string): id is `${string}/${string}` =>
  id.split("/").length === 2;

const baseSchema = z.object({
  id: z.string().refine(isValidId),
});

type Input = z.input<typeof baseSchema> & {
  children: Input[];
};

type Output = z.output<typeof baseSchema> & {
  children: Output[];
};

const schema: z.ZodType<Output, z.ZodTypeDef, Input> = baseSchema.extend({
  children: z.lazy(() => schema.array()),
});
```

Thanks to [marcus13371337](https://github.com/marcus13371337) and [JoelBeeldi](https://github.com/JoelBeeldi) for this example.

### JSON type

If you want to validate any JSON value, you can use the snippet below.

```ts
const literalSchema = z.union([z.string(), z.number(), z.boolean(), z.null()]);
type Literal = z.infer<typeof literalSchema>;
type Json = Literal | { [key: string]: Json } | Json[];
const jsonSchema: z.ZodType<Json> = z.lazy(() =>
  z.union([literalSchema, z.array(jsonSchema), z.record(jsonSchema)])
);

jsonSchema.parse(data);
```

Thanks to [ggoodman](https://github.com/ggoodman) for suggesting this.

### Cyclical objects

Despite supporting recursive schemas, passing cyclical data into Zod will cause an infinite loop.

## Promises

```ts
const numberPromise = z.promise(z.number());
```

"Parsing" works a little differently with promise schemas. Validation happens in two parts:

1. Zod synchronously checks that the input is an instance of Promise (i.e. an object with `.then` and `.catch` methods.).
2. Zod uses `.then` to attach an additional validation step onto the existing Promise. You'll have to use `.catch` on the returned Promise to handle validation failures.

```ts
numberPromise.parse("tuna");
// ZodError: Non-Promise type: string

numberPromise.parse(Promise.resolve("tuna"));
// => Promise<number>

const test = async () => {
  await numberPromise.parse(Promise.resolve("tuna"));
  // ZodError: Non-number type: string

  await numberPromise.parse(Promise.resolve(3.14));
  // => 3.14
};
```

<!-- #### Non-native promise implementations

When "parsing" a promise, Zod checks that the passed value is an object with `.then` and `.catch` methods — that's it. So you should be able to pass non-native Promises (Bluebird, etc) into `z.promise(...).parse` with no trouble. One gotcha: the return type of the parse function will be a _native_ `Promise` , so if you have downstream logic that uses non-standard Promise methods, this won't work. -->

## Instanceof

You can use `z.instanceof` to check that the input is an instance of a class. This is useful to validate inputs against classes that are exported from third-party libraries.

```ts
class Test {
  name: string;
}

const TestSchema = z.instanceof(Test);

const blob: any = "whatever";
TestSchema.parse(new Test()); // passes
TestSchema.parse("blob"); // throws
```

## Functions

Zod also lets you define "function schemas". This makes it easy to validate the inputs and outputs of a function without intermixing your validation code and "business logic".

You can create a function schema with `z.function(args, returnType)` .

```ts
const myFunction = z.function();

type myFunction = z.infer<typeof myFunction>;
// => ()=>unknown
```

Define inputs and outputs.

```ts
const myFunction = z
  .function()
  .args(z.string(), z.number()) // accepts an arbitrary number of arguments
  .returns(z.boolean());

type myFunction = z.infer<typeof myFunction>;
// => (arg0: string, arg1: number)=>boolean
```

<!--

``` ts
const args = z.tuple([z.string()]);

const returnType = z.number();

const myFunction = z.function(args, returnType);
type myFunction = z.infer<typeof myFunction>;
// => (arg0: string)=>number
``` -->

Function schemas have an `.implement()` method which accepts a function and returns a new function that automatically validates its inputs and outputs.

```ts
const trimmedLength = z
  .function()
  .args(z.string()) // accepts an arbitrary number of arguments
  .returns(z.number())
  .implement((x) => {
    // TypeScript knows x is a string!
    return x.trim().length;
  });

trimmedLength("sandwich"); // => 8
trimmedLength(" asdf "); // => 4
```

If you only care about validating inputs, just don't call the `.returns()` method. The output type will be inferred from the implementation.

> You can use the special `z.void()` option if your function doesn't return anything. This will let Zod properly infer the type of void-returning functions. (Void-returning functions actually return undefined.)

```ts
const myFunction = z
  .function()
  .args(z.string())
  .implement((arg) => {
    return [arg.length];
  });

myFunction; // (arg: string)=>number[]
```

Extract the input and output schemas from a function schema.

```ts
myFunction.parameters();
// => ZodTuple<[ZodString, ZodNumber]>

myFunction.returnType();
// => ZodBoolean
```

<!-- `z.function()` accepts two arguments:

* `args: ZodTuple` The first argument is a tuple (created with `z.tuple([...])` and defines the schema of the arguments to your function. If the function doesn't accept arguments, you can pass an empty tuple (`z.tuple([])`).
* `returnType: any Zod schema` The second argument is the function's return type. This can be any Zod schema. -->

## Preprocess

> Zod now supports primitive coercion without the need for `.preprocess()`. See the [coercion docs](#coercion-for-primitives) for more information.

Typically Zod operates under a "parse then transform" paradigm. Zod validates the input first, then passes it through a chain of transformation functions. (For more information about transforms, read the [.transform docs](#transform).)

But sometimes you want to apply some transform to the input _before_ parsing happens. A common use case: type coercion. Zod enables this with the `z.preprocess()`.

```ts
const castToString = z.preprocess((val) => String(val), z.string());
```

This returns a `ZodEffects` instance. `ZodEffects` is a wrapper class that contains all logic pertaining to preprocessing, refinements, and transforms.

## Custom schemas

You can create a Zod schema for any TypeScript type by using `z.custom()`. This is useful for creating schemas for types that are not supported by Zod out of the box, such as template string literals.

```ts
const px = z.custom<`${number}px`>((val) => {
  return /^\d+px$/.test(val as string);
});

type px = z.infer<typeof px>; // `${number}px`

px.parse("42px"); // "42px"
px.parse("42vw"); // throws;
```

If you don't provide a validation function, Zod will allow any value. This can be dangerous!

```ts
z.custom<{ arg: string }>(); // performs no validation
```

You can customize the error message and other options by passing a second argument. This parameter works the same way as the params parameter of [`.refine`](#refine).

```ts
z.custom<...>((val) => ..., "custom error message");
```

## Schema methods

All Zod schemas contain certain methods.

### `.parse`

`.parse(data: unknown): T`

Given any Zod schema, you can call its `.parse` method to check `data` is valid. If it is, a value is returned with full type information! Otherwise, an error is thrown.

> IMPORTANT: The value returned by `.parse` is a _deep clone_ of the variable you passed in.

```ts
const stringSchema = z.string();

stringSchema.parse("fish"); // => returns "fish"
stringSchema.parse(12); // throws error
```

### `.parseAsync`

`.parseAsync(data:unknown): Promise<T>`

If you use asynchronous [refinements](#refine) or [transforms](#transform) (more on those later), you'll need to use `.parseAsync`.

```ts
const stringSchema = z.string().refine(async (val) => val.length <= 8);

await stringSchema.parseAsync("hello"); // => returns "hello"
await stringSchema.parseAsync("hello world"); // => throws error
```

### `.safeParse`

`.safeParse(data:unknown): { success: true; data: T; } | { success: false; error: ZodError; }`

If you don't want Zod to throw errors when validation fails, use `.safeParse`. This method returns an object containing either the successfully parsed data or a ZodError instance containing detailed information about the validation problems.

```ts
stringSchema.safeParse(12);
// => { success: false; error: ZodError }

stringSchema.safeParse("billie");
// => { success: true; data: 'billie' }
```

The result is a _discriminated union_, so you can handle errors very conveniently:

```ts
const result = stringSchema.safeParse("billie");
if (!result.success) {
  // handle error then return
  result.error;
} else {
  // do something
  result.data;
}
```

### `.safeParseAsync`

> Alias: `.spa`

An asynchronous version of `safeParse`.

```ts
await stringSchema.safeParseAsync("billie");
```

For convenience, this has been aliased to `.spa`:

```ts
await stringSchema.spa("billie");
```

### `.refine`

`.refine(validator: (data:T)=>any, params?: RefineParams)`

Zod lets you provide custom validation logic via _refinements_. (For advanced features like creating multiple issues and customizing error codes, see [`.superRefine`](#superrefine).)

Zod was designed to mirror TypeScript as closely as possible. But there are many so-called "refinement types" you may wish to check for that can't be represented in TypeScript's type system. For instance: checking that a number is an integer or that a string is a valid email address.

For example, you can define a custom validation check on _any_ Zod schema with `.refine` :

```ts
const myString = z.string().refine((val) => val.length <= 255, {
  message: "String can't be more than 255 characters",
});
```

> ⚠️ Refinement functions should not throw. Instead they should return a falsy value to signal failure.

#### Arguments

As you can see, `.refine` takes two arguments.

1. The first is the validation function. This function takes one input (of type `T` — the inferred type of the schema) and returns `any`. Any truthy value will pass validation. (Prior to zod@1.6.2 the validation function had to return a boolean.)
2. The second argument accepts some options. You can use this to customize certain error-handling behavior:

```ts
type RefineParams = {
  // override error message
  message?: string;

  // appended to error path
  path?: (string | number)[];

  // params object you can use to customize message
  // in error map
  params?: object;
};
```

For advanced cases, the second argument can also be a function that returns `RefineParams`.

```ts
const longString = z.string().refine(
  (val) => val.length > 10,
  (val) => ({ message: `${val} is not more than 10 characters` })
);
```

#### Customize error path

```ts
const passwordForm = z
  .object({
    password: z.string(),
    confirm: z.string(),
  })
  .refine((data) => data.password === data.confirm, {
    message: "Passwords don't match",
    path: ["confirm"], // path of error
  });

passwordForm.parse({ password: "asdf", confirm: "qwer" });
```

Because you provided a `path` parameter, the resulting error will be:

```ts
ZodError {
  issues: [{
    "code": "custom",
    "path": [ "confirm" ],
    "message": "Passwords don't match"
  }]
}
```

#### Asynchronous refinements

Refinements can also be async:

```ts
const userId = z.string().refine(async (id) => {
  // verify that ID exists in database
  return true;
});
```

> ⚠️ If you use async refinements, you must use the `.parseAsync` method to parse data! Otherwise Zod will throw an error.

#### Relationship to transforms

Transforms and refinements can be interleaved:

```ts
z.string()
  .transform((val) => val.length)
  .refine((val) => val > 25);
```

<!-- Note that the `path` is set to `["confirm"]` , so you can easily display this error underneath the "Confirm password" textbox.

```ts
const allForms = z.object({ passwordForm }).parse({
  passwordForm: {
    password: "asdf",
    confirm: "qwer",
  },
});
```

would result in

```

ZodError {
  issues: [{
    "code": "custom",
    "path": [ "passwordForm", "confirm" ],
    "message": "Passwords don't match"
  }]
}
``` -->

### `.superRefine`

The `.refine` method is actually syntactic sugar atop a more versatile (and verbose) method called `superRefine`. Here's an example:

```ts
const Strings = z.array(z.string()).superRefine((val, ctx) => {
  if (val.length > 3) {
    ctx.addIssue({
      code: z.ZodIssueCode.too_big,
      maximum: 3,
      type: "array",
      inclusive: true,
      message: "Too many items 😡",
    });
  }

  if (val.length !== new Set(val).size) {
    ctx.addIssue({
      code: z.ZodIssueCode.custom,
      message: `No duplicates allowed.`,
    });
  }
});
```

You can add as many issues as you like. If `ctx.addIssue` is _not_ called during the execution of the function, validation passes.

Normally refinements always create issues with a `ZodIssueCode.custom` error code, but with `superRefine` it's possible to throw issues of any `ZodIssueCode`. Each issue code is described in detail in the Error Handling guide: [ERROR_HANDLING.md](ERROR_HANDLING.md).

#### Abort early

By default, parsing will continue even after a refinement check fails. For instance, if you chain together multiple refinements, they will all be executed. However, it may be desirable to _abort early_ to prevent later refinements from being executed. To achieve this, pass the `fatal` flag to `ctx.addIssue` and return `z.NEVER`.

```ts
const schema = z.number().superRefine((val, ctx) => {
  if (val < 10) {
    ctx.addIssue({
      code: z.ZodIssueCode.custom,
      message: "should be >= 10",
      fatal: true,
    });

    return z.NEVER;
  }

  if (val !== 12) {
    ctx.addIssue({
      code: z.ZodIssueCode.custom,
      message: "should be twelve",
    });
  }
});
```

#### Type refinements

If you provide a [type predicate](https://www.typescriptlang.org/docs/handbook/2/narrowing.html#using-type-predicates) to `.refine()` or `.superRefine()`, the resulting type will be narrowed down to your predicate's type. This is useful if you are mixing multiple chained refinements and transformations:

```ts
const schema = z
  .object({
    first: z.string(),
    second: z.number(),
  })
  .nullable()
  .superRefine((arg, ctx): arg is { first: string; second: number } => {
    if (!arg) {
      ctx.addIssue({
        code: z.ZodIssueCode.custom, // customize your issue
        message: "object should exist",
      });
    }

    return z.NEVER; // The return value is not used, but we need to return something to satisfy the typing
  })
  // here, TS knows that arg is not null
  .refine((arg) => arg.first === "bob", "`first` is not `bob`!");
```

> ⚠️ You **must** use `ctx.addIssue()` instead of returning a boolean value to indicate whether the validation passes. If `ctx.addIssue` is _not_ called during the execution of the function, validation passes.

### `.transform`

To transform data after parsing, use the `transform` method.

```ts
const stringToNumber = z.string().transform((val) => val.length);

stringToNumber.parse("string"); // => 6
```

#### Chaining order

Note that `stringToNumber` above is an instance of the `ZodEffects` subclass. It is NOT an instance of `ZodString`. If you want to use the built-in methods of `ZodString` (e.g. `.email()`) you must apply those methods _before_ any transforms.

```ts
const emailToDomain = z
  .string()
  .email()
  .transform((val) => val.split("@")[1]);

emailToDomain.parse("colinhacks@example.com"); // => example.com
```

#### Validating during transform

The `.transform` method can simultaneously validate and transform the value. This is often simpler and less duplicative than chaining `transform` and `refine`.

As with `.superRefine`, the transform function receives a `ctx` object with an `addIssue` method that can be used to register validation issues.

```ts
const numberInString = z.string().transform((val, ctx) => {
  const parsed = parseInt(val);
  if (isNaN(parsed)) {
    ctx.addIssue({
      code: z.ZodIssueCode.custom,
      message: "Not a number",
    });

    // This is a special symbol you can use to
    // return early from the transform function.
    // It has type `never` so it does not affect the
    // inferred return type.
    return z.NEVER;
  }
  return parsed;
});
```

#### Relationship to refinements

Transforms and refinements can be interleaved. These will be executed in the order they are declared.

```ts
const nameToGreeting = z
  .string()
  .transform((val) => val.toUpperCase())
  .refine((val) => val.length > 15)
  .transform((val) => `Hello ${val}`)
  .refine((val) => val.indexOf("!") === -1);
```

#### Async transforms

Transforms can also be async.

```ts
const IdToUser = z
  .string()
  .uuid()
  .transform(async (id) => {
    return await getUserById(id);
  });
```

> ⚠️ If your schema contains asynchronous transforms, you must use .parseAsync() or .safeParseAsync() to parse data. Otherwise Zod will throw an error.

### `.default`

You can use transforms to implement the concept of "default values" in Zod.

```ts
const stringWithDefault = z.string().default("tuna");

stringWithDefault.parse(undefined); // => "tuna"
```

Optionally, you can pass a function into `.default` that will be re-executed whenever a default value needs to be generated:

```ts
const numberWithRandomDefault = z.number().default(Math.random);

numberWithRandomDefault.parse(undefined); // => 0.4413456736055323
numberWithRandomDefault.parse(undefined); // => 0.1871840107401901
numberWithRandomDefault.parse(undefined); // => 0.7223408162401552
```

Conceptually, this is how Zod processes default values:

1. If the input is `undefined`, the default value is returned
2. Otherwise, the data is parsed using the base schema

### `.describe`

Use `.describe()` to add a `description` property to the resulting schema.

```ts
const documentedString = z
  .string()
  .describe("A useful bit of text, if you know what to do with it.");
documentedString.description; // A useful bit of text…
```

This can be useful for documenting a field, for example in a JSON Schema using a library like [`zod-to-json-schema`](https://github.com/StefanTerdell/zod-to-json-schema)).

### `.catch`

Use `.catch()` to provide a "catch value" to be returned in the event of a parsing error.

```ts
const numberWithCatch = z.number().catch(42);

numberWithCatch.parse(5); // => 5
numberWithCatch.parse("tuna"); // => 42
```

Optionally, you can pass a function into `.catch` that will be re-executed whenever a default value needs to be generated. A `ctx` object containing the caught error will be passed into this function.

```ts
const numberWithRandomCatch = z.number().catch((ctx) => {
  ctx.error; // the caught ZodError
  return Math.random();
});

numberWithRandomCatch.parse("sup"); // => 0.4413456736055323
numberWithRandomCatch.parse("sup"); // => 0.1871840107401901
numberWithRandomCatch.parse("sup"); // => 0.7223408162401552
```

Conceptually, this is how Zod processes "catch values":

1. The data is parsed using the base schema
2. If the parsing fails, the "catch value" is returned

### `.optional`

A convenience method that returns an optional version of a schema.

```ts
const optionalString = z.string().optional(); // string | undefined

// equivalent to
z.optional(z.string());
```

### `.nullable`

A convenience method that returns a nullable version of a schema.

```ts
const nullableString = z.string().nullable(); // string | null

// equivalent to
z.nullable(z.string());
```

### `.nullish`

A convenience method that returns a "nullish" version of a schema. Nullish schemas will accept both `undefined` and `null`. Read more about the concept of "nullish" [in the TypeScript 3.7 release notes](https://www.typescriptlang.org/docs/handbook/release-notes/typescript-3-7.html#nullish-coalescing).

```ts
const nullishString = z.string().nullish(); // string | null | undefined

// equivalent to
z.string().optional().nullable();
```

### `.array`

A convenience method that returns an array schema for the given type:

```ts
const stringArray = z.string().array(); // string[]

// equivalent to
z.array(z.string());
```

### `.promise`

A convenience method for promise types:

```ts
const stringPromise = z.string().promise(); // Promise<string>

// equivalent to
z.promise(z.string());
```

### `.or`

A convenience method for [union types](#unions).

```ts
const stringOrNumber = z.string().or(z.number()); // string | number

// equivalent to
z.union([z.string(), z.number()]);
```

### `.and`

A convenience method for creating intersection types.

```ts
const nameAndAge = z
  .object({ name: z.string() })
  .and(z.object({ age: z.number() })); // { name: string } & { age: number }

// equivalent to
z.intersection(z.object({ name: z.string() }), z.object({ age: z.number() }));
```

### `.brand`

`.brand<T>() => ZodBranded<this, B>`

TypeScript's type system is structural, which means that any two types that are structurally equivalent are considered the same.

```ts
type Cat = { name: string };
type Dog = { name: string };

const petCat = (cat: Cat) => {};
const fido: Dog = { name: "fido" };
petCat(fido); // works fine
```

In some cases, its can be desirable to simulate _nominal typing_ inside TypeScript. For instance, you may wish to write a function that only accepts an input that has been validated by Zod. This can be achieved with _branded types_ (AKA _opaque types_).

```ts
const Cat = z.object({ name: z.string() }).brand<"Cat">();
type Cat = z.infer<typeof Cat>;

const petCat = (cat: Cat) => {};

// this works
const simba = Cat.parse({ name: "simba" });
petCat(simba);

// this doesn't
petCat({ name: "fido" });
```

Under the hood, this works by attaching a "brand" to the inferred type using an intersection type. This way, plain/unbranded data structures are no longer assignable to the inferred type of the schema.

```ts
const Cat = z.object({ name: z.string() }).brand<"Cat">();
type Cat = z.infer<typeof Cat>;
// {name: string} & {[symbol]: "Cat"}
```

Note that branded types do not affect the runtime result of `.parse`. It is a static-only construct.

### `.pipe()`

Schemas can be chained into validation "pipelines". It's useful for easily validating the result after a `.transform()`:

```ts
z.string()
  .transform((val) => val.length)
  .pipe(z.number().min(5));
```

The `.pipe()` method returns a `ZodPipeline` instance.

#### You can use `.pipe()` to fix common issues with `z.coerce`.

You can constrain the input to types that work well with your chosen coercion. Then use `.pipe()` to apply the coercion.

without constrained input:
```ts
const toDate = z.coerce.date()

// works intuitively
console.log(toDate.safeParse('2023-01-01').success) // true

// might not be what you want
console.log(toDate.safeParse(null).success) // true
```

with constrained input:
```ts
const datelike = z.union([z.number(), z.string(), z.date()])
const datelikeToDate = datelike.pipe(z.coerce.date())

// still works intuitively
console.log(datelikeToDate.safeParse('2023-01-01').success) // true

// more likely what you want
console.log(datelikeToDate.safeParse(null).success) // false
```

You can also use this technique to avoid coercions that throw uncaught errors.

without constrained input:
```ts
const toBigInt = z.coerce.bigint()

// works intuitively
console.log( toBigInt.safeParse( '42' ) ) // true

// probably not what you want
console.log( toBigInt.safeParse( null ) ) // throws uncaught error
```

with constrained input:
```ts
const toNumber = z.number().or( z.string() ).pipe( z.coerce.number() )
const toBigInt = z.bigint().or( toNumber ).pipe( z.coerce.bigint() )

// still works intuitively
console.log( toBigInt.safeParse( '42' ).success ) // true

// error handled by zod, more likely what you want
console.log( toBigInt.safeParse( null ).success ) // false
```

## Guides and concepts

### Type inference

You can extract the TypeScript type of any schema with `z.infer<typeof mySchema>` .

```ts
const A = z.string();
type A = z.infer<typeof A>; // string

const u: A = 12; // TypeError
const u: A = "asdf"; // compiles
```

**What about transforms?**

In reality each Zod schema internally tracks **two** types: an input and an output. For most schemas (e.g. `z.string()`) these two are the same. But once you add transforms into the mix, these two values can diverge. For instance `z.string().transform(val => val.length)` has an input of `string` and an output of `number`.

You can separately extract the input and output types like so:

```ts
const stringToNumber = z.string().transform((val) => val.length);

// ⚠️ Important: z.infer returns the OUTPUT type!
type input = z.input<typeof stringToNumber>; // string
type output = z.output<typeof stringToNumber>; // number

// equivalent to z.output!
type inferred = z.infer<typeof stringToNumber>; // number
```

### Writing generic functions

When attempting to write a function that accepts a Zod schema as an input, it's common to try something like this:

```ts
function makeSchemaOptional<T>(schema: z.ZodType<T>) {
  return schema.optional();
}
```

This approach has some issues. The `schema` variable in this function is typed as an instance of `ZodType`, which is an abstract class that all Zod schemas inherit from. This approach loses type information, namely _which subclass_ the input actually is.

```ts
const arg = makeSchemaOptional(z.string());
arg.unwrap();
```

A better approach is for the generic parameter to refer to _the schema as a whole_.

```ts
function makeSchemaOptional<T extends z.ZodTypeAny>(schema: T) {
  return schema.optional();
}
```

> `ZodTypeAny` is just a shorthand for `ZodType<any, any, any>`, a type that is broad enough to match any Zod schema.

As you can see, `schema` is now fully and properly typed.

```ts
const arg = makeSchemaOptional(z.string());
arg.unwrap(); // ZodString
```

#### Constraining allowable inputs

The `ZodType` class has three generic parameters.

```ts
class ZodType<
  Output = any,
  Def extends ZodTypeDef = ZodTypeDef,
  Input = Output
> { ... }
```

By constraining these in your generic input, you can limit what schemas are allowable as inputs to your function:

```ts
function makeSchemaOptional<T extends z.ZodType<string>>(schema: T) {
  return schema.optional();
}

makeSchemaOptional(z.string());
// works fine

makeSchemaOptional(z.number());
// Error: 'ZodNumber' is not assignable to parameter of type 'ZodType<string, ZodTypeDef, string>'
```

### Error handling

Zod provides a subclass of Error called `ZodError`. ZodErrors contain an `issues` array containing detailed information about the validation problems.

```ts
const result = z
  .object({
    name: z.string(),
  })
  .safeParse({ name: 12 });

if (!result.success) {
  result.error.issues;
  /* [
      {
        "code": "invalid_type",
        "expected": "string",
        "received": "number",
        "path": [ "name" ],
        "message": "Expected string, received number"
      }
  ] */
}
```

> For detailed information about the possible error codes and how to customize error messages, check out the dedicated error handling guide: [ERROR_HANDLING.md](ERROR_HANDLING.md)

Zod's error reporting emphasizes _completeness_ and _correctness_. If you are looking to present a useful error message to the end user, you should either override Zod's error messages using an error map (described in detail in the Error Handling guide) or use a third-party library like [`zod-validation-error`](https://github.com/causaly/zod-validation-error)

### Error formatting

You can use the `.format()` method to convert this error into a nested object.

```ts
const result = z
  .object({
    name: z.string(),
  })
  .safeParse({ name: 12 });

if (!result.success) {
  const formatted = result.error.format();
  /* {
    name: { _errors: [ 'Expected string, received number' ] }
  } */

  formatted.name?._errors;
  // => ["Expected string, received number"]
}
```

## Comparison

There are a handful of other widely-used validation libraries, but all of them have certain design limitations that make for a non-ideal developer experience.

<!-- The table below summarizes the feature differences. Below the table there are more involved discussions of certain alternatives, where necessary. -->

<!-- | Feature                                                                                                                | [Zod](https://github.com/colinhacks) | [Joi](https://github.com/hapijs/joi) | [Yup](https://github.com/jquense/yup) | [io-ts](https://github.com/gcanti/io-ts) | [Runtypes](https://github.com/pelotom/runtypes) | [ow](https://github.com/sindresorhus/ow) | [class-validator](https://github.com/typestack/class-validator) |
| ---------------------------------------------------------------------------------------------------------------------- | :-----------------------------: | :----------------------------------: | :-----------------------------------: | :--------------------------------------: | :---------------------------------------------: | :--------------------------------------: | :-------------------------------------------------------------: |
| <abbr title='Any ability to extract a TypeScript type from a validator instance counts.'>Type inference</abbr>         |               🟢                |                  🔴                  |                  🟢                   |                    🟢                    |                       🟢                        |                    🟢                    |                               🟢                                |
| <abbr title="Yup's inferred types are incorrect in certain cases, see discussion below.">Correct type inference</abbr> |               🟢                |                  🔴                  |                  🔴                   |                    🟢                    |                       🟢                        |                    🟢                    |                               🟢                                |

<abbr title="number, string, boolean, null, undefined">Primitive Types</abbr>
<abbr title="Includes any checks beyond 'Is this a string?', e.g. min/max length, isEmail, isURL, case checking, etc.">String Validation</abbr>
<abbr title="Includes any checks beyond 'Is this a number?', e.g. min/max, isPositive, integer vs float, etc.">Number Validation</abbr>
Dates

Primitive Literals
Object Literals
Tuple Literals
Objects
Arrays
Non-empty arrays
Unions
Optionals
Nullable
Enums
Enum Autocomplete
Intersections
Object Merging
Tuples
Recursive Types
Function Schemas

<abbr title="For instance, Yup allows custom error messages with the syntax yup.number().min(5, 'Number must be more than 5!')">Validation Messages</abbr>
Immutable instances
Type Guards
Validity Checking
Casting
Default Values
Rich Errors
Branded -->

<!-- - Missing object methods: (pick, omit, partial, deepPartial, merge, extend)

* Missing nonempty arrays with proper typing (`[T, ...T[]]`)
* Missing lazy/recursive types
* Missing promise schemas
* Missing function schemas
* Missing union & intersection schemas
* Missing support for parsing cyclical data (maybe)
* Missing error customization -->

### Joi

[https://github.com/hapijs/joi](https://github.com/hapijs/joi)

Doesn't support static type inference 😕

### Yup

[https://github.com/jquense/yup](https://github.com/jquense/yup)

Yup is a full-featured library that was implemented first in vanilla JS, and later rewritten in TypeScript.

- Supports casting and transforms
- All object fields are optional by default
- Missing object methods: (partial, deepPartial)
<!-- - Missing nonempty arrays with proper typing (`[T, ...T[]]`) -->
- Missing promise schemas
- Missing function schemas
- Missing union & intersection schemas

<!-- ¹Yup has a strange interpretation of the word `required`. Instead of meaning "not undefined", Yup uses it to mean "not empty". So `yup.string().required()` will not accept an empty string, and `yup.array(yup.string()).required()` will not accept an empty array. Instead, Yup us Zod arrays there is a dedicated `.nonempty()` method to indicate this, or you can implement it with a custom refinement. -->

### io-ts

[https://github.com/gcanti/io-ts](https://github.com/gcanti/io-ts)

io-ts is an excellent library by gcanti. The API of io-ts heavily inspired the design of Zod.

In our experience, io-ts prioritizes functional programming purity over developer experience in many cases. This is a valid and admirable design goal, but it makes io-ts particularly hard to integrate into an existing codebase with a more procedural or object-oriented bias. For instance, consider how to define an object with optional properties in io-ts:

```ts
import * as t from "io-ts";

const A = t.type({
  foo: t.string,
});

const B = t.partial({
  bar: t.number,
});

const C = t.intersection([A, B]);

type C = t.TypeOf<typeof C>;
// returns { foo: string; bar?: number | undefined }
```

You must define the required and optional props in separate object validators, pass the optionals through `t.partial` (which marks all properties as optional), then combine them with `t.intersection` .

Consider the equivalent in Zod:

```ts
const C = z.object({
  foo: z.string(),
  bar: z.number().optional(),
});

type C = z.infer<typeof C>;
// returns { foo: string; bar?: number | undefined }
```

This more declarative API makes schema definitions vastly more concise.

`io-ts` also requires the use of gcanti's functional programming library `fp-ts` to parse results and handle errors. This is another fantastic resource for developers looking to keep their codebase strictly functional. But depending on `fp-ts` necessarily comes with a lot of intellectual overhead; a developer has to be familiar with functional programming concepts and the `fp-ts` nomenclature to use the library.

- Supports codecs with serialization & deserialization transforms
- Supports branded types
- Supports advanced functional programming, higher-kinded types, `fp-ts` compatibility
- Missing object methods: (pick, omit, partial, deepPartial, merge, extend)
- Missing nonempty arrays with proper typing (`[T, ...T[]]`)
- Missing promise schemas
- Missing function schemas

### Runtypes

[https://github.com/pelotom/runtypes](https://github.com/pelotom/runtypes)

Good type inference support, but limited options for object type masking (no `.pick` , `.omit` , `.extend` , etc.). No support for `Record` s (their `Record` is equivalent to Zod's `object` ). They DO support readonly types, which Zod does not.

- Supports "pattern matching": computed properties that distribute over unions
- Supports readonly types
- Missing object methods: (deepPartial, merge)
- Missing nonempty arrays with proper typing (`[T, ...T[]]`)
- Missing promise schemas
- Missing error customization

### Ow

[https://github.com/sindresorhus/ow](https://github.com/sindresorhus/ow)

Ow is focused on function input validation. It's a library that makes it easy to express complicated assert statements, but it doesn't let you parse untyped data. They support a much wider variety of types; Zod has a nearly one-to-one mapping with TypeScript's type system, whereas ow lets you validate several highly-specific types out of the box (e.g. `int32Array` , see full list in their README).

If you want to validate function inputs, use function schemas in Zod! It's a much simpler approach that lets you reuse a function type declaration without repeating yourself (namely, copy-pasting a bunch of ow assertions at the beginning of every function). Also Zod lets you validate your return types as well, so you can be sure there won't be any unexpected data passed downstream.

## Changelog

View the changelog at [CHANGELOG.md](CHANGELOG.md)<|MERGE_RESOLUTION|>--- conflicted
+++ resolved
@@ -696,17 +696,13 @@
 z.string().ip({ message: "Invalid IP address" });
 ```
 
-<<<<<<< HEAD
-### Date, Time & Datetime validation
+### ISO Date, Time & Datetime validation
 
 As you may have noticed, Zod string includes a few date/time related validations.
 These validations are regular expression based, so they are not as strict as a full
 date/time library. However, they are very convenient for validating user input.
 
 The `z.string().date()` method validates strings in the format `YYYY-MM-DD`.
-=======
-### ISO datetimes
->>>>>>> 56ace682
 
 The `z.string().time()` method validates strings in the format `HH:mm:ss[.SSSSSS][Z|(+|-)hh[:]mm]` 
 (the time portion of [ISO 8601](https://en.wikipedia.org/wiki/ISO_8601)). It defaults 
