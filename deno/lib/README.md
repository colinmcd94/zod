<p align="center">
  <img src="logo.svg" width="200px" align="center" alt="Zod logo" />
  <h1 align="center">Zod</h1>
  <p align="center">
    ✨ <a href="https://zod.dev">https://zod.dev</a> ✨
    <br/>
    TypeScript-first schema validation with static type inference
  </p>
</p>
<br/>
<p align="center">
<a href="https://github.com/colinhacks/zod/actions?query=branch%3Amaster"><img src="https://github.com/colinhacks/zod/actions/workflows/test.yml/badge.svg?event=push&branch=master" alt="Zod CI status" /></a>
<a href="https://twitter.com/colinhacks" rel="nofollow"><img src="https://img.shields.io/badge/created%20by-@colinhacks-4BBAAB.svg" alt="Created by Colin McDonnell"></a>
<a href="https://opensource.org/licenses/MIT" rel="nofollow"><img src="https://img.shields.io/github/license/colinhacks/zod" alt="License"></a>
<a href="https://www.npmjs.com/package/zod" rel="nofollow"><img src="https://img.shields.io/npm/dw/zod.svg" alt="npm"></a>
<a href="https://www.npmjs.com/package/zod" rel="nofollow"><img src="https://img.shields.io/github/stars/colinhacks/zod" alt="stars"></a>
<a href="https://discord.gg/KaSRdyX2vc" rel="nofollow"><img src="https://img.shields.io/discord/893487829802418277?label=Discord&logo=discord&logoColor=white" alt="discord server"></a>
</p>

<div align="center">
  <a href="https://zod.dev">Documentation</a>
  <span>&nbsp;&nbsp;•&nbsp;&nbsp;</span>
  <a href="https://discord.gg/RcG33DQJdf">Discord</a>
  <span>&nbsp;&nbsp;•&nbsp;&nbsp;</span>
  <a href="https://www.npmjs.com/package/zod">npm</a>
  <span>&nbsp;&nbsp;•&nbsp;&nbsp;</span>
  <a href="https://deno.land/x/zod">deno</a>
  <span>&nbsp;&nbsp;•&nbsp;&nbsp;</span>
  <a href="https://github.com/colinhacks/zod/issues/new">Issues</a>
  <span>&nbsp;&nbsp;•&nbsp;&nbsp;</span>
  <a href="https://twitter.com/colinhacks">@colinhacks</a>
  <span>&nbsp;&nbsp;•&nbsp;&nbsp;</span>
  <a href="https://trpc.io">tRPC</a>
  <br />
</div>

<br/>
<br/>

> These docs have been translated into [Chinese](./README_ZH.md).

## Table of contents

<!-- The full documentation is available both on the [official documentation site](https://zod.js.org/) (recommended) and in `README.md`.

#### Go to [zod.js.org](https://zod.js.org) >> -->

- [Introduction](#introduction)
  - [Sponsors](#sponsors)
  - [Ecosystem](#ecosystem)
- [Installation](#installation)
  - [Requirements](#requirements)
  - [Node/npm](#from-npm-nodebun)
  - [Deno](#from-denolandx-deno)
- [Basic usage](#basic-usage)
- [Primitives](#primitives)
- [Coercion for primitives](#coercion-for-primitives)
- [Literals](#literals)
- [Strings](#strings)
  - [Datetime](#datetime-validation)
  - [IP](#ip-address-validation)
- [Numbers](#numbers)
- [BigInts](#bigints)
- [NaNs](#nans)
- [Booleans](#booleans)
- [Dates](#dates)
- [Zod enums](#zod-enums)
- [Native enums](#native-enums)
- [Optionals](#optionals)
- [Nullables](#nullables)
- [Objects](#objects)
  - [.shape](#shape)
  - [.keyof](#keyof)
  - [.extend](#extend)
  - [.merge](#merge)
  - [.pick/.omit](#pickomit)
  - [.partial](#partial)
  - [.deepPartial](#deepPartial)
  - [.passthrough](#passthrough)
  - [.strict](#strict)
  - [.strip](#strip)
  - [.catchall](#catchall)
- [Arrays](#arrays)
  - [.element](#element)
  - [.nonempty](#nonempty)
  - [.min/.max/.length](#minmaxlength)
- [Tuples](#tuples)
- [Unions](#unions)
- [Discriminated Unions](#discriminated-unions)
- [Records](#records)
- [Maps](#maps)
- [Sets](#sets)
- [Intersections](#intersections)
- [Recursive types](#recursive-types)
  - [JSON type](#json-type)
  - [Cyclical data](#cyclical-objects)
- [Promises](#promises)
- [Instanceof](#instanceof)
- [Functions](#functions)
- [Preprocess](#preprocess)
- [Custom](#custom-schemas)
- [Schema methods](#schema-methods)
  - [.parse](#parse)
  - [.parseAsync](#parseasync)
  - [.safeParse](#safeparse)
  - [.safeParseAsync](#safeparseasync)
  - [.refine](#refine)
  - [.superRefine](#superRefine)
  - [.transform](#transform)
  - [.default](#default)
  - [.describe](#describe)
  - [.catch](#catch)
  - [.optional](#optional)
  - [.nullable](#nullable)
  - [.nullish](#nullish)
  - [.array](#array)
  - [.promise](#promise)
  - [.or](#or)
  - [.and](#and)
  - [.brand](#brand)
  - [.pipe](#pipe)
- [Guides and concepts](#guides-and-concepts)
  - [Type inference](#type-inference)
  - [Writing generic functions](#writing-generic-functions)
  - [Error handling](#error-handling)
  - [Error formatting](#error-formatting)
- [Comparison](#comparison)
  - [Joi](#joi)
  - [Yup](#yup)
  - [io-ts](#io-ts)
  - [Runtypes](#runtypes)
- [Changelog](#changelog)

<!-- **Zod 2 is coming! Follow [@colinhacks](https://twitter.com/colinhacks) to stay updated and discuss the future of Zod.** -->

## Introduction

Zod is a TypeScript-first schema declaration and validation library. I'm using the term "schema" to broadly refer to any data type, from a simple `string` to a complex nested object.

Zod is designed to be as developer-friendly as possible. The goal is to eliminate duplicative type declarations. With Zod, you declare a validator _once_ and Zod will automatically infer the static TypeScript type. It's easy to compose simpler types into complex data structures.

Some other great aspects:

- Zero dependencies
- Works in Node.js and all modern browsers
- Tiny: 8kb minified + zipped
- Immutable: methods (e.g. `.optional()`) return a new instance
- Concise, chainable interface
- Functional approach: [parse, don't validate](https://lexi-lambda.github.io/blog/2019/11/05/parse-don-t-validate/)
- Works with plain JavaScript too! You don't need to use TypeScript.

### Sponsors

Sponsorship at any level is appreciated and encouraged. For individual developers, consider the [Cup of Coffee tier](https://github.com/sponsors/colinhacks). If you built a paid product using Zod, consider one of the [podium tiers](https://github.com/sponsors/colinhacks).

#### Gold

<table>
  <tr>
    <td align="center">
      <a href="https://astro.build/">
        <img src="https://avatars.githubusercontent.com/u/44914786?s=200&v=4" width="200px;" alt="Astro" />
      </a>
      <br />
      <b>Astro</b>
      <br />
      <a href="https://astro.build">astro.build</a>
      <br />
      <p width="200px">
        Astro is a new kind of static <br/>
        site builder for the modern web. <br/>
        Powerful developer experience meets <br/>
        lightweight output.</p>
    </td>
    <td align="center">
      <a href="https://glow.app/">
        <img src="https://i.imgur.com/R0R43S2.jpg" width="200px;" alt="" />
      </a>
      <br />
      <b>Glow Wallet</b>
      <br />
      <a href="https://glow.app/">glow.app</a>
      <br />
      <p width="200px">Your new favorite
        <br/>
      Solana wallet.</p>
    </td>
  </tr>
  <tr>
    <td align="center">
      <a href="https://deletype.com/">
        <img src="https://avatars0.githubusercontent.com/u/15068039?s=200&v=4" width="200px;" alt="Deletype logo" />
      </a>
      <br />
      <b>Deletype</b>
      <br />
      <a href="https://deletype.com">deletype.com</a>
    </td>
    <td align="center">
      <a href="https://proxy.com/">
        <img src="https://avatars.githubusercontent.com/u/14321439?s=200&v=4" width="200px;" alt="Proxy logo" />
      </a>
      <br />
      <b>Proxy</b>
      <br />
      <a href="https://proxy.com">proxy.com</a>
    </td>
  </tr>
</table>

#### Silver

<table>
  <tr>
   <td align="center" colspan="2">
      <a href="https://www.numeric.io">
        <img src="https://i.imgur.com/kTiLtZt.png" width="250px;" alt="Numeric logo" />
      </a>
      <br />
      <b>Numeric</b>
      <br />
      <a href="https://www.numeric.io">numeric.io</a>
    </td>
    <td align="center">
      <a href="https://snaplet.dev">
        <img src="https://avatars.githubusercontent.com/u/69029941?s=200&v=4" width="150px;" alt="Snaplet logo" />
      </a>
      <br />
      <b>Snaplet</b>
      <br />
      <a href="https://snaplet.dev">snaplet.dev</a>
    </td>
  </tr>
  <tr>
   <td align="center">
      <a href="https://marcatopartners.com/">
        <img src="https://avatars.githubusercontent.com/u/84106192?s=200&v=4" width="150px;" alt="Marcato Partners" />
      </a>
      <br />
      <b>Marcato Partners</b>
      <br />
      <a href="https://marcatopartners.com/">marcatopartners.com</a>
    </td>
     <td align="center">
      <a href="https://interval.com">
        <img src="https://avatars.githubusercontent.com/u/67802063?s=200&v=4" width="150px;" alt="" />
      </a>
      <br />
      <b>Interval</b>
      <br />
      <a href="https://interval.com">interval.com</a>
    </td>
    <td align="center">
      <a href="https://seasoned.cc">
        <img src="https://avatars.githubusercontent.com/u/33913103?s=200&v=4" width="150px;" alt="" />
      </a>
      <br />
      <b>Seasoned Software</b>
      <br />
      <a href="https://seasoned.cc">seasoned.cc</a>
    </td>
  </tr>
   <tr>
    <td align="center">
      <a href="https://www.bamboocreative.nz/">
        <img src="https://avatars.githubusercontent.com/u/41406870?v=4" width="150px;" alt="Bamboo Creative logo" />
      </a>
      <br />
      <b>Bamboo Creative</b>
      <br />
      <a href="https://www.bamboocreative.nz">bamboocreative.nz</a>
    </td>
  </tr>
</table>

#### Bronze

<table>
  <tr>
    <td align="center">
      <a href="https://twitter.com/flybayer">
        <img src="https://avatars2.githubusercontent.com/u/8813276?s=460&u=4ff8beb9a67b173015c4b426a92d89cab960af1b&v=4" width="100px;" alt=""/>
      </a>
      <br />
      <b>Brandon Bayer</b>
      <br/>
      <a href="https://twitter.com/flybayer">@flybayer</a>,
      <span>creator of <a href="https://blitzjs.com">Blitz.js</a></span>
      <br />
    </td>
    <td align="center">
      <a href="https://github.com/brabeji">
        <img src="https://avatars.githubusercontent.com/u/2237954?v=4" width="100px;" alt=""/>
      </a>
      <br />
      <b>Jiří Brabec</b>
      <br/>
      <a href="https://github.com/brabeji">@brabeji</a>
      <br />
    </td>
     <td align="center">
      <a href="https://twitter.com/alexdotjs">
        <img src="https://avatars.githubusercontent.com/u/459267?v=4" width="100px;" alt="" />
      </a>
      <br />
      <b>Alex Johansson</b>
      <br />
      <a href="https://twitter.com/alexdotjs">@alexdotjs</a>
    </td>
  </tr>
  <tr>
  <td align="center">
      <a href="https://fungible.systems/">
        <img src="https://avatars.githubusercontent.com/u/80220121?s=200&v=4" width="100px;" alt="Fungible Systems logo"/>
      </a>
      <br />
      <b>Fungible Systems</b>
      <br/>
      <a href="https://fungible.systems/">fungible.systems</a>
      <br />
    </td>
    <td align="center">
      <a href="https://adaptable.io/">
        <img src="https://avatars.githubusercontent.com/u/60378268?s=200&v=4" width="100px;" alt=""/>
      </a>
      <br />
      <b>Adaptable</b>
      <br/>
      <a href="https://adaptable.io/">adaptable.io</a>
      <br />
    </td>
    <td align="center">
      <a href="https://www.avanawallet.com/">
        <img src="https://avatars.githubusercontent.com/u/105452197?s=200&v=4" width="100px;" alt="Avana Wallet logo"/>
      </a>
      <br />
      <b>Avana Wallet</b>
      <br/>
      <a href="https://www.avanawallet.com/">avanawallet.com</a><br/>
      <span>Solana non-custodial wallet</span>
      <br />
    </td>
  </tr>
</table>

### Ecosystem

There are a growing number of tools that are built atop or support Zod natively! If you've built a tool or library on top of Zod, tell me about it [on Twitter](https://twitter.com/colinhacks) or [start a Discussion](https://github.com/colinhacks/zod/discussions). I'll add it below and tweet it out.

#### Resources

- [Total TypeScript Zod Tutorial](https://www.totaltypescript.com/tutorials/zod) by [@mattpocockuk](https://twitter.com/mattpocockuk)
- [Fixing TypeScript's Blindspot: Runtime Typechecking](https://www.youtube.com/watch?v=rY_XqfSHock) by [@jherr](https://twitter.com/jherr)

#### API libraries

- [`tRPC`](https://github.com/trpc/trpc): Build end-to-end typesafe APIs without GraphQL.
- [`@anatine/zod-nestjs`](https://github.com/anatine/zod-plugins/tree/main/packages/zod-nestjs): Helper methods for using Zod in a NestJS project.
- [`zod-endpoints`](https://github.com/flock-community/zod-endpoints): Contract-first strictly typed endpoints with Zod. OpenAPI compatible.
- [`domain-functions`](https://github.com/SeasonedSoftware/domain-functions/): Decouple your business logic from your framework using composable functions. With first-class type inference from end to end powered by Zod schemas.
- [`@zodios/core`](https://github.com/ecyrbe/zodios): A typescript API client with runtime and compile time validation backed by axios and zod.
- [`express-zod-api`](https://github.com/RobinTail/express-zod-api): Build Express-based APIs with I/O schema validation and custom middlewares.

#### Form integrations

- [`react-hook-form`](https://github.com/react-hook-form/resolvers#zod): A first-party Zod resolver for React Hook Form.
- [`zod-validation-error`](https://github.com/causaly/zod-validation-error): Generate user-friendly error messages from `ZodError`s.
- [`zod-formik-adapter`](https://github.com/robertLichtnow/zod-formik-adapter): A community-maintained Formik adapter for Zod.
- [`react-zorm`](https://github.com/esamattis/react-zorm): Standalone `<form>` generation and validation for React using Zod.
- [`zodix`](https://github.com/rileytomasek/zodix): Zod utilities for FormData and URLSearchParams in Remix loaders and actions.
- [`remix-params-helper`](https://github.com/kiliman/remix-params-helper): Simplify integration of Zod with standard URLSearchParams and FormData for Remix apps.
- [`formik-validator-zod`](https://github.com/glazy/formik-validator-zod): Formik-compliant validator library that simplifies using Zod with Formik.
- [`zod-i18n-map`](https://github.com/aiji42/zod-i18n): Useful for translating Zod error messages.
- [`@modular-forms/solid`](https://github.com/fabian-hiller/modular-forms): Modular form library for SolidJS that supports Zod for validation.
- [`houseform`](https://github.com/crutchcorn/houseform/): A React form library that uses Zod for validation.

#### Zod to X

- [`zod-to-ts`](https://github.com/sachinraja/zod-to-ts): Generate TypeScript definitions from Zod schemas.
- [`zod-to-json-schema`](https://github.com/StefanTerdell/zod-to-json-schema): Convert your Zod schemas into [JSON Schemas](https://json-schema.org/).
- [`@anatine/zod-openapi`](https://github.com/anatine/zod-plugins/tree/main/packages/zod-openapi): Converts a Zod schema to an OpenAPI v3.x `SchemaObject`.
- [`zod-fast-check`](https://github.com/DavidTimms/zod-fast-check): Generate `fast-check` arbitraries from Zod schemas.
- [`zod-dto`](https://github.com/kbkk/abitia/tree/master/packages/zod-dto): Generate Nest.js DTOs from a Zod schema.
- [`fastify-type-provider-zod`](https://github.com/turkerdev/fastify-type-provider-zod): Create Fastify type providers from Zod schemas.
- [`zod-to-openapi`](https://github.com/asteasolutions/zod-to-openapi): Generate full OpenAPI (Swagger) docs from Zod, including schemas, endpoints & parameters.
- [`nestjs-graphql-zod`](https://github.com/incetarik/nestjs-graphql-zod): Generates NestJS GraphQL model classes from Zod schemas. Provides GraphQL method decorators working with Zod schemas.

#### X to Zod

- [`ts-to-zod`](https://github.com/fabien0102/ts-to-zod): Convert TypeScript definitions into Zod schemas.
- [`@runtyping/zod`](https://github.com/johngeorgewright/runtyping/tree/master/packages/zod): Generate Zod from static types & JSON schema.
- [`json-schema-to-zod`](https://github.com/StefanTerdell/json-schema-to-zod): Convert your [JSON Schemas](https://json-schema.org/) into Zod schemas. [Live demo](https://StefanTerdell.github.io/json-schema-to-zod-react/).
- [`json-to-zod`](https://github.com/rsinohara/json-to-zod): Convert JSON objects into Zod schemas. [Live demo](https://rsinohara.github.io/json-to-zod-react/).
- [`graphql-codegen-typescript-validation-schema`](https://github.com/Code-Hex/graphql-codegen-typescript-validation-schema): GraphQL Code Generator plugin to generate form validation schema from your GraphQL schema.
- [`zod-prisma`](https://github.com/CarterGrimmeisen/zod-prisma): Generate Zod schemas from your Prisma schema.
- [`Supervillain`](https://github.com/Southclaws/supervillain): Generate Zod schemas from your Go structs.
- [`prisma-zod-generator`](https://github.com/omar-dulaimi/prisma-zod-generator): Emit Zod schemas from your Prisma schema.
- [`prisma-trpc-generator`](https://github.com/omar-dulaimi/prisma-trpc-generator): Emit fully implemented tRPC routers and their validation schemas using Zod.
- [`zod-prisma-types`](https://github.com/chrishoermann/zod-prisma-types) Create Zod types from your Prisma models.

#### Mocking

- [`@anatine/zod-mock`](https://github.com/anatine/zod-plugins/tree/main/packages/zod-mock): Generate mock data from a Zod schema. Powered by [faker.js](https://github.com/faker-js/faker).
- [`zod-mocking`](https://github.com/dipasqualew/zod-mocking): Generate mock data from your Zod schemas.

#### Powered by Zod

- [`slonik`](https://github.com/gajus/slonik/tree/gajus/add-zod-validation-backwards-compatible#runtime-validation-and-static-type-inference): Node.js Postgres client with strong Zod integration.
- [`soly`](https://github.com/mdbetancourt/soly): Create CLI applications with zod.
- [`zod-xlsx`](https://github.com/sidwebworks/zod-xlsx): A xlsx based resource validator using Zod schemas.
- [`znv`](https://github.com/lostfictions/znv): Type-safe environment parsing and validation for Node.js with Zod schemas.

#### Utilities for Zod

- [`zod_utilz`](https://github.com/JacobWeisenburger/zod_utilz): Framework agnostic utilities for Zod.

## Installation

### Requirements

- TypeScript 4.5+!
- You must enable `strict` mode in your `tsconfig.json`. This is a best practice for all TypeScript projects.

  ```ts
  // tsconfig.json
  {
    // ...
    "compilerOptions": {
      // ...
      "strict": true
    }
  }
  ```

### From `npm` (Node/Bun)

```sh
npm install zod       # npm
yarn add zod          # yarn
bun add zod           # bun
pnpm add zod          # pnpm
```

### From `deno.land/x` (Deno)

Unlike Node, Deno relies on direct URL imports instead of a package manager like NPM. Zod is available on [deno.land/x](https://deno.land/x). The latest version can be imported like so:

```ts
import { z } from "https://deno.land/x/zod/mod.ts";
```

You can also specify a particular version:

```ts
import { z } from "https://deno.land/x/zod@v3.16.1/mod.ts";
```

> The rest of this README assumes you are using npm and importing directly from the `"zod"` package.

## Basic usage

Creating a simple string schema

```ts
import { z } from "zod";

// creating a schema for strings
const mySchema = z.string();

// parsing
mySchema.parse("tuna"); // => "tuna"
mySchema.parse(12); // => throws ZodError

// "safe" parsing (doesn't throw error if validation fails)
mySchema.safeParse("tuna"); // => { success: true; data: "tuna" }
mySchema.safeParse(12); // => { success: false; error: ZodError }
```

Creating an object schema

```ts
import { z } from "zod";

const User = z.object({
  username: z.string(),
});

User.parse({ username: "Ludwig" });

// extract the inferred type
type User = z.infer<typeof User>;
// { username: string }
```

## Primitives

```ts
import { z } from "zod";

// primitive values
z.string();
z.number();
z.bigint();
z.boolean();
z.date();
z.symbol();

// empty types
z.undefined();
z.null();
z.void(); // accepts undefined

// catch-all types
// allows any value
z.any();
z.unknown();

// never type
// allows no values
z.never();
```

## Coercion for primitives

Zod now provides a more convenient way to coerce primitive values.

```ts
const schema = z.coerce.string();
schema.parse("tuna"); // => "tuna"
schema.parse(12); // => "12"
schema.parse(true); // => "true"
```

During the parsing step, the input is passed through the `String()` function, which is a JavaScript built-in for coercing data into strings. Note that the returned schema is a `ZodString` instance so you can use all string methods.

```ts
z.coerce.string().email().min(5);
```

All primitive types support coercion.

```ts
z.coerce.string(); // String(input)
z.coerce.number(); // Number(input)
z.coerce.boolean(); // Boolean(input)
z.coerce.bigint(); // BigInt(input)
z.coerce.date(); // new Date(input)
```

**Boolean coercion**

Zod's boolean coercion is very simple! It passes the value into the `Boolean(value)` function, that's it. Any truthy value will resolve to `true`, any falsy value will resolve to `false`.

```ts
z.coerce.boolean().parse("tuna"); // => true
z.coerce.boolean().parse("true"); // => true
z.coerce.boolean().parse("false"); // => true
z.coerce.boolean().parse(1); // => true
z.coerce.boolean().parse([]); // => true

z.coerce.boolean().parse(0); // => false
z.coerce.boolean().parse(undefined); // => false
z.coerce.boolean().parse(null); // => false
```

## Literals

Literal schemas represent a [literal type](https://www.typescriptlang.org/docs/handbook/literal-types.html), like `"hello world"` or `5`.

```ts
const tuna = z.literal("tuna");
const twelve = z.literal(12);
const twobig = z.literal(2n); // bigint literal
const tru = z.literal(true);

const terrificSymbol = Symbol("terrific");
const terrific = z.literal(terrificSymbol);

// retrieve literal value
tuna.value; // "tuna"
```

> Currently there is no support for Date literals in Zod. If you have a use case for this feature, please file an issue.

## Strings

Zod includes a handful of string-specific validations.

```ts
z.string().max(5);
z.string().min(5);
z.string().length(5);
z.string().email();
z.string().url();
z.string().emoji();
z.string().uuid();
z.string().cuid();
z.string().cuid2();
z.string().regex(regex);
z.string().includes(string);
z.string().startsWith(string);
z.string().endsWith(string);
<<<<<<< HEAD
z.string().trim(); // trim whitespace
=======
>>>>>>> d8e86534
z.string().datetime(); // defaults to UTC, see below for options
z.string().ip(); // defaults to IPv4 and IPv6, see below for options

// transformers
z.string().trim(); // trim whitespace
z.string().toLowerCase(); // toLowerCase
z.string().toUpperCase(); // toUpperCase
```
<!-- z.string().toLowerCase(); // toLowerCase -->
<!-- z.string().toUpperCase(); // toUpperCase -->

> Check out [validator.js](https://github.com/validatorjs/validator.js) for a bunch of other useful string validation functions that can be used in conjunction with [Refinements](#refine).

You can customize some common error messages when creating a string schema.

```ts
const name = z.string({
  required_error: "Name is required",
  invalid_type_error: "Name must be a string",
});
```

When using validation methods, you can pass in an additional argument to provide a custom error message.

```ts
z.string().min(5, { message: "Must be 5 or more characters long" });
z.string().max(5, { message: "Must be 5 or fewer characters long" });
z.string().length(5, { message: "Must be exactly 5 characters long" });
z.string().email({ message: "Invalid email address" });
z.string().url({ message: "Invalid url" });
z.string().emoji({ message: "Contains non-emoji characters" });
z.string().uuid({ message: "Invalid UUID" });
z.string().includes("tuna", { message: "Must include tuna" });
z.string().startsWith("https://", { message: "Must provide secure URL" });
z.string().endsWith(".com", { message: "Only .com domains allowed" });
z.string().datetime({ message: "Invalid datetime string! Must be UTC." });
z.string().ip({ message: "Invalid IP address" });
```

### ISO datetimes

The `z.string().datetime()` method defaults to UTC validation: no timezone offsets with arbitrary sub-second decimal precision.

```ts
const datetime = z.string().datetime();

datetime.parse("2020-01-01T00:00:00Z"); // pass
datetime.parse("2020-01-01T00:00:00.123Z"); // pass
datetime.parse("2020-01-01T00:00:00.123456Z"); // pass (arbitrary precision)
datetime.parse("2020-01-01T00:00:00+02:00"); // fail (no offsets allowed)
```

Timezone offsets can be allowed by setting the `offset` option to `true`.

```ts
const datetime = z.string().datetime({ offset: true });

datetime.parse("2020-01-01T00:00:00+02:00"); // pass
datetime.parse("2020-01-01T00:00:00.123+02:00"); // pass (millis optional)
datetime.parse("2020-01-01T00:00:00.123+0200"); // pass (millis optional)
datetime.parse("2020-01-01T00:00:00.123+02"); // pass (only offset hours)
datetime.parse("2020-01-01T00:00:00Z"); // pass (Z still supported)
```

You can additionally constrain the allowable `precision`. By default, arbitrary sub-second precision is supported (but optional).

```ts
const datetime = z.string().datetime({ precision: 3 });

datetime.parse("2020-01-01T00:00:00.123Z"); // pass
datetime.parse("2020-01-01T00:00:00Z"); // fail
datetime.parse("2020-01-01T00:00:00.123456Z"); // fail
```

### IP addresses

The `z.string().ip()` method by default validate IPv4 and IPv6.

```ts
const ip = z.string().ip();

ip.parse("192.168.1.1"); // pass
ip.parse("84d5:51a0:9114:1855:4cfa:f2d7:1f12:7003"); // pass
ip.parse("84d5:51a0:9114:1855:4cfa:f2d7:1f12:192.168.1.1"); // pass

ip.parse("256.1.1.1"); // fail
ip.parse("84d5:51a0:9114:gggg:4cfa:f2d7:1f12:7003"); // fail
```

You can additionally set the IP `version`.

```ts
const ipv4 = z.string().ip({ version: "v4" });
ipv4.parse("84d5:51a0:9114:1855:4cfa:f2d7:1f12:7003"); // fail

const ipv6 = z.string().ip({ version: "v6" });
ipv6.parse("192.168.1.1"); // fail
```

## Numbers

You can customize certain error messages when creating a number schema.

```ts
const age = z.number({
  required_error: "Age is required",
  invalid_type_error: "Age must be a number",
});
```

Zod includes a handful of number-specific validations.

```ts
z.number().gt(5);
z.number().gte(5); // alias .min(5)
z.number().lt(5);
z.number().lte(5); // alias .max(5)

z.number().int(); // value must be an integer

z.number().positive(); //     > 0
z.number().nonnegative(); //  >= 0
z.number().negative(); //     < 0
z.number().nonpositive(); //  <= 0

z.number().multipleOf(5); // Evenly divisible by 5. Alias .step(5)

z.number().finite(); // value must be finite, not Infinity or -Infinity
z.number().safe(); // value must be between Number.MIN_SAFE_INTEGER and Number.MAX_SAFE_INTEGER
```

Optionally, you can pass in a second argument to provide a custom error message.

```ts
z.number().lte(5, { message: "this👏is👏too👏big" });
```

## BigInts

Zod includes a handful of bigint-specific validations.

```ts
z.bigint().gt(5n);
z.bigint().gte(5n); // alias `.min(5n)`
z.bigint().lt(5n);
z.bigint().lte(5n); // alias `.max(5n)`

z.bigint().positive(); // > 0n
z.bigint().nonnegative(); // >= 0n
z.bigint().negative(); // < 0n
z.bigint().nonpositive(); // <= 0n

z.bigint().multipleOf(5n); // Evenly divisible by 5n.
```

## NaNs

You can customize certain error messages when creating a nan schema.

```ts
const isNaN = z.nan({
  required_error: "isNaN is required",
  invalid_type_error: "isNaN must be not a number",
});
```

## Booleans

You can customize certain error messages when creating a boolean schema.

```ts
const isActive = z.boolean({
  required_error: "isActive is required",
  invalid_type_error: "isActive must be a boolean",
});
```

## Dates

Use z.date() to validate `Date` instances.

```ts
z.date().safeParse(new Date()); // success: true
z.date().safeParse("2022-01-12T00:00:00.000Z"); // success: false
```

You can customize certain error messages when creating a date schema.

```ts
const myDateSchema = z.date({
  required_error: "Please select a date and time",
  invalid_type_error: "That's not a date!",
});
```

Zod provides a handful of date-specific validations.

```ts
z.date().min(new Date("1900-01-01"), { message: "Too old" });
z.date().max(new Date(), { message: "Too young!" });
```

**Coercion to Date**

Since [zod 3.20](https://github.com/colinhacks/zod/releases/tag/v3.20), use [`z.coerce.date()`](#coercion-for-primitives) to pass the input through `new Date(input)`.

```ts
const dateSchema = z.coerce.date();
type DateSchema = z.infer<typeof dateSchema>;
// type DateSchema = Date

/* valid dates */
console.log(dateSchema.safeParse("2023-01-10T00:00:00.000Z").success); // true
console.log(dateSchema.safeParse("2023-01-10").success); // true
console.log(dateSchema.safeParse("1/10/23").success); // true
console.log(dateSchema.safeParse(new Date("1/10/23")).success); // true

/* invalid dates */
console.log(dateSchema.safeParse("2023-13-10").success); // false
console.log(dateSchema.safeParse("0000-00-00").success); // false
```

For older zod versions, use [`z.preprocess`](#preprocess) like [described in this thread](https://github.com/colinhacks/zod/discussions/879#discussioncomment-2036276).

## Zod enums

```ts
const FishEnum = z.enum(["Salmon", "Tuna", "Trout"]);
type FishEnum = z.infer<typeof FishEnum>;
// 'Salmon' | 'Tuna' | 'Trout'
```

`z.enum` is a Zod-native way to declare a schema with a fixed set of allowable _string_ values. Pass the array of values directly into `z.enum()`. Alternatively, use `as const` to define your enum values as a tuple of strings. See the [const assertion docs](https://www.typescriptlang.org/docs/handbook/release-notes/typescript-3-4.html#const-assertions) for details.

```ts
const VALUES = ["Salmon", "Tuna", "Trout"] as const;
const FishEnum = z.enum(VALUES);
```

This is not allowed, since Zod isn't able to infer the exact values of each element.

```ts
const fish = ["Salmon", "Tuna", "Trout"];
const FishEnum = z.enum(fish);
```

**Autocompletion**

To get autocompletion with a Zod enum, use the `.enum` property of your schema:

```ts
FishEnum.enum.Salmon; // => autocompletes

FishEnum.enum;
/*
=> {
  Salmon: "Salmon",
  Tuna: "Tuna",
  Trout: "Trout",
}
*/
```

You can also retrieve the list of options as a tuple with the `.options` property:

```ts
FishEnum.options; // ["Salmon", "Tuna", "Trout"];
```

## Native enums

Zod enums are the recommended approach to defining and validating enums. But if you need to validate against an enum from a third-party library (or you don't want to rewrite your existing enums) you can use `z.nativeEnum()`.

**Numeric enums**

```ts
enum Fruits {
  Apple,
  Banana,
}

const FruitEnum = z.nativeEnum(Fruits);
type FruitEnum = z.infer<typeof FruitEnum>; // Fruits

FruitEnum.parse(Fruits.Apple); // passes
FruitEnum.parse(Fruits.Banana); // passes
FruitEnum.parse(0); // passes
FruitEnum.parse(1); // passes
FruitEnum.parse(3); // fails
```

**String enums**

```ts
enum Fruits {
  Apple = "apple",
  Banana = "banana",
  Cantaloupe, // you can mix numerical and string enums
}

const FruitEnum = z.nativeEnum(Fruits);
type FruitEnum = z.infer<typeof FruitEnum>; // Fruits

FruitEnum.parse(Fruits.Apple); // passes
FruitEnum.parse(Fruits.Cantaloupe); // passes
FruitEnum.parse("apple"); // passes
FruitEnum.parse("banana"); // passes
FruitEnum.parse(0); // passes
FruitEnum.parse("Cantaloupe"); // fails
```

**Const enums**

The `.nativeEnum()` function works for `as const` objects as well. ⚠️ `as const` required TypeScript 3.4+!

```ts
const Fruits = {
  Apple: "apple",
  Banana: "banana",
  Cantaloupe: 3,
} as const;

const FruitEnum = z.nativeEnum(Fruits);
type FruitEnum = z.infer<typeof FruitEnum>; // "apple" | "banana" | 3

FruitEnum.parse("apple"); // passes
FruitEnum.parse("banana"); // passes
FruitEnum.parse(3); // passes
FruitEnum.parse("Cantaloupe"); // fails
```

You can access the underlying object with the `.enum` property:

```ts
FruitEnum.enum.Apple; // "apple"
```

## Optionals

You can make any schema optional with `z.optional()`. This wraps the schema in a `ZodOptional` instance and returns the result.

```ts
const schema = z.optional(z.string());

schema.parse(undefined); // => returns undefined
type A = z.infer<typeof schema>; // string | undefined
```

For convenience, you can also call the `.optional()` method on an existing schema.

```ts
const user = z.object({
  username: z.string().optional(),
});
type C = z.infer<typeof user>; // { username?: string | undefined };
```

You can extract the wrapped schema from a `ZodOptional` instance with `.unwrap()`.

```ts
const stringSchema = z.string();
const optionalString = stringSchema.optional();
optionalString.unwrap() === stringSchema; // true
```

## Nullables

Similarly, you can create nullable types with `z.nullable()`.

```ts
const nullableString = z.nullable(z.string());
nullableString.parse("asdf"); // => "asdf"
nullableString.parse(null); // => null
```

Or use the `.nullable()` method.

```ts
const E = z.string().nullable(); // equivalent to nullableString
type E = z.infer<typeof E>; // string | null
```

Extract the inner schema with `.unwrap()`.

```ts
const stringSchema = z.string();
const nullableString = stringSchema.nullable();
nullableString.unwrap() === stringSchema; // true
```

## Objects

```ts
// all properties are required by default
const Dog = z.object({
  name: z.string(),
  age: z.number(),
});

// extract the inferred type like this
type Dog = z.infer<typeof Dog>;

// equivalent to:
type Dog = {
  name: string;
  age: number;
};
```

### `.shape`

Use `.shape` to access the schemas for a particular key.

```ts
Dog.shape.name; // => string schema
Dog.shape.age; // => number schema
```

### `.keyof`

Use `.keyof` to create a `ZodEnum` schema from the keys of an object schema.

```ts
const keySchema = Dog.keyof();
keySchema; // ZodEnum<["name", "age"]>
```

### `.extend`

You can add additional fields to an object schema with the `.extend` method.

```ts
const DogWithBreed = Dog.extend({
  breed: z.string(),
});
```

You can use `.extend` to overwrite fields! Be careful with this power!

### `.merge`

Equivalent to `A.extend(B.shape)`.

```ts
const BaseTeacher = z.object({ students: z.array(z.string()) });
const HasID = z.object({ id: z.string() });

const Teacher = BaseTeacher.merge(HasID);
type Teacher = z.infer<typeof Teacher>; // => { students: string[], id: string }
```

> If the two schemas share keys, the properties of B overrides the property of A. The returned schema also inherits the "unknownKeys" policy (strip/strict/passthrough) and the catchall schema of B.

### `.pick/.omit`

Inspired by TypeScript's built-in `Pick` and `Omit` utility types, all Zod object schemas have `.pick` and `.omit` methods that return a modified version. Consider this Recipe schema:

```ts
const Recipe = z.object({
  id: z.string(),
  name: z.string(),
  ingredients: z.array(z.string()),
});
```

To only keep certain keys, use `.pick` .

```ts
const JustTheName = Recipe.pick({ name: true });
type JustTheName = z.infer<typeof JustTheName>;
// => { name: string }
```

To remove certain keys, use `.omit` .

```ts
const NoIDRecipe = Recipe.omit({ id: true });

type NoIDRecipe = z.infer<typeof NoIDRecipe>;
// => { name: string, ingredients: string[] }
```

### `.partial`

Inspired by the built-in TypeScript utility type [Partial](https://www.typescriptlang.org/docs/handbook/utility-types.html#partialt), the `.partial` method makes all properties optional.

Starting from this object:

```ts
const user = z.object({
  email: z.string()
  username: z.string(),
});
// { email: string; username: string }
```

We can create a partial version:

```ts
const partialUser = user.partial();
// { email?: string | undefined; username?: string | undefined }
```

You can also specify which properties to make optional:

```ts
const optionalEmail = user.partial({
  email: true,
});
/*
{
  email?: string | undefined;
  username: string
}
*/
```

### `.deepPartial`

The `.partial` method is shallow — it only applies one level deep. There is also a "deep" version:

```ts
const user = z.object({
  username: z.string(),
  location: z.object({
    latitude: z.number(),
    longitude: z.number(),
  }),
  strings: z.array(z.object({ value: z.string() })),
});

const deepPartialUser = user.deepPartial();

/*
{
  username?: string | undefined,
  location?: {
    latitude?: number | undefined;
    longitude?: number | undefined;
  } | undefined,
  strings?: { value?: string}[]
}
*/
```

> Important limitation: deep partials only work as expected in hierarchies of objects, arrays, and tuples.

### `.required`

Contrary to the `.partial` method, the `.required` method makes all properties required.

Starting from this object:

```ts
const user = z.object({
  email: z.string()
  username: z.string(),
}).partial();
// { email?: string | undefined; username?: string | undefined }
```

We can create a required version:

```ts
const requiredUser = user.required();
// { email: string; username: string }
```

You can also specify which properties to make required:

```ts
const requiredEmail = user.required({
  email: true,
});
/*
{
  email: string;
  username?: string | undefined;
}
*/
```

### `.passthrough`

By default Zod object schemas strip out unrecognized keys during parsing.

```ts
const person = z.object({
  name: z.string(),
});

person.parse({
  name: "bob dylan",
  extraKey: 61,
});
// => { name: "bob dylan" }
// extraKey has been stripped
```

Instead, if you want to pass through unknown keys, use `.passthrough()` .

```ts
person.passthrough().parse({
  name: "bob dylan",
  extraKey: 61,
});
// => { name: "bob dylan", extraKey: 61 }
```

### `.strict`

By default Zod object schemas strip out unrecognized keys during parsing. You can _disallow_ unknown keys with `.strict()` . If there are any unknown keys in the input, Zod will throw an error.

```ts
const person = z
  .object({
    name: z.string(),
  })
  .strict();

person.parse({
  name: "bob dylan",
  extraKey: 61,
});
// => throws ZodError
```

### `.strip`

You can use the `.strip` method to reset an object schema to the default behavior (stripping unrecognized keys).

### `.catchall`

You can pass a "catchall" schema into an object schema. All unknown keys will be validated against it.

```ts
const person = z
  .object({
    name: z.string(),
  })
  .catchall(z.number());

person.parse({
  name: "bob dylan",
  validExtraKey: 61, // works fine
});

person.parse({
  name: "bob dylan",
  validExtraKey: false, // fails
});
// => throws ZodError
```

Using `.catchall()` obviates `.passthrough()` , `.strip()` , or `.strict()`. All keys are now considered "known".

## Arrays

```ts
const stringArray = z.array(z.string());

// equivalent
const stringArray = z.string().array();
```

Be careful with the `.array()` method. It returns a new `ZodArray` instance. This means the _order_ in which you call methods matters. For instance:

```ts
z.string().optional().array(); // (string | undefined)[]
z.string().array().optional(); // string[] | undefined
```

### `.element`

Use `.element` to access the schema for an element of the array.

```ts
stringArray.element; // => string schema
```

### `.nonempty`

If you want to ensure that an array contains at least one element, use `.nonempty()`.

```ts
const nonEmptyStrings = z.string().array().nonempty();
// the inferred type is now
// [string, ...string[]]

nonEmptyStrings.parse([]); // throws: "Array cannot be empty"
nonEmptyStrings.parse(["Ariana Grande"]); // passes
```

You can optionally specify a custom error message:

```ts
// optional custom error message
const nonEmptyStrings = z.string().array().nonempty({
  message: "Can't be empty!",
});
```

### `.min/.max/.length`

```ts
z.string().array().min(5); // must contain 5 or more items
z.string().array().max(5); // must contain 5 or fewer items
z.string().array().length(5); // must contain 5 items exactly
```

Unlike `.nonempty()` these methods do not change the inferred type.

## Tuples

Unlike arrays, tuples have a fixed number of elements and each element can have a different type.

```ts
const athleteSchema = z.tuple([
  z.string(), // name
  z.number(), // jersey number
  z.object({
    pointsScored: z.number(),
  }), // statistics
]);

type Athlete = z.infer<typeof athleteSchema>;
// type Athlete = [string, number, { pointsScored: number }]
```

A variadic ("rest") argument can be added with the `.rest` method.

```ts
const variadicTuple = z.tuple([z.string()]).rest(z.number());
const result = variadicTuple.parse(["hello", 1, 2, 3]);
// => [string, ...number[]];
```

## Unions

Zod includes a built-in `z.union` method for composing "OR" types.

```ts
const stringOrNumber = z.union([z.string(), z.number()]);

stringOrNumber.parse("foo"); // passes
stringOrNumber.parse(14); // passes
```

Zod will test the input against each of the "options" in order and return the first value that validates successfully.

For convenience, you can also use the [`.or` method](#or):

```ts
const stringOrNumber = z.string().or(z.number());
```

**Optional string validation:**

To validate an optional form input, you can union the desired string validation with an empty string [literal](#literals).

This example validates an input that is optional but needs to contain a [valid URL](#strings):

```ts
const optionalUrl = z.union([z.string().url().nullish(), z.literal("")]);

console.log(optionalUrl.safeParse(undefined).success); // true
console.log(optionalUrl.safeParse(null).success); // true
console.log(optionalUrl.safeParse("").success); // true
console.log(optionalUrl.safeParse("https://zod.dev").success); // true
console.log(optionalUrl.safeParse("not a valid url").success); // false
```

## Discriminated unions

A discriminated union is a union of object schemas that all share a particular key.

```ts
type MyUnion =
  | { status: "success"; data: string }
  | { status: "failed"; error: Error };
```

Such unions can be represented with the `z.discriminatedUnion` method. This enables faster evaluation, because Zod can check the _discriminator key_ (`status` in the example above) to determine which schema should be used to parse the input. This makes parsing more efficient and lets Zod report friendlier errors.

With the basic union method, the input is tested against each of the provided "options", and in the case of invalidity, issues for all the "options" are shown in the zod error. On the other hand, the discriminated union allows for selecting just one of the "options", testing against it, and showing only the issues related to this "option".

```ts
const myUnion = z.discriminatedUnion("status", [
  z.object({ status: z.literal("success"), data: z.string() }),
  z.object({ status: z.literal("failed"), error: z.instanceof(Error) }),
]);

myUnion.parse({ status: "success", data: "yippie ki yay" });
```

## Records

Record schemas are used to validate types such as `{ [k: string]: number }`.

If you want to validate the _values_ of an object against some schema but don't care about the keys, use `z.record(valueType)`:

```ts
const NumberCache = z.record(z.number());

type NumberCache = z.infer<typeof NumberCache>;
// => { [k: string]: number }
```

This is particularly useful for storing or caching items by ID.

```ts
const userStore: UserStore = {};

userStore["77d2586b-9e8e-4ecf-8b21-ea7e0530eadd"] = {
  name: "Carlotta",
}; // passes

userStore["77d2586b-9e8e-4ecf-8b21-ea7e0530eadd"] = {
  whatever: "Ice cream sundae",
}; // TypeError
```

### Record key type

If you want to validate both the keys and the values, use
`z.record(keyType, valueType)`:

```ts
const NoEmptyKeysSchema = z.record(z.string().min(1), z.number());
NoEmptyKeysSchema.parse({ count: 1 }); // => { 'count': 1 }
NoEmptyKeysSchema.parse({ "": 1 }); // fails
```

_(Notice how when passing two arguments, `valueType` is the second argument)_

**A note on numerical keys**

While `z.record(keyType, valueType)` is able to accept numerical key types and TypeScript's built-in Record type is `Record<KeyType, ValueType>`, it's hard to represent the TypeScript type `Record<number, any>` in Zod.

As it turns out, TypeScript's behavior surrounding `[k: number]` is a little unintuitive:

```ts
const testMap: { [k: number]: string } = {
  1: "one",
};

for (const key in testMap) {
  console.log(`${key}: ${typeof key}`);
}
// prints: `1: string`
```

As you can see, JavaScript automatically casts all object keys to strings under the hood. Since Zod is trying to bridge the gap between static and runtime types, it doesn't make sense to provide a way of creating a record schema with numerical keys, since there's no such thing as a numerical key in runtime JavaScript.

## Maps

```ts
const stringNumberMap = z.map(z.string(), z.number());

type StringNumberMap = z.infer<typeof stringNumberMap>;
// type StringNumberMap = Map<string, number>
```

## Sets

```ts
const numberSet = z.set(z.number());
type NumberSet = z.infer<typeof numberSet>;
// type NumberSet = Set<number>
```

Set schemas can be further constrained with the following utility methods.

```ts
z.set(z.string()).nonempty(); // must contain at least one item
z.set(z.string()).min(5); // must contain 5 or more items
z.set(z.string()).max(5); // must contain 5 or fewer items
z.set(z.string()).size(5); // must contain 5 items exactly
```

## Intersections

Intersections are useful for creating "logical AND" types. This is useful for intersecting two object types.

```ts
const Person = z.object({
  name: z.string(),
});

const Employee = z.object({
  role: z.string(),
});

const EmployedPerson = z.intersection(Person, Employee);

// equivalent to:
const EmployedPerson = Person.and(Employee);
```

Though in many cases, it is recommended to use `A.merge(B)` to merge two objects. The `.merge` method returns a new `ZodObject` instance, whereas `A.and(B)` returns a less useful `ZodIntersection` instance that lacks common object methods like `pick` and `omit`.

```ts
const a = z.union([z.number(), z.string()]);
const b = z.union([z.number(), z.boolean()]);
const c = z.intersection(a, b);

type c = z.infer<typeof c>; // => number
```

<!-- Intersections in Zod are not smart. Whatever data you pass into `.parse()` gets passed into the two intersected schemas. Because Zod object schemas don't allow any unknown keys by default, there are some unintuitive behavior surrounding intersections of object schemas. -->

<!--

``` ts
const A = z.object({
  a: z.string(),
});

const B = z.object({
  b: z.string(),
});

const AB = z.intersection(A, B);

type Teacher = z.infer<typeof Teacher>;
// { id:string; name:string };
```  -->

## Recursive types

You can define a recursive schema in Zod, but because of a limitation of TypeScript, their type can't be statically inferred. Instead you'll need to define the type definition manually, and provide it to Zod as a "type hint".

```ts
const baseCategorySchema = z.object({
  name: z.string(),
});

type Category = z.infer<typeof baseCategorySchema> & {
  subcategories: Category[];
};

const categorySchema: z.ZodType<Category> = baseCategorySchema.extend({
  subcategories: z.lazy(() => categorySchema.array()),
});

categorySchema.parse({
  name: "People",
  subcategories: [
    {
      name: "Politicians",
      subcategories: [
        {
          name: "Presidents",
          subcategories: [],
        },
      ],
    },
  ],
}); // passes
```

Thanks to [crasite](https://github.com/crasite) for this example.

### ZodType with ZodEffects

When using `z.ZodType` with `z.ZodEffects` (
[`.refine`](https://github.com/colinhacks/zod#refine),
[`.transform`](https://github.com/colinhacks/zod#transform),
[`preprocess`](https://github.com/colinhacks/zod#preprocess),
etc...
), you will need to define the input and output types of the schema. `z.ZodType<Output, z.ZodTypeDef, Input>`

```ts
const isValidId = (id: string): id is `${string}/${string}` =>
  id.split("/").length === 2;

const baseSchema = z.object({
  id: z.string().refine(isValidId),
});

type Input = z.input<typeof baseSchema> & {
  children: Input[];
};

type Output = z.output<typeof baseSchema> & {
  children: Output[];
};

const schema: z.ZodType<Output, z.ZodTypeDef, Input> = baseSchema.extend({
  children: z.lazy(() => schema.array()),
});
```

Thanks to [marcus13371337](https://github.com/marcus13371337) and [JoelBeeldi](https://github.com/JoelBeeldi) for this example.

### JSON type

If you want to validate any JSON value, you can use the snippet below.

```ts
const literalSchema = z.union([z.string(), z.number(), z.boolean(), z.null()]);
type Literal = z.infer<typeof literalSchema>;
type Json = Literal | { [key: string]: Json } | Json[];
const jsonSchema: z.ZodType<Json> = z.lazy(() =>
  z.union([literalSchema, z.array(jsonSchema), z.record(jsonSchema)])
);

jsonSchema.parse(data);
```

Thanks to [ggoodman](https://github.com/ggoodman) for suggesting this.

### Cyclical objects

Despite supporting recursive schemas, passing cyclical data into Zod will cause an infinite loop.

## Promises

```ts
const numberPromise = z.promise(z.number());
```

"Parsing" works a little differently with promise schemas. Validation happens in two parts:

1. Zod synchronously checks that the input is an instance of Promise (i.e. an object with `.then` and `.catch` methods.).
2. Zod uses `.then` to attach an additional validation step onto the existing Promise. You'll have to use `.catch` on the returned Promise to handle validation failures.

```ts
numberPromise.parse("tuna");
// ZodError: Non-Promise type: string

numberPromise.parse(Promise.resolve("tuna"));
// => Promise<number>

const test = async () => {
  await numberPromise.parse(Promise.resolve("tuna"));
  // ZodError: Non-number type: string

  await numberPromise.parse(Promise.resolve(3.14));
  // => 3.14
};
```

<!-- #### Non-native promise implementations

When "parsing" a promise, Zod checks that the passed value is an object with `.then` and `.catch` methods — that's it. So you should be able to pass non-native Promises (Bluebird, etc) into `z.promise(...).parse` with no trouble. One gotcha: the return type of the parse function will be a _native_ `Promise` , so if you have downstream logic that uses non-standard Promise methods, this won't work. -->

## Instanceof

You can use `z.instanceof` to check that the input is an instance of a class. This is useful to validate inputs against classes that are exported from third-party libraries.

```ts
class Test {
  name: string;
}

const TestSchema = z.instanceof(Test);

const blob: any = "whatever";
TestSchema.parse(new Test()); // passes
TestSchema.parse("blob"); // throws
```

## Functions

Zod also lets you define "function schemas". This makes it easy to validate the inputs and outputs of a function without intermixing your validation code and "business logic".

You can create a function schema with `z.function(args, returnType)` .

```ts
const myFunction = z.function();

type myFunction = z.infer<typeof myFunction>;
// => ()=>unknown
```

Define inputs and outputs.

```ts
const myFunction = z
  .function()
  .args(z.string(), z.number()) // accepts an arbitrary number of arguments
  .returns(z.boolean());

type myFunction = z.infer<typeof myFunction>;
// => (arg0: string, arg1: number)=>boolean
```

<!--

``` ts
const args = z.tuple([z.string()]);

const returnType = z.number();

const myFunction = z.function(args, returnType);
type myFunction = z.infer<typeof myFunction>;
// => (arg0: string)=>number
``` -->

Function schemas have an `.implement()` method which accepts a function and returns a new function that automatically validates its inputs and outputs.

```ts
const trimmedLength = z
  .function()
  .args(z.string()) // accepts an arbitrary number of arguments
  .returns(z.number())
  .implement((x) => {
    // TypeScript knows x is a string!
    return x.trim().length;
  });

trimmedLength("sandwich"); // => 8
trimmedLength(" asdf "); // => 4
```

If you only care about validating inputs, just don't call the `.returns()` method. The output type will be inferred from the implementation.

> You can use the special `z.void()` option if your function doesn't return anything. This will let Zod properly infer the type of void-returning functions. (Void-returning functions actually return undefined.)

```ts
const myFunction = z
  .function()
  .args(z.string())
  .implement((arg) => {
    return [arg.length];
  });

myFunction; // (arg: string)=>number[]
```

Extract the input and output schemas from a function schema.

```ts
myFunction.parameters();
// => ZodTuple<[ZodString, ZodNumber]>

myFunction.returnType();
// => ZodBoolean
```

<!-- `z.function()` accepts two arguments:

* `args: ZodTuple` The first argument is a tuple (created with `z.tuple([...])` and defines the schema of the arguments to your function. If the function doesn't accept arguments, you can pass an empty tuple (`z.tuple([])`).
* `returnType: any Zod schema` The second argument is the function's return type. This can be any Zod schema. -->

## Preprocess

> Zod now supports primitive coercion without the need for `.preprocess()`. See the [coercion docs](#coercion-for-primitives) for more information.

Typically Zod operates under a "parse then transform" paradigm. Zod validates the input first, then passes it through a chain of transformation functions. (For more information about transforms, read the [.transform docs](#transform).)

But sometimes you want to apply some transform to the input _before_ parsing happens. A common use case: type coercion. Zod enables this with the `z.preprocess()`.

```ts
const castToString = z.preprocess((val) => String(val), z.string());
```

This returns a `ZodEffects` instance. `ZodEffects` is a wrapper class that contains all logic pertaining to preprocessing, refinements, and transforms.

## Custom schemas

You can create a Zod schema for any TypeScript type by using `z.custom()`. This is useful for creating schemas for types that are not supported by Zod out of the box, such as template string literals.

```ts
const px = z.custom<`${number}px`>(
  (x) =>
    z
      .string()
      .regex(/^\d+px$/)
      .safeParse(x).success
);
type Px = z.infer<typeof px>;
// type Px = `${number}px`

console.log(px.safeParse("42px").success); // true
console.log(px.safeParse("42vw").success); // false
console.log(px.safeParse(42).success); // false
console.log(px.safeParse(42n).success); // false
console.log(px.safeParse(null).success); // false
```

If you don't provide a validation function, Zod will allow any value. This can be dangerous!

```ts
z.custom<{ arg: string }>(); // performs no validation
```

You can customize the error message and other options by passing a second argument. This parameter works the same way as the params parameter of [`.refine`](#refine).

```ts
z.custom<...>((val) => ..., "custom error message");
```

## Schema methods

All Zod schemas contain certain methods.

### `.parse`

`.parse(data: unknown): T`

Given any Zod schema, you can call its `.parse` method to check `data` is valid. If it is, a value is returned with full type information! Otherwise, an error is thrown.

> IMPORTANT: The value returned by `.parse` is a _deep clone_ of the variable you passed in.

```ts
const stringSchema = z.string();

stringSchema.parse("fish"); // => returns "fish"
stringSchema.parse(12); // throws error
```

### `.parseAsync`

`.parseAsync(data:unknown): Promise<T>`

If you use asynchronous [refinements](#refine) or [transforms](#transform) (more on those later), you'll need to use `.parseAsync`.

```ts
const stringSchema = z.string().refine(async (val) => val.length <= 8);

await stringSchema.parseAsync("hello"); // => returns "hello"
await stringSchema.parseAsync("hello world"); // => throws error
```

### `.safeParse`

`.safeParse(data:unknown): { success: true; data: T; } | { success: false; error: ZodError; }`

If you don't want Zod to throw errors when validation fails, use `.safeParse`. This method returns an object containing either the successfully parsed data or a ZodError instance containing detailed information about the validation problems.

```ts
stringSchema.safeParse(12);
// => { success: false; error: ZodError }

stringSchema.safeParse("billie");
// => { success: true; data: 'billie' }
```

The result is a _discriminated union_, so you can handle errors very conveniently:

```ts
const result = stringSchema.safeParse("billie");
if (!result.success) {
  // handle error then return
  result.error;
} else {
  // do something
  result.data;
}
```

### `.safeParseAsync`

> Alias: `.spa`

An asynchronous version of `safeParse`.

```ts
await stringSchema.safeParseAsync("billie");
```

For convenience, this has been aliased to `.spa`:

```ts
await stringSchema.spa("billie");
```

### `.refine`

`.refine(validator: (data:T)=>any, params?: RefineParams)`

Zod lets you provide custom validation logic via _refinements_. (For advanced features like creating multiple issues and customizing error codes, see [`.superRefine`](#superrefine).)

Zod was designed to mirror TypeScript as closely as possible. But there are many so-called "refinement types" you may wish to check for that can't be represented in TypeScript's type system. For instance: checking that a number is an integer or that a string is a valid email address.

For example, you can define a custom validation check on _any_ Zod schema with `.refine` :

```ts
const myString = z.string().refine((val) => val.length <= 255, {
  message: "String can't be more than 255 characters",
});
```

> ⚠️ Refinement functions should not throw. Instead they should return a falsy value to signal failure.

#### Arguments

As you can see, `.refine` takes two arguments.

1. The first is the validation function. This function takes one input (of type `T` — the inferred type of the schema) and returns `any`. Any truthy value will pass validation. (Prior to zod@1.6.2 the validation function had to return a boolean.)
2. The second argument accepts some options. You can use this to customize certain error-handling behavior:

```ts
type RefineParams = {
  // override error message
  message?: string;

  // appended to error path
  path?: (string | number)[];

  // params object you can use to customize message
  // in error map
  params?: object;
};
```

For advanced cases, the second argument can also be a function that returns `RefineParams`.

```ts
const longString = z.string().refine(
  (val) => val.length > 10,
  (val) => ({ message: `${val} is not more than 10 characters` })
);
```

#### Customize error path

```ts
const passwordForm = z
  .object({
    password: z.string(),
    confirm: z.string(),
  })
  .refine((data) => data.password === data.confirm, {
    message: "Passwords don't match",
    path: ["confirm"], // path of error
  });

passwordForm.parse({ password: "asdf", confirm: "qwer" });
```

Because you provided a `path` parameter, the resulting error will be:

```ts
ZodError {
  issues: [{
    "code": "custom",
    "path": [ "confirm" ],
    "message": "Passwords don't match"
  }]
}
```

#### Asynchronous refinements

Refinements can also be async:

```ts
const userId = z.string().refine(async (id) => {
  // verify that ID exists in database
  return true;
});
```

> ⚠️ If you use async refinements, you must use the `.parseAsync` method to parse data! Otherwise Zod will throw an error.

#### Relationship to transforms

Transforms and refinements can be interleaved:

```ts
z.string()
  .transform((val) => val.length)
  .refine((val) => val > 25);
```

<!-- Note that the `path` is set to `["confirm"]` , so you can easily display this error underneath the "Confirm password" textbox.

```ts
const allForms = z.object({ passwordForm }).parse({
  passwordForm: {
    password: "asdf",
    confirm: "qwer",
  },
});
```

would result in

```

ZodError {
  issues: [{
    "code": "custom",
    "path": [ "passwordForm", "confirm" ],
    "message": "Passwords don't match"
  }]
}
``` -->

### `.superRefine`

The `.refine` method is actually syntactic sugar atop a more versatile (and verbose) method called `superRefine`. Here's an example:

```ts
const Strings = z.array(z.string()).superRefine((val, ctx) => {
  if (val.length > 3) {
    ctx.addIssue({
      code: z.ZodIssueCode.too_big,
      maximum: 3,
      type: "array",
      inclusive: true,
      message: "Too many items 😡",
    });
  }

  if (val.length !== new Set(val).size) {
    ctx.addIssue({
      code: z.ZodIssueCode.custom,
      message: `No duplicates allowed.`,
    });
  }
});
```

You can add as many issues as you like. If `ctx.addIssue` is _not_ called during the execution of the function, validation passes.

Normally refinements always create issues with a `ZodIssueCode.custom` error code, but with `superRefine` it's possible to throw issues of any `ZodIssueCode`. Each issue code is described in detail in the Error Handling guide: [ERROR_HANDLING.md](ERROR_HANDLING.md).

#### Abort early

By default, parsing will continue even after a refinement check fails. For instance, if you chain together multiple refinements, they will all be executed. However, it may be desirable to _abort early_ to prevent later refinements from being executed. To achieve this, pass the `fatal` flag to `ctx.addIssue` and return `z.NEVER`.

```ts
const schema = z.number().superRefine((val, ctx) => {
  if (val < 10) {
    ctx.addIssue({
      code: z.ZodIssueCode.custom,
      message: "should be >= 10",
      fatal: true,
    });

    return z.NEVER;
  }

  if (val !== 12) {
    ctx.addIssue({
      code: z.ZodIssueCode.custom,
      message: "should be twelve",
    });
  }
});
```

#### Type refinements

If you provide a [type predicate](https://www.typescriptlang.org/docs/handbook/2/narrowing.html#using-type-predicates) to `.refine()` or `.superRefine()`, the resulting type will be narrowed down to your predicate's type. This is useful if you are mixing multiple chained refinements and transformations:

```ts
const schema = z
  .object({
    first: z.string(),
    second: z.number(),
  })
  .nullable()
  .superRefine((arg, ctx): arg is { first: string; second: number } => {
    if (!arg) {
      ctx.addIssue({
        code: z.ZodIssueCode.custom, // customize your issue
        message: "object should exist",
      });
    }

    return z.NEVER; // The return value is not used, but we need to return something to satisfy the typing
  })
  // here, TS knows that arg is not null
  .refine((arg) => arg.first === "bob", "`first` is not `bob`!");
```

> ⚠️ You **must** use `ctx.addIssue()` instead of returning a boolean value to indicate whether the validation passes. If `ctx.addIssue` is _not_ called during the execution of the function, validation passes.

### `.transform`

To transform data after parsing, use the `transform` method.

```ts
const stringToNumber = z.string().transform((val) => val.length);

stringToNumber.parse("string"); // => 6
```

#### Chaining order

Note that `stringToNumber` above is an instance of the `ZodEffects` subclass. It is NOT an instance of `ZodString`. If you want to use the built-in methods of `ZodString` (e.g. `.email()`) you must apply those methods _before_ any transforms.

```ts
const emailToDomain = z
  .string()
  .email()
  .transform((val) => val.split("@")[1]);

emailToDomain.parse("colinhacks@example.com"); // => example.com
```

#### Validating during transform

The `.transform` method can simultaneously validate and transform the value. This is often simpler and less duplicative than chaining `transform` and `refine`.

As with `.superRefine`, the transform function receives a `ctx` object with an `addIssue` method that can be used to register validation issues.

```ts
const numberInString = z.string().transform((val, ctx) => {
  const parsed = parseInt(val);
  if (isNaN(parsed)) {
    ctx.addIssue({
      code: z.ZodIssueCode.custom,
      message: "Not a number",
    });

    // This is a special symbol you can use to
    // return early from the transform function.
    // It has type `never` so it does not affect the
    // inferred return type.
    return z.NEVER;
  }
  return parsed;
});
```

#### Relationship to refinements

Transforms and refinements can be interleaved. These will be executed in the order they are declared.

```ts
const nameToGreeting = z
  .string()
  .transform((val) => val.toUpperCase())
  .refine((val) => val.length > 15)
  .transform((val) => `Hello ${val}`)
  .refine((val) => val.indexOf("!") === -1);
```

#### Async transforms

Transforms can also be async.

```ts
const IdToUser = z
  .string()
  .uuid()
  .transform(async (id) => {
    return await getUserById(id);
  });
```

> ⚠️ If your schema contains asynchronous transforms, you must use .parseAsync() or .safeParseAsync() to parse data. Otherwise Zod will throw an error.

### `.default`

You can use transforms to implement the concept of "default values" in Zod.

```ts
const stringWithDefault = z.string().default("tuna");

stringWithDefault.parse(undefined); // => "tuna"
```

Optionally, you can pass a function into `.default` that will be re-executed whenever a default value needs to be generated:

```ts
const numberWithRandomDefault = z.number().default(Math.random);

numberWithRandomDefault.parse(undefined); // => 0.4413456736055323
numberWithRandomDefault.parse(undefined); // => 0.1871840107401901
numberWithRandomDefault.parse(undefined); // => 0.7223408162401552
```

Conceptually, this is how Zod processes default values:

1. If the input is `undefined`, the default value is returned
2. Otherwise, the data is parsed using the base schema

### `.describe`

Use `.describe()` to add a `description` property to the resulting schema.

```ts
const documentedString = z
  .string()
  .describe("A useful bit of text, if you know what to do with it.");
documentedString.description; // A useful bit of text…
```

This can be useful for documenting a field, for example in a JSON Schema using a library like [`zod-to-json-schema`](https://github.com/StefanTerdell/zod-to-json-schema)).

### `.catch`

Use `.catch()` to provide a "catch value" to be returned in the event of a parsing error.

```ts
const numberWithCatch = z.number().catch(42);

numberWithCatch.parse(5); // => 5
numberWithCatch.parse("tuna"); // => 42
```

Optionally, you can pass a function into `.catch` that will be re-executed whenever a default value needs to be generated. A `ctx` object containing the caught error will be passed into this function.

```ts
const numberWithRandomCatch = z.number().catch((ctx) => {
  ctx.error; // the caught ZodError
  return Math.random();
});

numberWithRandomCatch.parse("sup"); // => 0.4413456736055323
numberWithRandomCatch.parse("sup"); // => 0.1871840107401901
numberWithRandomCatch.parse("sup"); // => 0.7223408162401552
```

Conceptually, this is how Zod processes "catch values":

1. The data is parsed using the base schema
2. If the parsing fails, the "catch value" is returned

### `.optional`

A convenience method that returns an optional version of a schema.

```ts
const optionalString = z.string().optional(); // string | undefined

// equivalent to
z.optional(z.string());
```

### `.nullable`

A convenience method that returns a nullable version of a schema.

```ts
const nullableString = z.string().nullable(); // string | null

// equivalent to
z.nullable(z.string());
```

### `.nullish`

A convenience method that returns a "nullish" version of a schema. Nullish schemas will accept both `undefined` and `null`. Read more about the concept of "nullish" [in the TypeScript 3.7 release notes](https://www.typescriptlang.org/docs/handbook/release-notes/typescript-3-7.html#nullish-coalescing).

```ts
const nullishString = z.string().nullish(); // string | null | undefined

// equivalent to
z.string().optional().nullable();
```

### `.array`

A convenience method that returns an array schema for the given type:

```ts
const stringArray = z.string().array(); // string[]

// equivalent to
z.array(z.string());
```

### `.promise`

A convenience method for promise types:

```ts
const stringPromise = z.string().promise(); // Promise<string>

// equivalent to
z.promise(z.string());
```

### `.or`

A convenience method for [union types](#unions).

```ts
const stringOrNumber = z.string().or(z.number()); // string | number

// equivalent to
z.union([z.string(), z.number()]);
```

### `.and`

A convenience method for creating intersection types.

```ts
const nameAndAge = z
  .object({ name: z.string() })
  .and(z.object({ age: z.number() })); // { name: string } & { age: number }

// equivalent to
z.intersection(z.object({ name: z.string() }), z.object({ age: z.number() }));
```

### `.brand`

`.brand<T>() => ZodBranded<this, B>`

TypeScript's type system is structural, which means that any two types that are structurally equivalent are considered the same.

```ts
type Cat = { name: string };
type Dog = { name: string };

const petCat = (cat: Cat) => {};
const fido: Dog = { name: "fido" };
petCat(fido); // works fine
```

In some cases, its can be desirable to simulate _nominal typing_ inside TypeScript. For instance, you may wish to write a function that only accepts an input that has been validated by Zod. This can be achieved with _branded types_ (AKA _opaque types_).

```ts
const Cat = z.object({ name: z.string() }).brand<"Cat">();
type Cat = z.infer<typeof Cat>;

const petCat = (cat: Cat) => {};

// this works
const simba = Cat.parse({ name: "simba" });
petCat(simba);

// this doesn't
petCat({ name: "fido" });
```

Under the hood, this works by attaching a "brand" to the inferred type using an intersection type. This way, plain/unbranded data structures are no longer assignable to the inferred type of the schema.

```ts
const Cat = z.object({ name: z.string() }).brand<"Cat">();
type Cat = z.infer<typeof Cat>;
// {name: string} & {[symbol]: "Cat"}
```

Note that branded types do not affect the runtime result of `.parse`. It is a static-only construct.

### `.pipe()`

Schemas can be chained into validation "pipelines". It's useful for easily validating the result after a `.transform()`:

```ts
z.string()
  .transform((val) => val.length)
  .pipe(z.number().min(5));
```

The `.pipe()` method returns a `ZodPipeline` instance.

## Guides and concepts

### Type inference

You can extract the TypeScript type of any schema with `z.infer<typeof mySchema>` .

```ts
const A = z.string();
type A = z.infer<typeof A>; // string

const u: A = 12; // TypeError
const u: A = "asdf"; // compiles
```

**What about transforms?**

In reality each Zod schema internally tracks **two** types: an input and an output. For most schemas (e.g. `z.string()`) these two are the same. But once you add transforms into the mix, these two values can diverge. For instance `z.string().transform(val => val.length)` has an input of `string` and an output of `number`.

You can separately extract the input and output types like so:

```ts
const stringToNumber = z.string().transform((val) => val.length);

// ⚠️ Important: z.infer returns the OUTPUT type!
type input = z.input<typeof stringToNumber>; // string
type output = z.output<typeof stringToNumber>; // number

// equivalent to z.output!
type inferred = z.infer<typeof stringToNumber>; // number
```

### Writing generic functions

When attempting to write a function that accepts a Zod schema as an input, it's common to try something like this:

```ts
function makeSchemaOptional<T>(schema: z.ZodType<T>) {
  return schema.optional();
}
```

This approach has some issues. The `schema` variable in this function is typed as an instance of `ZodType`, which is an abstract class that all Zod schemas inherit from. This approach loses type information, namely _which subclass_ the input actually is.

```ts
const arg = makeSchemaOptional(z.string());
arg.unwrap();
```

A better approach is for the generic parameter to refer to _the schema as a whole_.

```ts
function makeSchemaOptional<T extends z.ZodTypeAny>(schema: T) {
  return schema.optional();
}
```

> `ZodTypeAny` is just a shorthand for `ZodType<any, any, any>`, a type that is broad enough to match any Zod schema.

As you can see, `schema` is now fully and properly typed.

```ts
const arg = makeSchemaOptional(z.string());
arg.unwrap(); // ZodString
```

#### Constraining allowable inputs

The `ZodType` class has three generic parameters.

```ts
class ZodType<
  Output = any,
  Def extends ZodTypeDef = ZodTypeDef,
  Input = Output
> { ... }
```

By constraining these in your generic input, you can limit what schemas are allowable as inputs to your function:

```ts
function makeSchemaOptional<T extends z.ZodType<string>>(schema: T) {
  return schema.optional();
}

makeSchemaOptional(z.string());
// works fine

makeSchemaOptional(z.number());
// Error: 'ZodNumber' is not assignable to parameter of type 'ZodType<string, ZodTypeDef, string>'
```

### Error handling

Zod provides a subclass of Error called `ZodError`. ZodErrors contain an `issues` array containing detailed information about the validation problems.

```ts
const result = z
  .object({
    name: z.string(),
  })
  .safeParse({ name: 12 });

if (!result.success) {
  result.error.issues;
  /* [
      {
        "code": "invalid_type",
        "expected": "string",
        "received": "number",
        "path": [ "name" ],
        "message": "Expected string, received number"
      }
  ] */
}
```

> For detailed information about the possible error codes and how to customize error messages, check out the dedicated error handling guide: [ERROR_HANDLING.md](ERROR_HANDLING.md)

Zod's error reporting emphasizes _completeness_ and _correctness_. If you are looking to present a useful error message to the end user, you should either override Zod's error messages using an error map (described in detail in the Error Handling guide) or use a third-party library like [`zod-validation-error`](https://github.com/causaly/zod-validation-error)

### Error formatting

You can use the `.format()` method to convert this error into a nested object.

```ts
const result = z
  .object({
    name: z.string(),
  })
  .safeParse({ name: 12 });

if (!result.success) {
  const formatted = result.error.format();
  /* {
    name: { _errors: [ 'Expected string, received number' ] }
  } */

  formatted.name?._errors;
  // => ["Expected string, received number"]
}
```

## Comparison

There are a handful of other widely-used validation libraries, but all of them have certain design limitations that make for a non-ideal developer experience.

<!-- The table below summarizes the feature differences. Below the table there are more involved discussions of certain alternatives, where necessary. -->

<!-- | Feature                                                                                                                | [Zod](https://github.com/colinhacks) | [Joi](https://github.com/hapijs/joi) | [Yup](https://github.com/jquense/yup) | [io-ts](https://github.com/gcanti/io-ts) | [Runtypes](https://github.com/pelotom/runtypes) | [ow](https://github.com/sindresorhus/ow) | [class-validator](https://github.com/typestack/class-validator) |
| ---------------------------------------------------------------------------------------------------------------------- | :-----------------------------: | :----------------------------------: | :-----------------------------------: | :--------------------------------------: | :---------------------------------------------: | :--------------------------------------: | :-------------------------------------------------------------: |
| <abbr title='Any ability to extract a TypeScript type from a validator instance counts.'>Type inference</abbr>         |               🟢                |                  🔴                  |                  🟢                   |                    🟢                    |                       🟢                        |                    🟢                    |                               🟢                                |
| <abbr title="Yup's inferred types are incorrect in certain cases, see discussion below.">Correct type inference</abbr> |               🟢                |                  🔴                  |                  🔴                   |                    🟢                    |                       🟢                        |                    🟢                    |                               🟢                                |

<abbr title="number, string, boolean, null, undefined">Primitive Types</abbr>
<abbr title="Includes any checks beyond 'Is this a string?', e.g. min/max length, isEmail, isURL, case checking, etc.">String Validation</abbr>
<abbr title="Includes any checks beyond 'Is this a number?', e.g. min/max, isPositive, integer vs float, etc.">Number Validation</abbr>
Dates

Primitive Literals
Object Literals
Tuple Literals
Objects
Arrays
Non-empty arrays
Unions
Optionals
Nullable
Enums
Enum Autocomplete
Intersections
Object Merging
Tuples
Recursive Types
Function Schemas

<abbr title="For instance, Yup allows custom error messages with the syntax yup.number().min(5, 'Number must be more than 5!')">Validation Messages</abbr>
Immutable instances
Type Guards
Validity Checking
Casting
Default Values
Rich Errors
Branded -->

<!-- - Missing object methods: (pick, omit, partial, deepPartial, merge, extend)

* Missing nonempty arrays with proper typing (`[T, ...T[]]`)
* Missing lazy/recursive types
* Missing promise schemas
* Missing function schemas
* Missing union & intersection schemas
* Missing support for parsing cyclical data (maybe)
* Missing error customization -->

### Joi

[https://github.com/hapijs/joi](https://github.com/hapijs/joi)

Doesn't support static type inference 😕

### Yup

[https://github.com/jquense/yup](https://github.com/jquense/yup)

Yup is a full-featured library that was implemented first in vanilla JS, and later rewritten in TypeScript.

- Supports casting and transforms
- All object fields are optional by default
- Missing object methods: (partial, deepPartial)
<!-- - Missing nonempty arrays with proper typing (`[T, ...T[]]`) -->
- Missing promise schemas
- Missing function schemas
- Missing union & intersection schemas

<!-- ¹Yup has a strange interpretation of the word `required`. Instead of meaning "not undefined", Yup uses it to mean "not empty". So `yup.string().required()` will not accept an empty string, and `yup.array(yup.string()).required()` will not accept an empty array. Instead, Yup us Zod arrays there is a dedicated `.nonempty()` method to indicate this, or you can implement it with a custom refinement. -->

### io-ts

[https://github.com/gcanti/io-ts](https://github.com/gcanti/io-ts)

io-ts is an excellent library by gcanti. The API of io-ts heavily inspired the design of Zod.

In our experience, io-ts prioritizes functional programming purity over developer experience in many cases. This is a valid and admirable design goal, but it makes io-ts particularly hard to integrate into an existing codebase with a more procedural or object-oriented bias. For instance, consider how to define an object with optional properties in io-ts:

```ts
import * as t from "io-ts";

const A = t.type({
  foo: t.string,
});

const B = t.partial({
  bar: t.number,
});

const C = t.intersection([A, B]);

type C = t.TypeOf<typeof C>;
// returns { foo: string; bar?: number | undefined }
```

You must define the required and optional props in separate object validators, pass the optionals through `t.partial` (which marks all properties as optional), then combine them with `t.intersection` .

Consider the equivalent in Zod:

```ts
const C = z.object({
  foo: z.string(),
  bar: z.number().optional(),
});

type C = z.infer<typeof C>;
// returns { foo: string; bar?: number | undefined }
```

This more declarative API makes schema definitions vastly more concise.

`io-ts` also requires the use of gcanti's functional programming library `fp-ts` to parse results and handle errors. This is another fantastic resource for developers looking to keep their codebase strictly functional. But depending on `fp-ts` necessarily comes with a lot of intellectual overhead; a developer has to be familiar with functional programming concepts and the `fp-ts` nomenclature to use the library.

- Supports codecs with serialization & deserialization transforms
- Supports branded types
- Supports advanced functional programming, higher-kinded types, `fp-ts` compatibility
- Missing object methods: (pick, omit, partial, deepPartial, merge, extend)
- Missing nonempty arrays with proper typing (`[T, ...T[]]`)
- Missing promise schemas
- Missing function schemas

### Runtypes

[https://github.com/pelotom/runtypes](https://github.com/pelotom/runtypes)

Good type inference support, but limited options for object type masking (no `.pick` , `.omit` , `.extend` , etc.). No support for `Record` s (their `Record` is equivalent to Zod's `object` ). They DO support readonly types, which Zod does not.

- Supports "pattern matching": computed properties that distribute over unions
- Supports readonly types
- Missing object methods: (deepPartial, merge)
- Missing nonempty arrays with proper typing (`[T, ...T[]]`)
- Missing promise schemas
- Missing error customization

### Ow

[https://github.com/sindresorhus/ow](https://github.com/sindresorhus/ow)

Ow is focused on function input validation. It's a library that makes it easy to express complicated assert statements, but it doesn't let you parse untyped data. They support a much wider variety of types; Zod has a nearly one-to-one mapping with TypeScript's type system, whereas ow lets you validate several highly-specific types out of the box (e.g. `int32Array` , see full list in their README).

If you want to validate function inputs, use function schemas in Zod! It's a much simpler approach that lets you reuse a function type declaration without repeating yourself (namely, copy-pasting a bunch of ow assertions at the beginning of every function). Also Zod lets you validate your return types as well, so you can be sure there won't be any unexpected data passed downstream.

## Changelog

View the changelog at [CHANGELOG.md](CHANGELOG.md)<|MERGE_RESOLUTION|>--- conflicted
+++ resolved
@@ -600,10 +600,6 @@
 z.string().includes(string);
 z.string().startsWith(string);
 z.string().endsWith(string);
-<<<<<<< HEAD
-z.string().trim(); // trim whitespace
-=======
->>>>>>> d8e86534
 z.string().datetime(); // defaults to UTC, see below for options
 z.string().ip(); // defaults to IPv4 and IPv6, see below for options
 
