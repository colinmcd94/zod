--- conflicted
+++ resolved
@@ -600,12 +600,9 @@
 z.string().toLowerCase(); // toLowerCase
 z.string().toUpperCase(); // toLowerCase
 z.string().datetime(); // defaults to UTC, see below for options
-<<<<<<< HEAD
 z.string().date(); // ISO short date format.
 z.string().time(); // time of day in 24-hour format, see below for options.
-=======
 z.string().ip(); // defaults to IPv4 and IPv6, see below for options
->>>>>>> d6f08908
 ```
 
 > Check out [validator.js](https://github.com/validatorjs/validator.js) for a bunch of other useful string validation functions that can be used in conjunction with [Refinements](#refine).
@@ -632,12 +629,9 @@
 z.string().startsWith("https://", { message: "Must provide secure URL" });
 z.string().endsWith(".com", { message: "Only .com domains allowed" });
 z.string().datetime({ message: "Invalid datetime string! Must be UTC." });
-<<<<<<< HEAD
 z.string().date({ message: "Invalid date string!" });
 z.string().time({ message: "Invalid time string!" });
-=======
 z.string().ip({ message: "Invalid IP address" });
->>>>>>> d6f08908
 ```
 
 ### Date, Time & Datetime validation
