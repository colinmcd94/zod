--- conflicted
+++ resolved
@@ -313,11 +313,8 @@
 - [`prisma-zod-generator`](https://github.com/omar-dulaimi/prisma-zod-generator): Emit Zod schemas from your Prisma schema.
 - [`prisma-trpc-generator`](https://github.com/omar-dulaimi/prisma-trpc-generator): Emit fully implemented tRPC routers and their validation schemas using Zod.
 - [`nestjs-graphql-zod`](https://github.com/incetarik/nestjs-graphql-zod): Generates NestJS GraphQL model classes from Zod schemas dynamically and provides GraphQL method decorators working with Zod schemas.
-<<<<<<< HEAD
 - [`zod-xlsx`](https://github.com/sidwebworks/zod-xlsx): A xlsx based resource validator using Zod schemas.
-=======
 - [`remix-domains`](https://github.com/SeasonedSoftware/remix-domains/): Improves end-to-end type safety in [Remix](https://remix.run/) by leveraging Zod to parse the framework's inputs such as FormData, URLSearchParams, etc.
->>>>>>> 7c1ef289
 
 #### Form integrations
 
@@ -355,7 +352,7 @@
 
 ### Deno
 
-Unlike Node, Deno relies on direct URL imports instead of a package manager like npm. Zod is available on [deno.land/x](deno.land/x). The latest version can be imported like so:
+Unlike Node, Deno relies on direct URL imports instead of a package manager like NPM. Zod is available on [deno.land/x](https://deno.land/x). The latest version can be imported like so:
 
 ```ts
 import { z } from "https://deno.land/x/zod/mod.ts";
@@ -364,7 +361,7 @@
 You can also specify a particular version:
 
 ```ts
-import { z } from "https://deno.land/x/zod@v3.16.1/mod.ts"
+import { z } from "https://deno.land/x/zod@v3.16.1/mod.ts";
 ```
 
 > The rest of this README assumes you are using npm and importing directly from the `"zod"` package.
