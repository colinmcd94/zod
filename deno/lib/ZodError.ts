import type { TypeOf, ZodType } from "./index.ts";
import { Primitive } from "./helpers/typeAliases.ts";
import { util, ZodParsedType } from "./helpers/util.ts";

type allKeys<T> = T extends any ? keyof T : never;

export type inferFlattenedErrors<
  T extends ZodType<any, any, any>,
  U = string
> = typeToFlattenedError<TypeOf<T>, U>;
export type typeToFlattenedError<T, U = string> = {
  formErrors: U[];
  fieldErrors: {
    [P in allKeys<T>]?: U[];
  };
};

export const ZodIssueCode = util.arrayToEnum([
  "invalid_type",
  "invalid_literal",
  "custom",
  "invalid_union",
  "invalid_union_discriminator",
  "invalid_enum_value",
  "unrecognized_keys",
  "invalid_arguments",
  "invalid_return_type",
  "invalid_date",
  "invalid_string",
  "too_small",
  "too_big",
  "invalid_intersection_types",
  "not_multiple_of",
  "not_finite",
]);

export type ZodIssueCode = keyof typeof ZodIssueCode;

export type ZodIssueBase = {
  path: (string | number)[];
  message?: string;
};

export interface ZodInvalidTypeIssue extends ZodIssueBase {
  code: typeof ZodIssueCode.invalid_type;
  expected: ZodParsedType;
  received: ZodParsedType;
}

export interface ZodInvalidLiteralIssue extends ZodIssueBase {
  code: typeof ZodIssueCode.invalid_literal;
  expected: unknown;
  received: unknown;
}

export interface ZodUnrecognizedKeysIssue extends ZodIssueBase {
  code: typeof ZodIssueCode.unrecognized_keys;
  keys: string[];
}

export interface ZodInvalidUnionIssue extends ZodIssueBase {
  code: typeof ZodIssueCode.invalid_union;
  unionErrors: ZodError[];
}

export interface ZodInvalidUnionDiscriminatorIssue extends ZodIssueBase {
  code: typeof ZodIssueCode.invalid_union_discriminator;
  options: Primitive[];
}

export interface ZodInvalidEnumValueIssue extends ZodIssueBase {
  received: string | number;
  code: typeof ZodIssueCode.invalid_enum_value;
  options: (string | number)[];
}

export interface ZodInvalidArgumentsIssue extends ZodIssueBase {
  code: typeof ZodIssueCode.invalid_arguments;
  argumentsError: ZodError;
}

export interface ZodInvalidReturnTypeIssue extends ZodIssueBase {
  code: typeof ZodIssueCode.invalid_return_type;
  returnTypeError: ZodError;
}

export interface ZodInvalidDateIssue extends ZodIssueBase {
  code: typeof ZodIssueCode.invalid_date;
}

export type StringValidation =
  | "email"
  | "url"
  | "emoji"
  | "uuid"
  | "nanoid"
  | "regex"
  | "cuid"
  | "cuid2"
  | "ulid"
  | "datetime"
  | "date"
  | "time"
  | "duration"
  | "ip"
<<<<<<< HEAD
  | "ipRange"
=======
  | "cidr"
>>>>>>> f7ad2614
  | "base64"
  | "jwt"
  | "base64url"
  | { includes: string; position?: number }
  | { startsWith: string }
  | { endsWith: string };

export interface ZodInvalidStringIssue extends ZodIssueBase {
  code: typeof ZodIssueCode.invalid_string;
  validation: StringValidation;
}

export interface ZodTooSmallIssue extends ZodIssueBase {
  code: typeof ZodIssueCode.too_small;
  minimum: number | bigint;
  inclusive: boolean;
  exact?: boolean;
  type: "array" | "string" | "number" | "set" | "date" | "bigint";
}

export interface ZodTooBigIssue extends ZodIssueBase {
  code: typeof ZodIssueCode.too_big;
  maximum: number | bigint;
  inclusive: boolean;
  exact?: boolean;
  type: "array" | "string" | "number" | "set" | "date" | "bigint";
}

export interface ZodInvalidIntersectionTypesIssue extends ZodIssueBase {
  code: typeof ZodIssueCode.invalid_intersection_types;
}

export interface ZodNotMultipleOfIssue extends ZodIssueBase {
  code: typeof ZodIssueCode.not_multiple_of;
  multipleOf: number | bigint;
}

export interface ZodNotFiniteIssue extends ZodIssueBase {
  code: typeof ZodIssueCode.not_finite;
}

export interface ZodCustomIssue extends ZodIssueBase {
  code: typeof ZodIssueCode.custom;
  params?: { [k: string]: any };
}

export type DenormalizedError = { [k: string]: DenormalizedError | string[] };

export type ZodIssueOptionalMessage =
  | ZodInvalidTypeIssue
  | ZodInvalidLiteralIssue
  | ZodUnrecognizedKeysIssue
  | ZodInvalidUnionIssue
  | ZodInvalidUnionDiscriminatorIssue
  | ZodInvalidEnumValueIssue
  | ZodInvalidArgumentsIssue
  | ZodInvalidReturnTypeIssue
  | ZodInvalidDateIssue
  | ZodInvalidStringIssue
  | ZodTooSmallIssue
  | ZodTooBigIssue
  | ZodInvalidIntersectionTypesIssue
  | ZodNotMultipleOfIssue
  | ZodNotFiniteIssue
  | ZodCustomIssue;

export type ZodIssue = ZodIssueOptionalMessage & {
  fatal?: boolean;
  message: string;
};

export const quotelessJson = (obj: any) => {
  const json = JSON.stringify(obj, null, 2);
  return json.replace(/"([^"]+)":/g, "$1:");
};

type recursiveZodFormattedError<T> = T extends [any, ...any[]]
  ? { [K in keyof T]?: ZodFormattedError<T[K]> }
  : T extends any[]
  ? { [k: number]: ZodFormattedError<T[number]> }
  : T extends object
  ? { [K in keyof T]?: ZodFormattedError<T[K]> }
  : unknown;

export type ZodFormattedError<T, U = string> = {
  _errors: U[];
} & recursiveZodFormattedError<NonNullable<T>>;

export type inferFormattedError<
  T extends ZodType<any, any, any>,
  U = string
> = ZodFormattedError<TypeOf<T>, U>;

export class ZodError<T = any> extends Error {
  issues: ZodIssue[] = [];

  get errors() {
    return this.issues;
  }

  constructor(issues: ZodIssue[]) {
    super();

    const actualProto = new.target.prototype;
    if (Object.setPrototypeOf) {
      // eslint-disable-next-line ban/ban
      Object.setPrototypeOf(this, actualProto);
    } else {
      (this as any).__proto__ = actualProto;
    }
    this.name = "ZodError";
    this.issues = issues;
  }

  format(): ZodFormattedError<T>;
  format<U>(mapper: (issue: ZodIssue) => U): ZodFormattedError<T, U>;
  format(_mapper?: any) {
    const mapper: (issue: ZodIssue) => any =
      _mapper ||
      function (issue: ZodIssue) {
        return issue.message;
      };
    const fieldErrors: ZodFormattedError<T> = { _errors: [] } as any;
    const processError = (error: ZodError) => {
      for (const issue of error.issues) {
        if (issue.code === "invalid_union") {
          issue.unionErrors.map(processError);
        } else if (issue.code === "invalid_return_type") {
          processError(issue.returnTypeError);
        } else if (issue.code === "invalid_arguments") {
          processError(issue.argumentsError);
        } else if (issue.path.length === 0) {
          (fieldErrors as any)._errors.push(mapper(issue));
        } else {
          let curr: any = fieldErrors;
          let i = 0;
          while (i < issue.path.length) {
            const el = issue.path[i];
            const terminal = i === issue.path.length - 1;

            if (!terminal) {
              curr[el] = curr[el] || { _errors: [] };
              // if (typeof el === "string") {
              //   curr[el] = curr[el] || { _errors: [] };
              // } else if (typeof el === "number") {
              //   const errorArray: any = [];
              //   errorArray._errors = [];
              //   curr[el] = curr[el] || errorArray;
              // }
            } else {
              curr[el] = curr[el] || { _errors: [] };
              curr[el]._errors.push(mapper(issue));
            }

            curr = curr[el];
            i++;
          }
        }
      }
    };

    processError(this);
    return fieldErrors;
  }

  static create = (issues: ZodIssue[]) => {
    const error = new ZodError(issues);
    return error;
  };

  static assert(value: unknown): asserts value is ZodError {
    if (!(value instanceof ZodError)) {
      throw new Error(`Not a ZodError: ${value}`);
    }
  }

  override toString() {
    return this.message;
  }
  override get message() {
    return JSON.stringify(this.issues, util.jsonStringifyReplacer, 2);
  }

  get isEmpty(): boolean {
    return this.issues.length === 0;
  }

  addIssue = (sub: ZodIssue) => {
    this.issues = [...this.issues, sub];
  };

  addIssues = (subs: ZodIssue[] = []) => {
    this.issues = [...this.issues, ...subs];
  };

  flatten(): typeToFlattenedError<T>;
  flatten<U>(mapper?: (issue: ZodIssue) => U): typeToFlattenedError<T, U>;
  flatten<U = string>(
    mapper: (issue: ZodIssue) => U = (issue: ZodIssue) => issue.message as any
  ): any {
    const fieldErrors: any = {};
    const formErrors: U[] = [];
    for (const sub of this.issues) {
      if (sub.path.length > 0) {
        fieldErrors[sub.path[0]] = fieldErrors[sub.path[0]] || [];
        fieldErrors[sub.path[0]].push(mapper(sub));
      } else {
        formErrors.push(mapper(sub));
      }
    }
    return { formErrors, fieldErrors };
  }

  get formErrors() {
    return this.flatten();
  }
}

type stripPath<T extends object> = T extends any
  ? util.OmitKeys<T, "path">
  : never;

export type IssueData = stripPath<ZodIssueOptionalMessage> & {
  path?: (string | number)[];
  fatal?: boolean;
};

export type ErrorMapCtx = {
  defaultError: string;
  data: any;
};

export type ZodErrorMap = (
  issue: ZodIssueOptionalMessage,
  _ctx: ErrorMapCtx
) => { message: string };<|MERGE_RESOLUTION|>--- conflicted
+++ resolved
@@ -103,11 +103,8 @@
   | "time"
   | "duration"
   | "ip"
-<<<<<<< HEAD
   | "ipRange"
-=======
   | "cidr"
->>>>>>> f7ad2614
   | "base64"
   | "jwt"
   | "base64url"
