--- conflicted
+++ resolved
@@ -105,11 +105,8 @@
   | "ip"
   | "cidr"
   | "base64"
-<<<<<<< HEAD
   | "jwt"
-=======
   | "base64url"
->>>>>>> c1dd537b
   | { includes: string; position?: number }
   | { startsWith: string }
   | { endsWith: string };
