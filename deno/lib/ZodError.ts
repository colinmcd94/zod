import { ZodParsedType } from "./helpers/parseUtil.ts";
import { util } from "./helpers/util.ts";

export const ZodIssueCode = util.arrayToEnum([
  "invalid_type",
  "custom",
  "invalid_union",
  "invalid_enum_value",
  "unrecognized_keys",
  "invalid_arguments",
  "invalid_return_type",
  "invalid_date",
  "invalid_string",
  "too_small",
  "too_big",
  "invalid_intersection_types",
]);

export type ZodIssueCode = keyof typeof ZodIssueCode;

export type ZodIssueBase = {
  path: (string | number)[];
  // code: ZodIssueCode;
  message?: string;
};

export interface ZodInvalidTypeIssue extends ZodIssueBase {
  code: typeof ZodIssueCode.invalid_type;
  expected: ZodParsedType;
  received: ZodParsedType;
}

export interface ZodUnrecognizedKeysIssue extends ZodIssueBase {
  code: typeof ZodIssueCode.unrecognized_keys;
  keys: string[];
}

export interface ZodInvalidUnionIssue extends ZodIssueBase {
  code: typeof ZodIssueCode.invalid_union;
  unionErrors: ZodError[];
}

export interface ZodInvalidEnumValueIssue extends ZodIssueBase {
  code: typeof ZodIssueCode.invalid_enum_value;
  options: (string | number)[];
}

export interface ZodInvalidArgumentsIssue extends ZodIssueBase {
  code: typeof ZodIssueCode.invalid_arguments;
  argumentsError: ZodError;
}

export interface ZodInvalidReturnTypeIssue extends ZodIssueBase {
  code: typeof ZodIssueCode.invalid_return_type;
  returnTypeError: ZodError;
}

export interface ZodInvalidDateIssue extends ZodIssueBase {
  code: typeof ZodIssueCode.invalid_date;
}

export type StringValidation = "email" | "url" | "uuid" | "regex";

export interface ZodInvalidStringIssue extends ZodIssueBase {
  code: typeof ZodIssueCode.invalid_string;
  validation: StringValidation;
}

export interface ZodTooSmallIssue extends ZodIssueBase {
  code: typeof ZodIssueCode.too_small;
  minimum: number;
  inclusive: boolean;
  type: "array" | "string" | "number";
}

export interface ZodTooBigIssue extends ZodIssueBase {
  code: typeof ZodIssueCode.too_big;
  maximum: number;
  inclusive: boolean;
  type: "array" | "string" | "number";
}

export interface ZodInvalidIntersectionTypesIssue extends ZodIssueBase {
  code: typeof ZodIssueCode.invalid_intersection_types;
}

export interface ZodCustomIssue extends ZodIssueBase {
  code: typeof ZodIssueCode.custom;
  params?: { [k: string]: any };
}

export type DenormalizedError = { [k: string]: DenormalizedError | string[] };

export type ZodIssueOptionalMessage =
  | ZodInvalidTypeIssue
  | ZodUnrecognizedKeysIssue
  | ZodInvalidUnionIssue
  | ZodInvalidEnumValueIssue
  | ZodInvalidArgumentsIssue
  | ZodInvalidReturnTypeIssue
  | ZodInvalidDateIssue
  | ZodInvalidStringIssue
  | ZodTooSmallIssue
  | ZodTooBigIssue
  | ZodInvalidIntersectionTypesIssue
  | ZodCustomIssue;

export type ZodIssue = ZodIssueOptionalMessage & { message: string };

export const quotelessJson = (obj: any) => {
  const json = JSON.stringify(obj, null, 2);
  return json.replace(/"([^"]+)":/g, "$1:");
};

export type ZodFormattedError<T> = { _errors: string[] } & (T extends [
  any,
  ...any
]
  ? { [K in keyof T]?: ZodFormattedError<T[K]> }
  : T extends any[]
  ? ZodFormattedError<T[number]>[]
  : T extends object
  ? { [K in keyof T]?: ZodFormattedError<T[K]> }
  : { _errors: string[] });

export class ZodError<T = any> {
  issues: ZodIssue[] = [];

  get errors() {
    return this.issues;
  }

  constructor(issues: ZodIssue[]) {
    // super();
    // restore prototype chain
<<<<<<< HEAD
    // const actualProto = new.target.prototype;
    // Object.setPrototypeOf(this, actualProto);
=======
    const actualProto = new.target.prototype;
    if (Object.setPrototypeOf) {
      Object.setPrototypeOf(this, actualProto);
    } else {
      (this as any).__proto__ = actualProto;
    }
>>>>>>> 4ec49083
    this.issues = issues;
  }

  format = (): ZodFormattedError<T> => {
    const fieldErrors: ZodFormattedError<T> = { _errors: [] } as any;
    const processError = (error: ZodError) => {
      for (const issue of error.issues) {
        if (issue.code === "invalid_union") {
          issue.unionErrors.map(processError);
        } else if (issue.code === "invalid_return_type") {
          processError(issue.returnTypeError);
        } else if (issue.code === "invalid_arguments") {
          processError(issue.argumentsError);
        } else if (issue.path.length === 0) {
          (fieldErrors as any)._errors.push(issue.message);
        } else {
          let curr: any = fieldErrors;
          let i = 0;
          while (i < issue.path.length) {
            const el = issue.path[i];
            const terminal = i === issue.path.length - 1;

            if (!terminal) {
              if (typeof el === "string") {
                curr[el] = curr[el] || { _errors: [] };
              } else if (typeof el === "number") {
                const errorArray: any = [];
                errorArray._errors = [];
                curr[el] = curr[el] || errorArray;
              }
            } else {
              curr[el] = curr[el] || { _errors: [] };
              curr[el]._errors.push(issue.message);
            }

            curr = curr[el];
            i++;
          }
        }
      }
    };

    processError(this);
    return fieldErrors;
  };

  static create = (issues: ZodIssue[]) => {
    const error = new ZodError(issues);
    return error;
  };

  toString() {
    return `ZodError: ${JSON.stringify(this.issues, null, 2)}`;
  }
  get message() {
    return JSON.stringify(this.issues, null, 2);
    // const errorMessage: string[] = [
    //   `${this.issues.length} validation issue(s)`,
    //   '',
    // ];
    // for (const err of this.issues) {
    //   errorMessage.push(
    //     `  Issue #${this.issues.indexOf(err)}: ${err.code} at ${err.path.join(
    //       '.',
    //     )}`,
    //   );
    //   errorMessage.push(`  ` + err.message);
    //   errorMessage.push('');
    // }
    // return errorMessage.join('\n');
    // return quotelessJson(this);
    // .map(({ path, message }) => {
    //   return path.length ? `${path.join('./index')}: ${message}` : `${message}`;
    // })
    // .join('\n');
  }

  get isEmpty(): boolean {
    return this.issues.length === 0;
  }

  addIssue = (sub: ZodIssue) => {
    this.issues = [...this.issues, sub];
  };

  addIssues = (subs: ZodIssue[] = []) => {
    this.issues = [...this.issues, ...subs];
  };

  flatten = (): {
    formErrors: string[];
    fieldErrors: { [k: string]: string[] };
  } => {
    const fieldErrors: any = {};
    const formErrors: string[] = [];
    for (const sub of this.issues) {
      if (sub.path.length > 0) {
        fieldErrors[sub.path[0]] = fieldErrors[sub.path[0]] || [];
        fieldErrors[sub.path[0]].push(sub.message);
      } else {
        formErrors.push(sub.message);
      }
    }
    return { formErrors, fieldErrors };
  };

  // denormalize = ():DenormalizedError{

  // }

  get formErrors() {
    return this.flatten();
  }
}

type stripPath<T extends object> = T extends any
  ? util.OmitKeys<T, "path">
  : never;

export type MakeErrorData = stripPath<ZodIssueOptionalMessage> & {
  path?: (string | number)[];
};

type ErrorMapCtx = {
  // path: (string | number)[];
  // details: any;
  defaultError: string;
  data: any;
  // metadata: object;
};

export type ZodErrorMap = typeof defaultErrorMap;
export const defaultErrorMap = (
  error: ZodIssueOptionalMessage,
  _ctx: ErrorMapCtx
): { message: string } => {
  let message: string;
  switch (error.code) {
    case ZodIssueCode.invalid_type:
      if (error.received === "undefined") {
        message = "Required";
      } else {
        message = `Expected ${error.expected}, received ${error.received}`;
      }
      break;
    case ZodIssueCode.unrecognized_keys:
      message = `Unrecognized key(s) in object: ${error.keys
        .map((k) => `'${k}'`)
        .join(", ")}`;
      break;
    case ZodIssueCode.invalid_union:
      message = `Invalid input`;
      break;
    case ZodIssueCode.invalid_enum_value:
      message = `Invalid enum value. Expected ${error.options
        .map((val) => (typeof val === "string" ? `'${val}'` : val))
        .join(" | ")}, received ${
        typeof _ctx.data === "string" ? `'${_ctx.data}'` : _ctx.data
      }`;
      break;
    case ZodIssueCode.invalid_arguments:
      message = `Invalid function arguments`;
      break;
    case ZodIssueCode.invalid_return_type:
      message = `Invalid function return type`;
      break;
    case ZodIssueCode.invalid_date:
      message = `Invalid date`;
      break;
    // case ZodIssueCode.too_small:
    //   const tooShortNoun = _ctx.data === 'string' ? 'characters' : 'items';
    //   message = `Too short, should be at least ${error.minimum} ${tooShortNoun}`;
    //   break;
    // case ZodIssueCode.too_big:
    //   const tooLongNoun = _ctx.data === 'string' ? 'characters' : 'items';
    //   message = `Too short, should be at most ${error.maximum} ${tooLongNoun}`;
    //   break;
    case ZodIssueCode.invalid_string:
      if (error.validation !== "regex") message = `Invalid ${error.validation}`;
      else message = "Invalid";
      break;
    // case ZodIssueCode.invalid_url:
    //   message = 'Invalid URL.';
    //   break;
    // case ZodIssueCode.invalid_uuid:
    //   message = 'Invalid UUID.';
    //   break;
    case ZodIssueCode.too_small:
      if (error.type === "array")
        message = `Should have ${error.inclusive ? `at least` : `more than`} ${
          error.minimum
        } items`;
      else if (error.type === "string")
        message = `Should be ${error.inclusive ? `at least` : `over`} ${
          error.minimum
        } characters`;
      else if (error.type === "number")
        message = `Value should be greater than ${
          error.inclusive ? `or equal to ` : ``
        }${error.minimum}`;
      else message = "Invalid input";
      break;
    case ZodIssueCode.too_big:
      if (error.type === "array")
        message = `Should have ${error.inclusive ? `at most` : `less than`} ${
          error.maximum
        } items`;
      else if (error.type === "string")
        message = `Should be ${error.inclusive ? `at most` : `under`} ${
          error.maximum
        } characters long`;
      else if (error.type === "number")
        message = `Value should be less than ${
          error.inclusive ? `or equal to ` : ``
        }${error.maximum}`;
      else message = "Invalid input";
      break;
    case ZodIssueCode.custom:
      message = `Invalid input`;
      break;
    case ZodIssueCode.invalid_intersection_types:
      message = `Intersections only support objects`;
      break;
    default:
      message = _ctx.defaultError;
      util.assertNever(error);
  }
  return { message };
  // return `Invalid input`;
};

export let overrideErrorMap = defaultErrorMap;

export const setErrorMap = (map: ZodErrorMap) => {
  overrideErrorMap = map;
};<|MERGE_RESOLUTION|>--- conflicted
+++ resolved
@@ -131,19 +131,6 @@
   }
 
   constructor(issues: ZodIssue[]) {
-    // super();
-    // restore prototype chain
-<<<<<<< HEAD
-    // const actualProto = new.target.prototype;
-    // Object.setPrototypeOf(this, actualProto);
-=======
-    const actualProto = new.target.prototype;
-    if (Object.setPrototypeOf) {
-      Object.setPrototypeOf(this, actualProto);
-    } else {
-      (this as any).__proto__ = actualProto;
-    }
->>>>>>> 4ec49083
     this.issues = issues;
   }
 
