import { expect } from "https://deno.land/x/expect@v0.2.6/mod.ts";
const test = Deno.test;

import { util } from "../helpers/util.ts";
import * as z from "../index.ts";

test("first party switch", () => {
  const myType = z.string() as z.ZodFirstPartySchemaTypes;
  const def = myType._def;

  switch (def.typeName) {
    case z.ZodFirstPartyTypeKind.ZodString:
      break;
    case z.ZodFirstPartyTypeKind.ZodNumber:
      break;
    case z.ZodFirstPartyTypeKind.ZodNaN:
      break;
    case z.ZodFirstPartyTypeKind.ZodBigInt:
      break;
    case z.ZodFirstPartyTypeKind.ZodBoolean:
      break;
    case z.ZodFirstPartyTypeKind.ZodDate:
      break;
    case z.ZodFirstPartyTypeKind.ZodUndefined:
      break;
    case z.ZodFirstPartyTypeKind.ZodNull:
      break;
    case z.ZodFirstPartyTypeKind.ZodAny:
      break;
    case z.ZodFirstPartyTypeKind.ZodUnknown:
      break;
    case z.ZodFirstPartyTypeKind.ZodNever:
      break;
    case z.ZodFirstPartyTypeKind.ZodVoid:
      break;
    case z.ZodFirstPartyTypeKind.ZodArray:
      break;
    case z.ZodFirstPartyTypeKind.ZodObject:
      break;
    case z.ZodFirstPartyTypeKind.ZodUnion:
      break;
    case z.ZodFirstPartyTypeKind.ZodDiscriminatedUnion:
      break;
    case z.ZodFirstPartyTypeKind.ZodIntersection:
      break;
    case z.ZodFirstPartyTypeKind.ZodTuple:
      break;
    case z.ZodFirstPartyTypeKind.ZodRecord:
      break;
    case z.ZodFirstPartyTypeKind.ZodMap:
      break;
    case z.ZodFirstPartyTypeKind.ZodSet:
      break;
    case z.ZodFirstPartyTypeKind.ZodFunction:
      break;
    case z.ZodFirstPartyTypeKind.ZodLazy:
      break;
    case z.ZodFirstPartyTypeKind.ZodLiteral:
      break;
    case z.ZodFirstPartyTypeKind.ZodEnum:
      break;
    case z.ZodFirstPartyTypeKind.ZodEffects:
      break;
    case z.ZodFirstPartyTypeKind.ZodNativeEnum:
      break;
    case z.ZodFirstPartyTypeKind.ZodOptional:
      break;
    case z.ZodFirstPartyTypeKind.ZodNullable:
      break;
    case z.ZodFirstPartyTypeKind.ZodDefault:
      break;
    case z.ZodFirstPartyTypeKind.ZodCatch:
      break;
    case z.ZodFirstPartyTypeKind.ZodPromise:
      break;
    case z.ZodFirstPartyTypeKind.ZodBranded:
      break;
<<<<<<< HEAD
    case z.ZodFirstPartyTypeKind.ZodReadonly:
=======
    case z.ZodFirstPartyTypeKind.ZodPipeline:
>>>>>>> 90bd884b
      break;
    default:
      util.assertNever(def);
  }
});<|MERGE_RESOLUTION|>--- conflicted
+++ resolved
@@ -75,11 +75,9 @@
       break;
     case z.ZodFirstPartyTypeKind.ZodBranded:
       break;
-<<<<<<< HEAD
     case z.ZodFirstPartyTypeKind.ZodReadonly:
-=======
+      break;
     case z.ZodFirstPartyTypeKind.ZodPipeline:
->>>>>>> 90bd884b
       break;
     default:
       util.assertNever(def);
