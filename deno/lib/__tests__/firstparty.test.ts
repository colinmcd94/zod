// @ts-ignore TS6133
import { expect } from "https://deno.land/x/expect@v0.2.6/mod.ts";
const test = Deno.test;

import { util } from "../helpers/util.ts";
import * as z from "../index.ts";

test("first party switch", () => {
  const myType = z.string() as z.ZodFirstPartySchemaTypes;
  const def = myType._def;

  switch (def.typeName) {
    case z.ZodFirstPartyTypeKind.ZodString:
      break;
    case z.ZodFirstPartyTypeKind.ZodNumber:
      break;
    case z.ZodFirstPartyTypeKind.ZodNaN:
      break;
    case z.ZodFirstPartyTypeKind.ZodBigInt:
      break;
    case z.ZodFirstPartyTypeKind.ZodBoolean:
      break;
    case z.ZodFirstPartyTypeKind.ZodDate:
      break;
    case z.ZodFirstPartyTypeKind.ZodUndefined:
      break;
    case z.ZodFirstPartyTypeKind.ZodNull:
      break;
    case z.ZodFirstPartyTypeKind.ZodAny:
      break;
    case z.ZodFirstPartyTypeKind.ZodUnknown:
      break;
    case z.ZodFirstPartyTypeKind.ZodNever:
      break;
    case z.ZodFirstPartyTypeKind.ZodVoid:
      break;
    case z.ZodFirstPartyTypeKind.ZodArray:
      break;
    case z.ZodFirstPartyTypeKind.ZodObject:
      break;
    case z.ZodFirstPartyTypeKind.ZodUnion:
      break;
    case z.ZodFirstPartyTypeKind.ZodDiscriminatedUnion:
      break;
    case z.ZodFirstPartyTypeKind.ZodIntersection:
      break;
    case z.ZodFirstPartyTypeKind.ZodTuple:
      break;
    case z.ZodFirstPartyTypeKind.ZodRecord:
      break;
    case z.ZodFirstPartyTypeKind.ZodMap:
      break;
    case z.ZodFirstPartyTypeKind.ZodSet:
      break;
    case z.ZodFirstPartyTypeKind.ZodFunction:
      break;
    case z.ZodFirstPartyTypeKind.ZodLazy:
      break;
    case z.ZodFirstPartyTypeKind.ZodLiteral:
      break;
    case z.ZodFirstPartyTypeKind.ZodEnum:
      break;
    case z.ZodFirstPartyTypeKind.ZodEffects:
      break;
    case z.ZodFirstPartyTypeKind.ZodNativeEnum:
      break;
    case z.ZodFirstPartyTypeKind.ZodOptional:
      break;
    case z.ZodFirstPartyTypeKind.ZodNullable:
      break;
    case z.ZodFirstPartyTypeKind.ZodDefault:
      break;
    case z.ZodFirstPartyTypeKind.ZodCatch:
      break;
    case z.ZodFirstPartyTypeKind.ZodPromise:
      break;
    case z.ZodFirstPartyTypeKind.ZodBranded:
      break;
    case z.ZodFirstPartyTypeKind.ZodPipeline:
      break;
<<<<<<< HEAD
    case z.ZodFirstPartyTypeKind.ZodSymbol:
      break;
    case z.ZodFirstPartyTypeKind.ZodReadonly:
=======
    case z.ZodFirstPartyTypeKind.ZodTemplateLiteral:
>>>>>>> a54a0940
      break;
    default:
      util.assertNever(def);
  }
});<|MERGE_RESOLUTION|>--- conflicted
+++ resolved
@@ -78,13 +78,11 @@
       break;
     case z.ZodFirstPartyTypeKind.ZodPipeline:
       break;
-<<<<<<< HEAD
     case z.ZodFirstPartyTypeKind.ZodSymbol:
       break;
     case z.ZodFirstPartyTypeKind.ZodReadonly:
-=======
+      break;
     case z.ZodFirstPartyTypeKind.ZodTemplateLiteral:
->>>>>>> a54a0940
       break;
     default:
       util.assertNever(def);
