--- conflicted
+++ resolved
@@ -72,7 +72,6 @@
   expect(badCheck).toThrow();
 });
 
-<<<<<<< HEAD
 test("key schema", () => {
   const result1 = recordWithEnumKeys.parse({
     Tuna: "asdf",
@@ -104,11 +103,12 @@
     recordWithLiteralKeys.parse({
       Tuna: "asdf",
       Salmon: "asdf",
+
       Trout: "asdf",
     })
   ).toThrow();
-=======
-test("record element", () => {
-  expect(booleanRecord.element).toBeInstanceOf(z.ZodBoolean);
->>>>>>> e107306b
-});+});
+
+// test("record element", () => {
+//   expect(booleanRecord.element).toBeInstanceOf(z.ZodBoolean);
+// });