--- conflicted
+++ resolved
@@ -1,14 +1,4 @@
-<<<<<<< HEAD
-import { PseudoPromise } from "../PseudoPromise.ts";
-import {
-  defaultErrorMap,
-  MakeErrorData,
-  ZodErrorMap,
-  ZodIssue,
-} from "../ZodError.ts";
-=======
 import { defaultErrorMap, IssueData, ZodErrorMap, ZodIssue } from "../ZodError.ts";
->>>>>>> 1748be3c
 import { util } from "./util.ts";
 
 export const ZodParsedType = util.arrayToEnum([
