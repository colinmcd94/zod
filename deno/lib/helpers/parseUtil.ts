--- conflicted
+++ resolved
@@ -1,9 +1,6 @@
-<<<<<<< HEAD
+import { getErrorMap } from "../errors.ts";
 import { FatalIssueData } from "../external.ts";
-=======
-import { getErrorMap } from "../errors.ts";
 import defaultErrorMap from "../locales/en.ts";
->>>>>>> 6011b675
 import type { IssueData, ZodErrorMap, ZodIssue } from "../ZodError.ts";
 import type { ZodParsedType } from "./util.ts";
 
@@ -179,15 +176,7 @@
 export const isAsync = <T>(
   x: ParseReturnType<T>
 ): x is AsyncParseReturnType<T> =>
-<<<<<<< HEAD
   typeof Promise !== undefined && x instanceof Promise;
-
-export const jsonStringifyReplacer = (_: string, value: any): any => {
-  if (typeof value === "bigint") {
-    return value.toString();
-  }
-  return value;
-};
 
 export type SUCCESS<T> = { status: "success"; value: T };
 export type FAILURE = { status: "failure"; issues: ReadonlyArray<IssueData> };
@@ -212,7 +201,4 @@
 }
 
 export type SyncConvertReturnType<T = any> = SUCCESS<T> | FAILURE;
-export type AsyncConvertReturnType<T = any> = Promise<SyncConvertReturnType<T>>;
-=======
-  typeof Promise !== undefined && x instanceof Promise;
->>>>>>> 6011b675
+export type AsyncConvertReturnType<T = any> = Promise<SyncConvertReturnType<T>>;