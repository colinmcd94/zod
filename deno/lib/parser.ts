import { defaultErrorMap, ZodErrorMap } from "./defaultErrorMap.ts";
import { getParsedType, ZodParsedType } from "./helpers/parseUtil.ts";
import { INVALID, util } from "./helpers/util.ts";
import { RefinementCtx, ZodType } from "./index.ts";
import { NOSET, PseudoPromise } from "./PseudoPromise.ts";
import { ZodDef } from "./ZodDef.ts";
import { MakeErrorData, ZodError, ZodIssueCode } from "./ZodError.ts";
import { ZodTypes } from "./ZodTypes.ts";

<<<<<<< HEAD
const addIssue = (
  params: Required<ParseParams>,
  data: any,
  errorData: MakeErrorData
) => {
=======
const addIssue = (params: ParseParams, data: any, errorData: MakeErrorData) => {
>>>>>>> ea2d7b9b
  const errorArg = {
    ...errorData,
    path: [...params.path, ...(errorData.path || [])],
  };
  const ctxArg = { data };

  const defaultError =
    defaultErrorMap === params.errorMap
      ? { message: `Invalid value.` }
      : defaultErrorMap(errorArg, {
          ...ctxArg,
          defaultError: `Invalid value.`,
        });
  const issue = {
    ...errorData,
    path: [...params.path, ...(errorData.path || [])],
    message:
      errorData.message ||
      params.errorMap(errorArg, {
        ...ctxArg,
        defaultError: defaultError.message,
      }).message,
  };
  params.error.addIssue(issue);
  // return issue;
};

export type ParseParams = {
  seen: {
    schema: ZodType<any>;
    objects: { input: any; error?: ZodError; output: any }[];
  }[];
  path: (string | number)[];
  errorMap: ZodErrorMap;
  error: ZodError;
  async: boolean;
  runAsyncValidationsInSeries: boolean;
};

export type ZodParserReturnPayload<T> =
  | {
      success: false;
      error: ZodError;
    }
  | {
      success: true;
      data: T;
    };

export type ZodParserReturnType<T> =
  | ZodParserReturnPayload<T>
  | Promise<ZodParserReturnPayload<T>>;

export const ZodParser = (schema: ZodType<any>) => (
  data: any,
  baseParams: Partial<ParseParams> = {
    seen: [],
    errorMap: defaultErrorMap,
    path: [],
  }
): ZodParserReturnType<any> => {
  const params: ParseParams = {
    seen: baseParams.seen || [],
    path: baseParams.path || [],
    error: baseParams.error || new ZodError([]),
    errorMap: baseParams.errorMap || defaultErrorMap,
    async: baseParams.async ?? false,
    runAsyncValidationsInSeries:
      baseParams.runAsyncValidationsInSeries ?? false,
  };

  const def: ZodDef = schema._def as any;

  let PROMISE: PseudoPromise<any> = PseudoPromise.resolve(INVALID);
  // (PROMISE as any)._default = true;

  // const RESULT: { input: any; output: any; error?: ZodError } = {
  //   input: data,
  //   output: INVALID,
  // };

  params.seen = params.seen || [];

  const ERROR = params.error;

  // const THROW = () => {
  // RESULT.error = ERROR;
  // throw ERROR;
  // };

  // const HANDLE = (err: Error) => {
  // if (err instanceof ZodError) {
  //   ERROR.addIssues(err.issues);
  // return INVALID;
  // }

  // throw ERROR;
  // };

  const parsedType = getParsedType(data);

  // console.log(`\n#########\nParsing ${def.t}`);
  switch (def.t) {
    case ZodTypes.string:
      if (parsedType !== ZodParsedType.string) {
        // ERROR.addIssue(
        addIssue(params, data, {
          code: ZodIssueCode.invalid_type,
          expected: ZodParsedType.string,
          received: parsedType,
        });
        // );

        // THROW();
        break;
      }
      PROMISE = PseudoPromise.resolve(data);

      break;
    case ZodTypes.number:
      if (parsedType !== ZodParsedType.number) {
        addIssue(params, data, {
          code: ZodIssueCode.invalid_type,
          expected: ZodParsedType.number,
          received: parsedType,
        });

        break; // THROW();
      }
      if (Number.isNaN(data)) {
        addIssue(params, data, {
          code: ZodIssueCode.invalid_type,
          expected: ZodParsedType.number,
          received: ZodParsedType.nan,
        });

        break; // THROW();
      }
      PROMISE = PseudoPromise.resolve(data);
      break;
    case ZodTypes.bigint:
      if (parsedType !== ZodParsedType.bigint) {
        addIssue(params, data, {
          code: ZodIssueCode.invalid_type,
          expected: ZodParsedType.bigint,
          received: parsedType,
        });

        break; //  THROW();
      }
      PROMISE = PseudoPromise.resolve(data);
      break;
    case ZodTypes.boolean:
      if (parsedType !== ZodParsedType.boolean) {
        addIssue(params, data, {
          code: ZodIssueCode.invalid_type,
          expected: ZodParsedType.boolean,
          received: parsedType,
        });

        break; // THROW();
      }
      PROMISE = PseudoPromise.resolve(data);
      break;
    case ZodTypes.undefined:
      if (parsedType !== ZodParsedType.undefined) {
        addIssue(params, data, {
          code: ZodIssueCode.invalid_type,
          expected: ZodParsedType.undefined,
          received: parsedType,
        });

        break; // THROW();
      }
      PROMISE = PseudoPromise.resolve(data);
      break;
    case ZodTypes.null:
      if (parsedType !== ZodParsedType.null) {
        addIssue(params, data, {
          code: ZodIssueCode.invalid_type,
          expected: ZodParsedType.null,
          received: parsedType,
        });

        break; // THROW();
      }
      PROMISE = PseudoPromise.resolve(data);
      break;
    case ZodTypes.any:
      PROMISE = PseudoPromise.resolve(data);
      break;
    case ZodTypes.unknown:
      PROMISE = PseudoPromise.resolve(data);
      break;
    case ZodTypes.never:
      addIssue(params, data, {
        code: ZodIssueCode.invalid_type,
        expected: ZodParsedType.never,
        received: parsedType,
      });

      PROMISE = PseudoPromise.resolve(INVALID);
      break;
    case ZodTypes.void:
      if (
        parsedType !== ZodParsedType.undefined &&
        parsedType !== ZodParsedType.null
      ) {
        addIssue(params, data, {
          code: ZodIssueCode.invalid_type,
          expected: ZodParsedType.void,
          received: parsedType,
        });

        break; //  THROW();
      }
      PROMISE = PseudoPromise.resolve(data);
      break;
    case ZodTypes.array:
      // RESULT.output = [];

      if (parsedType !== ZodParsedType.array) {
        addIssue(params, data, {
          code: ZodIssueCode.invalid_type,
          expected: ZodParsedType.array,
          received: parsedType,
        });

        break; //  THROW();
      }
      // const data: any[] = data;
      if (def.nonempty === true && data.length === 0) {
        addIssue(params, data, {
          code: ZodIssueCode.nonempty_array_is_empty,
        });

        break; //  THROW();
      }

      PROMISE = PseudoPromise.all(
        (data as any[]).map((item, i) => {
          return new PseudoPromise().then(() =>
            def.type._parseWithInvalidFallback(item, {
              ...params,
              path: [...params.path, i],
            })
          );
          // .catch((err) => {
          //   if (!(err instanceof ZodError)) {
          //     throw err;
          //   }
          // ERROR.addIssues(err.issues);
          //   return INVALID;
          // });
        }) as any
      );

      break;
    case ZodTypes.map:
      if (parsedType !== ZodParsedType.map) {
        addIssue(params, data, {
          code: ZodIssueCode.invalid_type,
          expected: ZodParsedType.map,
          received: parsedType,
        });

        break;
      }

      const dataMap: Map<unknown, unknown> = data;
      const returnedMap = new Map();

      PROMISE = PseudoPromise.all(
        [...dataMap.entries()].map(([key, value], index) => {
          return PseudoPromise.all([
            new PseudoPromise().then(() => {
              return def.keyType._parseWithInvalidFallback(key, {
                ...params,
                path: [...params.path, index, "key"],
              });
            }),
            // .catch(HANDLE),
            new PseudoPromise().then(() => {
              const mapValue = def.valueType._parseWithInvalidFallback(value, {
                ...params,
                path: [...params.path, index, "value"],
              });

              return mapValue;
            }),
            // .catch(HANDLE),
          ]).then((item: any) => {
            returnedMap.set(item[0], item[1]);
          });
          // .catch(HANDLE);
        }) as any
      )
        // .then(() => {
        //   if (!ERROR.isEmpty) {
        //     throw ERROR;
        //   }
        // })
        .then(() => {
          return returnedMap;
        });

      break;
    case ZodTypes.set:
      if (parsedType !== ZodParsedType.set) {
        addIssue(params, data, {
          code: ZodIssueCode.invalid_type,
          expected: ZodParsedType.set,
          received: parsedType,
        });

        // THROW();
        break;
      }

      const dataSet: Set<unknown> = data;
      const returnedSet = new Set();

      PROMISE = PseudoPromise.all(
        [...dataSet.values()].map((item, i) => {
          return (
            new PseudoPromise()
              .then(() =>
                def.valueType._parseWithInvalidFallback(item, {
                  ...params,
                  path: [...params.path, i],
                })
              )
              // .catch((err) => {
              //   if (!(err instanceof ZodError)) {
              //     throw err;
              //   }
              //   ERROR.addIssues(err.issues);
              //   return INVALID;
              // })
              .then((item) => {
                returnedSet.add(item);
              })
          );
        }) as any
      ).then(() => {
        return returnedSet;
      });
      break;
    case ZodTypes.object:
      // RESULT.output = {};
      //
      if (parsedType !== ZodParsedType.object) {
        addIssue(params, data, {
          code: ZodIssueCode.invalid_type,
          expected: ZodParsedType.object,
          received: parsedType,
        });

        break;
        // THROW();
      }

      const objectPromises: { [k: string]: PseudoPromise<any> } = {};

      const shape = def.shape();
      const shapeKeys = Object.keys(shape);
      const dataKeys = Object.keys(data);

      const extraKeys = dataKeys.filter((k) => shapeKeys.indexOf(k) === -1);

      for (const key of shapeKeys) {
        const keyValidator = shapeKeys.includes(key)
          ? shape[key]
          : !(def.catchall._def.t === ZodTypes.never)
          ? def.catchall
          : undefined;

        if (!keyValidator) {
          continue;
        }

        // if value for key is not set
        // and schema is optional
        // don't add the
        // first check is required to avoid non-enumerable keys
        if (typeof data[key] === "undefined" && !dataKeys.includes(key)) {
          objectPromises[key] = new PseudoPromise()
            .then(() => {
              return keyValidator._parseWithInvalidFallback(undefined, {
                ...params,
                path: [...params.path, key],
              });
            })
            .then((output) => {
              if (output === undefined) {
                // schema is optional
                // data is undefined
                // don't explicity add undefined to outut
                // continue;
                return NOSET;
              } else {
                return output;
              }
            });
          // .catch((err) => {
          //   if (err instanceof ZodError) {
          //     const zerr: ZodError = err;
          //     ERROR.addIssues(zerr.issues);
          //     objectPromises[key] = PseudoPromise.resolve(INVALID);
          //   } else {
          //     throw err;
          //   }
          // });

          continue;
        }

        objectPromises[key] = new PseudoPromise().then(() => {
          return keyValidator._parseWithInvalidFallback(data[key], {
            ...params,
            path: [...params.path, key],
          });
        });
        // .catch((err) => {
        //   if (err instanceof ZodError) {
        //     const zerr: ZodError = err;
        //     ERROR.addIssues(zerr.issues);
        //     return INVALID;
        //   } else {
        //     throw err;
        //   }
        // });
      }

      if (def.catchall._def.t === ZodTypes.never) {
        if (def.unknownKeys === "passthrough") {
          for (const key of extraKeys) {
            objectPromises[key] = PseudoPromise.resolve(data[key]);
          }
        } else if (def.unknownKeys === "strict") {
          if (extraKeys.length > 0) {
            addIssue(params, data, {
              code: ZodIssueCode.unrecognized_keys,
              keys: extraKeys,
            });
          }
        } else if (def.unknownKeys === "strip") {
          // do nothing
        } else {
          util.assertNever(def.unknownKeys);
        }
      } else {
        // run catchall validation
        for (const key of extraKeys) {
          objectPromises[key] = new PseudoPromise().then(() => {
            const parsedValue = def.catchall._parseWithInvalidFallback(
              data[key],
              {
                ...params,
                path: [...params.path, key],
              }
            );
            return parsedValue;
          });
          // .catch((err) => {
          //   if (err instanceof ZodError) {
          //     ERROR.addIssues(err.issues);
          //   } else {
          //     throw err;
          //   }
          // });
        }
      }

      PROMISE = PseudoPromise.object(objectPromises);
      // .then((resolvedObject) => {
      //   Object.assign(RESULT.output, resolvedObject);
      //   return RESULT.output;
      // })
      // .then((finalObject) => {
      //   if (ERROR.issues.length > 0) {
      //     return INVALID;
      //   }
      //   return finalObject;
      // })
      // .catch((err) => {
      //   if (err instanceof ZodError) {
      //     ERROR.addIssues(err.issues);
      //     return INVALID;
      //   }
      //   throw err;
      // });

      break;
    case ZodTypes.union:
      // let isValid = false;
      const unionErrors: ZodError[] = [...Array(def.options.length)].map(
        () => new ZodError([])
      );

      PROMISE = PseudoPromise.all(
        def.options.map((opt, _j) => {
          // return new PseudoPromise().then
          return new PseudoPromise().then(() => {
            return opt._parseWithInvalidFallback(data, {
              ...params,
              error: unionErrors[_j],
            });
          });
          // .then((optionData) => {
          //   if (unionErrors[_j].isEmpty) isValid = true;
          //   return optionData;
          // })
          // .catch((err) => {
          //   if (err instanceof ZodError) {
          //     unionErrors.push(err);
          //     return INVALID;
          //   }
          //   throw err;
          // });
        }) as any
      )
        .then((unionResults) => {
          const isValid = !!unionErrors.find((err) => err.isEmpty);
          const guessing = false;
          // if (!isValid) {
          // }

          if (!isValid) {
            if (!guessing) {
              addIssue(params, data, {
                code: ZodIssueCode.invalid_union,
                unionErrors,
              });
            } else {
              const nonTypeErrors = unionErrors.filter((err) => {
                return err.issues[0].code !== "invalid_type";
              });
              if (nonTypeErrors.length === 1) {
                ERROR.addIssues(nonTypeErrors[0].issues);
              } else {
                addIssue(params, data, {
                  code: ZodIssueCode.invalid_union,
                  unionErrors,
                });
              }
            }
          }

          return unionResults;
        })
        .then((unionResults: any) => {
          const validIndex = unionErrors.indexOf(
            unionErrors.find((err) => err.isEmpty)!
          );
          return unionResults[validIndex];
          // return  util.find(unionResults, (val: any) => val !== INVALID);
        });

      break;
    case ZodTypes.intersection:
      PROMISE = PseudoPromise.all([
        new PseudoPromise().then(() => {
          return def.left._parseWithInvalidFallback(data, params);
        }),
        // .catch(HANDLE)
        new PseudoPromise().then(() => {
          return def.right._parseWithInvalidFallback(data, params);
        }),
        // .catch(HANDLE),
      ]).then(([parsedLeft, parsedRight]: any) => {
        if (parsedLeft === INVALID || parsedRight === INVALID) return INVALID;

        const parsedLeftType = getParsedType(parsedLeft);
        const parsedRightType = getParsedType(parsedRight);

        if (parsedLeft === parsedRight) {
          return parsedLeft;
        } else if (
          parsedLeftType === ZodParsedType.object &&
          parsedRightType === ZodParsedType.object
        ) {
          return { ...parsedLeft, ...parsedRight };
        } else {
          addIssue(params, data, {
            code: ZodIssueCode.invalid_intersection_types,
          });
        }
      });

      break;

    case ZodTypes.optional:
      if (parsedType === ZodParsedType.undefined) {
        PROMISE = PseudoPromise.resolve(undefined);
        break;
      }

      PROMISE = new PseudoPromise().then(() => {
        return def.innerType._parseWithInvalidFallback(data, params);
      });
      // .catch(HANDLE);
      break;
    case ZodTypes.nullable:
      if (parsedType === ZodParsedType.null) {
        PROMISE = PseudoPromise.resolve(null);
        break;
      }

      PROMISE = new PseudoPromise().then(() => {
        return def.innerType._parseWithInvalidFallback(data, params);
      });
      // .catch(HANDLE);
      break;
    case ZodTypes.tuple:
      if (parsedType !== ZodParsedType.array) {
        addIssue(params, data, {
          code: ZodIssueCode.invalid_type,
          expected: ZodParsedType.array,
          received: parsedType,
        });

        break;
      }

      if (data.length > def.items.length) {
        addIssue(params, data, {
          code: ZodIssueCode.too_big,
          maximum: def.items.length,
          inclusive: true,
          type: "array",
        });
      } else if (data.length < def.items.length) {
        addIssue(params, data, {
          code: ZodIssueCode.too_small,
          minimum: def.items.length,
          inclusive: true,
          type: "array",
        });
      }

      const tupleData: any[] = data;

      PROMISE = PseudoPromise.all(
        tupleData.map((item, index) => {
          const itemParser = def.items[index];
          return new PseudoPromise()
            .then(() => {
              return itemParser._parseWithInvalidFallback(item, {
                ...params,
                path: [...params.path, index],
              });
              // return tupleDatum;
            })
            .then((tupleItem) => {
              return tupleItem;
            });
<<<<<<< HEAD
        })
=======
        }) as any
>>>>>>> ea2d7b9b
      ).then((tupleData) => {
        // if (!ERROR.isEmpty) THROW();

        return tupleData;
      });
      // .catch((err) => {
      //   throw err;
      // });

      break;
    case ZodTypes.lazy:
      const lazySchema = def.getter();
      PROMISE = PseudoPromise.resolve(
        lazySchema._parseWithInvalidFallback(data, params)
      );
      break;
    case ZodTypes.literal:
      if (data !== def.value) {
        addIssue(params, data, {
          // code: ZodIssueCode.invalid_literal_value,
          code: ZodIssueCode.invalid_type,
          expected: def.value,
          received: data,
        });
      }
      PROMISE = PseudoPromise.resolve(data);
      break;
    case ZodTypes.enum:
      if (def.values.indexOf(data) === -1) {
        addIssue(params, data, {
          code: ZodIssueCode.invalid_enum_value,
          options: def.values,
        });
      }
      PROMISE = PseudoPromise.resolve(data);
      break;
    case ZodTypes.nativeEnum:
      const nativeEnumValues = util.getValidEnumValues(def.values);
      if (nativeEnumValues.indexOf(data) === -1) {
        addIssue(params, data, {
          code: ZodIssueCode.invalid_enum_value,
          options: util.objectValues(nativeEnumValues),
        });
      }
      PROMISE = PseudoPromise.resolve(data);
      break;
    case ZodTypes.function:
      if (parsedType !== ZodParsedType.function) {
        addIssue(params, data, {
          code: ZodIssueCode.invalid_type,
          expected: ZodParsedType.function,
          received: parsedType,
        });

        // THROW();
        break;
      }

      const isAsyncFunction = def.returns._def.t === ZodTypes.promise;

      const validatedFunction = (...args: any[]) => {
        const argsError = new ZodError([]);
        const returnsError = new ZodError([]);
        const internalProm = new PseudoPromise()
          .then(() => {
            return def.args._parseWithInvalidFallback(args as any, {
              ...params,
              error: argsError,
              async: isAsyncFunction,
            });
          })
          // .catch((err) => {
          //   if (!(err instanceof ZodError)) throw err;
          //   const argsError = new ZodError([]);
          //   argsError.addIssue(
          //     addIssue(params, data, {
          //       code: ZodIssueCode.invalid_arguments,
          //       argumentsError: err,
          //     })
          //   );
          //   throw argsError;
          // })
          .then((args) => {
            if (!argsError.isEmpty) {
              const newError = new ZodError([]);

              addIssue({ ...params, error: newError }, data, {
                code: ZodIssueCode.invalid_arguments,
                argumentsError: argsError,
              });

              throw newError;
            }

            return args;
          })
          .then((args) => {
            return data(...(args as any));
          })
          .then((result) => {
            return def.returns._parseWithInvalidFallback(result, {
              ...params,
              error: returnsError,
              async: isAsyncFunction,
            });
          })
          // .catch((err) => {
          //   if (err instanceof ZodError) {
          //     const returnsError = new ZodError([]);
          //     returnsError.addIssue(
          //       addIssue(params, data, {
          //         code: ZodIssueCode.invalid_return_type,
          //         returnTypeError: err,
          //       })
          //     );
          //     throw returnsError;
          //   }
          //   throw err;
          // });
          .then((result) => {
            if (!returnsError.isEmpty) {
              const newError = new ZodError([]);

              addIssue({ ...params, error: newError }, data, {
                code: ZodIssueCode.invalid_return_type,
                returnTypeError: returnsError,
              });

              throw newError;
            }
            return result;
          });

        if (isAsyncFunction) {
          return internalProm.getValueAsync();
        } else {
          return internalProm.getValueSync();
        }
      };
      PROMISE = PseudoPromise.resolve(validatedFunction);

      break;
    case ZodTypes.record:
      if (parsedType !== ZodParsedType.object) {
        addIssue(params, data, {
          code: ZodIssueCode.invalid_type,
          expected: ZodParsedType.object,
          received: parsedType,
        });

        break; // THROW();
      }

      const parsedRecordPromises: { [k: string]: PseudoPromise<any> } = {};
      for (const key in data) {
        parsedRecordPromises[key] = new PseudoPromise().then(() => {
          return def.valueType._parseWithInvalidFallback(data[key], {
            ...params,
            path: [...params.path, key],
          });
        });
        // .catch(HANDLE);
      }
      PROMISE = PseudoPromise.object(parsedRecordPromises);

      break;
    case ZodTypes.date:
      if (!(data instanceof Date)) {
        addIssue(params, data, {
          code: ZodIssueCode.invalid_type,
          expected: ZodParsedType.date,
          received: parsedType,
        });

        break; // THROW();
      }
      if (isNaN(data.getTime())) {
        addIssue(params, data, {
          code: ZodIssueCode.invalid_date,
        });

        break; // THROW();
      }
      PROMISE = PseudoPromise.resolve(data);
      break;

    case ZodTypes.promise:
      if (parsedType !== ZodParsedType.promise && params.async === false) {
        addIssue(params, data, {
          code: ZodIssueCode.invalid_type,
          expected: ZodParsedType.promise,
          received: parsedType,
        });

        break; // THROW();
      }

      const promisified =
        parsedType === ZodParsedType.promise ? data : Promise.resolve(data);

      const promiseError = new ZodError([]);
      PROMISE = PseudoPromise.resolve(
        promisified
          .then((data: any) => {
            return def.type._parseWithInvalidFallback(data, {
              ...params,
              error: promiseError,
            });
          })
          .then((data: any) => {
            if (!promiseError.isEmpty) {
              throw promiseError;
            }
            return data;
          })
      );
      // .then((resolvedData: any) => {
      //   //
      //
      //
      //   if (!promiseError.isEmpty) {
      //     ERROR.addIssues(promiseError.issues);
      //   }
      //   return resolvedData;
      // });
      // .then((value: any) => {
      //   if (!promiseError.isEmpty) {
      //     // throw promiseError;
      //     ERROR.addIssues(promiseError.issues);
      //   }
      //
      //   return value;
      // });

      break;

    case ZodTypes.transformer:
      PROMISE = new PseudoPromise().then(() => {
        return def.schema._parseWithInvalidFallback(data, params);
      });
      break;
    default:
      PROMISE = PseudoPromise.resolve("adsf" as never);
      util.assertNever(def);
  }

  // if (!ERROR.isEmpty) {
  //   // THROW();
  //
  //   return { success: false, error: ERROR };
  // }

  // if ((PROMISE as any)._default === true) {
  //
  //   throw new Error("Result is not materialized.");
  // }

  const isSync = params.async === false || def.t === ZodTypes.promise;

  const effects = def.effects || [];
  const checkCtx: RefinementCtx = {
    addIssue: (arg: MakeErrorData) => {
      addIssue(params, data, arg);
    },
    path: params.path,
  };

  console.log(`Running ${effects.length} effects`);

  let finalPromise = PROMISE.then((data) => {
    // if (!params.error.isEmpty) {
    if (data === INVALID) {
      console.log(`errors already exist! throwing...`);
      throw params.error;
    }
    return data;
  });

  for (const effect of effects) {
    if (effect.type === "check") {
      finalPromise = finalPromise
        .all((data) => {
          console.log(`CHECK`);
          return [
            PseudoPromise.resolve(data),
            PseudoPromise.resolve(data).then(() => {
              const result = effect.check(data, checkCtx);

              if (isSync && result instanceof Promise)
                throw new Error(
                  "You can't use .parse() on a schema containing async refinements. Use .parseAsync instead."
                );
              return result;
            }),
          ];
        })
        .then(([data, result]) => {
          console.log(`after check`);
          console.log([data, result]);
          return data;
        });
    } else if (effect.type === "mod") {
      finalPromise = finalPromise
        .then((data) => {
          if (def.t !== ZodTypes.transformer)
            throw new Error(
              "Only transformers can contain transformation functions."
            );
          const newData = effect.mod(data);

          return newData;
        })
        .then((data) => {
          if (isSync && data instanceof Promise) {
            throw new Error(
              `You can't use .parse() on a schema containing async transformations. Use .parseAsync instead.`
            );
          }
          return data;
        });
    } else {
      throw new Error(`Invalid effect type.`);
    }
  }

<<<<<<< HEAD
    return { success: true, data: finalValue };
  } else {
    // if (params.async == true) {
    const checker = async () => {
      const resolvedValue = await PROMISE.getValueAsync();

      if (resolvedValue === INVALID && ERROR.isEmpty) {
        // let someError: boolean = false;

        addIssue(params, data, {
          code: ZodIssueCode.custom,
          message: "Invalid",
        });
=======
  finalPromise = finalPromise
    .then((data) => {
      if (!params.error.isEmpty) throw params.error;
      if (data === INVALID && params.error.isEmpty) {
        throw new Error(
          "Internal Zod error: please file an issue containing the offending code at https://github.com/colinhacks/zod."
        );
>>>>>>> ea2d7b9b
      }

      return data;
    })
    .then((data) => {
      return { success: true, data };
    })
    .catch((error) => {
      if (error instanceof ZodError) return { success: false, error };
      throw error;
    });

  // get value
  // if error is not empty, return error
  // run through effects
  // return either success or failure payload

  // const isSync = params.async === false || def.t === ZodTypes.promise;

  return isSync ? finalPromise.getValueSync() : finalPromise.getValueAsync();

  // if (isSync) {
  //   const resolvedValue = PROMISE.getValueSync();

  //   if (resolvedValue === INVALID && ERROR.isEmpty) {
  //     throw new Error(
  //       "Value is INVALID. This should never happen and means there is an error within Zod. Please file an issue at https://github.com/colinhacks/zod."
  //     );
  //   }

  //   if (!ERROR.isEmpty) {
  //     // THROW();
  //     return { success: false, error: ERROR };
  //     // throw ERROR;
  //   }

  //   let finalValue = resolvedValue;

  //   for (const effect of effects) {
  //     //
  //     //
  //     if (effect.type === "check") {
  //       const checkResult = effect.check(finalValue, checkCtx);
  //       //
  //       if (checkResult instanceof Promise)
  //         throw new Error(
  //           "You can't use .parse() on a schema containing async refinements. Use .parseAsync instead."
  //         );
  //     } else if (effect.type === "mod") {
  //       if (def.t !== ZodTypes.transformer)
  //         throw new Error("Only Modders can contain mods");
  //       finalValue = effect.mod(finalValue);
  //       if (finalValue instanceof Promise) {
  //         throw new Error(
  //           `You can't use .parse() on a schema containing async transformations. Use .parseAsync instead.`
  //         );
  //       }
  //     } else {
  //       throw new Error(`Invalid effect type.`);
  //     }
  //   }

  //   if (!ERROR.isEmpty) {
  //     // THROW();
  //     // throw ERROR;
  //     return { success: false, error: ERROR };
  //   }

  //   return { success: true, data: finalValue };
  // } else {
  //   // if (params.async == true) {
  //   const checker = async () => {
  //     const resolvedValue = await PROMISE.getValueAsync();

  //     if (resolvedValue === INVALID && ERROR.isEmpty) {
  //       // let someError: boolean = false;

  //       addIssue(params, data, {
  //         code: ZodIssueCode.custom,
  //         message: "Invalid",
  //       });
  //     }

  //     if (!ERROR.isEmpty) {
  //       // THROW();
  //       return { success: false, error: ERROR };
  //     }

  //     let finalValue = resolvedValue;

  //     for (const effect of effects) {
  //       if (effect.type === "check") {
  //         await effect.check(finalValue, checkCtx);
  //       } else if (effect.type === "mod") {
  //         if (def.t !== ZodTypes.transformer)
  //           throw new Error("Only Modders can contain mods");
  //         finalValue = await effect.mod(finalValue);
  //       }
  //     }

  //     // if (params.runAsyncValidationsInSeries) {
  //     //   let someError = false;
  //     //   await customChecks.reduce((previousPromise, check) => {
  //     //     return previousPromise.then(async () => {
  //     //       if (!someError) {
  //     //         const len = ERROR.issues.length;
  //     //         await check.check(resolvedValue, checkCtx);
  //     //         if (len < ERROR.issues.length) someError = true;
  //     //       }
  //     //     });
  //     //   }, Promise.resolve());
  //     // } else {
  //     //   await Promise.all(
  //     //     customChecks.map(async (check) => {
  //     //       await check.check(resolvedValue, checkCtx);
  //     //     })
  //     //   );
  //     // }

  //     if (!ERROR.isEmpty) {
  //       // THROW();
  //       return { success: false, error: ERROR };
  //     }

  //     return { success: true, data: finalValue };
  //   };

  //   return checker() as any;
  // }
};<|MERGE_RESOLUTION|>--- conflicted
+++ resolved
@@ -7,15 +7,7 @@
 import { MakeErrorData, ZodError, ZodIssueCode } from "./ZodError.ts";
 import { ZodTypes } from "./ZodTypes.ts";
 
-<<<<<<< HEAD
-const addIssue = (
-  params: Required<ParseParams>,
-  data: any,
-  errorData: MakeErrorData
-) => {
-=======
 const addIssue = (params: ParseParams, data: any, errorData: MakeErrorData) => {
->>>>>>> ea2d7b9b
   const errorArg = {
     ...errorData,
     path: [...params.path, ...(errorData.path || [])],
@@ -673,11 +665,7 @@
             .then((tupleItem) => {
               return tupleItem;
             });
-<<<<<<< HEAD
-        })
-=======
         }) as any
->>>>>>> ea2d7b9b
       ).then((tupleData) => {
         // if (!ERROR.isEmpty) THROW();
 
@@ -1003,21 +991,6 @@
     }
   }
 
-<<<<<<< HEAD
-    return { success: true, data: finalValue };
-  } else {
-    // if (params.async == true) {
-    const checker = async () => {
-      const resolvedValue = await PROMISE.getValueAsync();
-
-      if (resolvedValue === INVALID && ERROR.isEmpty) {
-        // let someError: boolean = false;
-
-        addIssue(params, data, {
-          code: ZodIssueCode.custom,
-          message: "Invalid",
-        });
-=======
   finalPromise = finalPromise
     .then((data) => {
       if (!params.error.isEmpty) throw params.error;
@@ -1025,7 +998,6 @@
         throw new Error(
           "Internal Zod error: please file an issue containing the offending code at https://github.com/colinhacks/zod."
         );
->>>>>>> ea2d7b9b
       }
 
       return data;
