--- conflicted
+++ resolved
@@ -5450,12 +5450,9 @@
   | ZodPromise<any>
   | ZodBranded<any, any>
   | ZodPipeline<any, any>
-<<<<<<< HEAD
   | ZodReadonly<any>
-  | ZodSymbol;
-=======
+  | ZodSymbol
   | ZodTemplateLiteral<any>;
->>>>>>> a54a0940
 
 // requires TS 4.4+
 abstract class Class {
