--- conflicted
+++ resolved
@@ -623,14 +623,10 @@
     }
   | { kind: "duration"; message?: string }
   | { kind: "ip"; version?: IpVersion; message?: string }
-<<<<<<< HEAD
   | { kind: "ipRange"; cidr: string; version: IpVersion; message?: string }
-  | { kind: "base64"; message?: string };
-=======
   | { kind: "cidr"; version?: IpVersion; message?: string }
   | { kind: "base64"; message?: string }
   | { kind: "base64url"; message?: string };
->>>>>>> f7ad2614
 
 export interface ZodStringDef extends ZodTypeDef {
   checks: ZodStringCheck[];
@@ -745,7 +741,6 @@
   return false;
 }
 
-<<<<<<< HEAD
 const ipToBinary = (ip: string, version: IpVersion): string => {
   if (version === "v4") {
     return ip
@@ -795,7 +790,19 @@
     ipBinary.substring(0, prefixLength) ===
     rangeBinary.substring(0, prefixLength)
   );
-=======
+}
+
+function isValidCidr(ip: string, version?: IpVersion) {
+  if ((version === "v4" || !version) && ipv4CidrRegex.test(ip)) {
+    return true;
+  }
+  if ((version === "v6" || !version) && ipv6CidrRegex.test(ip)) {
+    return true;
+  }
+
+  return false;
+}
+
 function isValidJWT(jwt: string, alg?: string): boolean {
   if (!jwtRegex.test(jwt)) return false;
   try {
@@ -813,18 +820,6 @@
   } catch {
     return false;
   }
-}
-
-function isValidCidr(ip: string, version?: IpVersion) {
-  if ((version === "v4" || !version) && ipv4CidrRegex.test(ip)) {
-    return true;
-  }
-  if ((version === "v6" || !version) && ipv6CidrRegex.test(ip)) {
-    return true;
-  }
-
-  return false;
->>>>>>> f7ad2614
 }
 
 export class ZodString extends ZodType<string, ZodStringDef, string> {
@@ -1089,13 +1084,26 @@
           });
           status.dirty();
         }
-<<<<<<< HEAD
       } else if (check.kind === "ipRange") {
         if (!isValidIPRange(input.data, check.cidr, check.version)) {
           ctx = this._getOrReturnCtx(input, ctx);
           addIssueToContext(ctx, {
             validation: "ipRange",
-=======
+            code: ZodIssueCode.invalid_string,
+            message: check.message,
+          });
+          status.dirty();
+        }
+      } else if (check.kind === "cidr") {
+        if (!isValidCidr(input.data, check.version)) {
+          ctx = this._getOrReturnCtx(input, ctx);
+          addIssueToContext(ctx, {
+            validation: "cidr",
+            code: ZodIssueCode.invalid_string,
+            message: check.message,
+          });
+          status.dirty();
+        }
       } else if (check.kind === "jwt") {
         if (!isValidJWT(input.data, check.alg)) {
           ctx = this._getOrReturnCtx(input, ctx);
@@ -1106,17 +1114,6 @@
           });
           status.dirty();
         }
-      } else if (check.kind === "cidr") {
-        if (!isValidCidr(input.data, check.version)) {
-          ctx = this._getOrReturnCtx(input, ctx);
-          addIssueToContext(ctx, {
-            validation: "cidr",
->>>>>>> f7ad2614
-            code: ZodIssueCode.invalid_string,
-            message: check.message,
-          });
-          status.dirty();
-        }
       } else if (check.kind === "base64") {
         if (!base64Regex.test(input.data)) {
           ctx = this._getOrReturnCtx(input, ctx);
@@ -1211,7 +1208,6 @@
     return this._addCheck({ kind: "ip", ...errorUtil.errToObj(options) });
   }
 
-<<<<<<< HEAD
   ipRange(
     args: { cidr: string; version: IpVersion },
     options?: string | { message?: string }
@@ -1222,10 +1218,10 @@
       version: args.version,
       ...errorUtil.errToObj(options),
     });
-=======
+  }
+
   cidr(options?: string | { version?: IpVersion; message?: string }) {
     return this._addCheck({ kind: "cidr", ...errorUtil.errToObj(options) });
->>>>>>> f7ad2614
   }
 
   datetime(
@@ -1420,13 +1416,11 @@
   get isIP() {
     return !!this._def.checks.find((ch) => ch.kind === "ip");
   }
-<<<<<<< HEAD
   get isIPRange() {
     return !!this._def.checks.find((ch) => ch.kind === "ipRange");
-=======
+  }
   get isCIDR() {
     return !!this._def.checks.find((ch) => ch.kind === "cidr");
->>>>>>> f7ad2614
   }
   get isBase64() {
     return !!this._def.checks.find((ch) => ch.kind === "base64");
