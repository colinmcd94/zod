import { defaultErrorMap, getErrorMap } from "./errors.ts";
import { enumUtil } from "./helpers/enumUtil.ts";
import { errorUtil } from "./helpers/errorUtil.ts";
import {
  addIssueToContext,
  AsyncParseReturnType,
  DIRTY,
  INVALID,
  isAborted,
  isAsync,
  isDirty,
  isValid,
  makeIssue,
  OK,
  ParseContext,
  ParseInput,
  ParseParams,
  ParsePath,
  ParseReturnType,
  ParseStatus,
  SyncParseReturnType,
} from "./helpers/parseUtil.ts";
import { partialUtil } from "./helpers/partialUtil.ts";
import { Primitive } from "./helpers/typeAliases.ts";
import { getParsedType, util, ZodParsedType } from "./helpers/util.ts";
import {
  IssueData,
  StringValidation,
  ZodCustomIssue,
  ZodError,
  ZodErrorMap,
  ZodIssue,
  ZodIssueCode,
} from "./ZodError.ts";

///////////////////////////////////////
///////////////////////////////////////
//////////                   //////////
//////////      ZodType      //////////
//////////                   //////////
///////////////////////////////////////
///////////////////////////////////////

export type RefinementCtx = {
  addIssue: (arg: IssueData) => void;
  path: (string | number)[];
};
export type ZodRawShape = { [k: string]: ZodTypeAny };
export type ZodTypeAny = ZodType<any, any, any>;
export type TypeOf<T extends ZodType<any, any, any>> = T["_output"];
export type input<T extends ZodType<any, any, any>> = T["_input"];
export type output<T extends ZodType<any, any, any>> = T["_output"];
export type { TypeOf as infer };

export type CustomErrorParams = Partial<util.Omit<ZodCustomIssue, "code">>;
export interface ZodTypeDef {
  errorMap?: ZodErrorMap;
  description?: string;
}

class ParseInputLazyPath implements ParseInput {
  parent: ParseContext;
  data: any;
  _path: ParsePath;
  _key: string | number | (string | number)[];
  constructor(
    parent: ParseContext,
    value: any,
    path: ParsePath,
    key: string | number | (string | number)[]
  ) {
    this.parent = parent;
    this.data = value;
    this._path = path;
    this._key = key;
  }
  get path() {
    return this._path.concat(this._key);
  }
}

const handleResult = <Input, Output>(
  ctx: ParseContext,
  result: SyncParseReturnType<Output>
):
  | { success: true; data: Output }
  | { success: false; error: ZodError<Input> } => {
  if (isValid(result)) {
    return { success: true, data: result.value };
  } else {
    if (!ctx.common.issues.length) {
      throw new Error("Validation failed but no issues detected.");
    }
    const error = new ZodError(ctx.common.issues);
    return { success: false, error };
  }
};

export type RawCreateParams =
  | {
      errorMap?: ZodErrorMap;
      invalid_type_error?: string;
      required_error?: string;
      description?: string;
    }
  | undefined;
export type ProcessedCreateParams = {
  errorMap?: ZodErrorMap;
  description?: string;
};
function processCreateParams(params: RawCreateParams): ProcessedCreateParams {
  if (!params) return {};
  const { errorMap, invalid_type_error, required_error, description } = params;
  if (errorMap && (invalid_type_error || required_error)) {
    throw new Error(
      `Can't use "invalid_type_error" or "required_error" in conjunction with custom error map.`
    );
  }
  if (errorMap) return { errorMap: errorMap, description };
  const customMap: ZodErrorMap = (iss, ctx) => {
    if (iss.code !== "invalid_type") return { message: ctx.defaultError };
    if (typeof ctx.data === "undefined") {
      return { message: required_error ?? ctx.defaultError };
    }
    return { message: invalid_type_error ?? ctx.defaultError };
  };
  return { errorMap: customMap, description };
}

export type SafeParseSuccess<Output> = { success: true; data: Output };
export type SafeParseError<Input> = { success: false; error: ZodError<Input> };

export type SafeParseReturnType<Input, Output> =
  | SafeParseSuccess<Output>
  | SafeParseError<Input>;

export abstract class ZodType<
  Output = any,
  Def extends ZodTypeDef = ZodTypeDef,
  Input = Output
> {
  readonly _type!: Output;
  readonly _output!: Output;
  readonly _input!: Input;
  readonly _def!: Def;

  get description() {
    return this._def.description;
  }

  abstract _parse(input: ParseInput): ParseReturnType<Output>;

  _getType(input: ParseInput): string {
    return getParsedType(input.data);
  }

  _getOrReturnCtx(
    input: ParseInput,
    ctx?: ParseContext | undefined
  ): ParseContext {
    return (
      ctx || {
        common: input.parent.common,
        data: input.data,

        parsedType: getParsedType(input.data),

        schemaErrorMap: this._def.errorMap,
        path: input.path,
        parent: input.parent,
      }
    );
  }

  _processInputParams(input: ParseInput): {
    status: ParseStatus;
    ctx: ParseContext;
  } {
    return {
      status: new ParseStatus(),
      ctx: {
        common: input.parent.common,
        data: input.data,

        parsedType: getParsedType(input.data),

        schemaErrorMap: this._def.errorMap,
        path: input.path,
        parent: input.parent,
      },
    };
  }

  _parseSync(input: ParseInput): SyncParseReturnType<Output> {
    const result = this._parse(input);
    if (isAsync(result)) {
      throw new Error("Synchronous parse encountered promise.");
    }
    return result;
  }

  _parseAsync(input: ParseInput): AsyncParseReturnType<Output> {
    const result = this._parse(input);
    return Promise.resolve(result);
  }

  parse(data: unknown, params?: Partial<ParseParams>): Output {
    const result = this.safeParse(data, params);
    if (result.success) return result.data;
    throw result.error;
  }

  safeParse(
    data: unknown,
    params?: Partial<ParseParams>
  ): SafeParseReturnType<Input, Output> {
    const ctx: ParseContext = {
      common: {
        issues: [],
        async: params?.async ?? false,
        contextualErrorMap: params?.errorMap,
      },
      path: params?.path || [],
      schemaErrorMap: this._def.errorMap,
      parent: null,
      data,
      parsedType: getParsedType(data),
    };
    const result = this._parseSync({ data, path: ctx.path, parent: ctx });

    return handleResult(ctx, result);
  }

  async parseAsync(
    data: unknown,
    params?: Partial<ParseParams>
  ): Promise<Output> {
    const result = await this.safeParseAsync(data, params);
    if (result.success) return result.data;
    throw result.error;
  }

  async safeParseAsync(
    data: unknown,
    params?: Partial<ParseParams>
  ): Promise<SafeParseReturnType<Input, Output>> {
    const ctx: ParseContext = {
      common: {
        issues: [],
        contextualErrorMap: params?.errorMap,
        async: true,
      },
      path: params?.path || [],
      schemaErrorMap: this._def.errorMap,
      parent: null,
      data,
      parsedType: getParsedType(data),
    };

    const maybeAsyncResult = this._parse({ data, path: ctx.path, parent: ctx });
    const result = await (isAsync(maybeAsyncResult)
      ? maybeAsyncResult
      : Promise.resolve(maybeAsyncResult));
    return handleResult(ctx, result);
  }

  /** Alias of safeParseAsync */
  spa = this.safeParseAsync;

  refine<RefinedOutput extends Output>(
    check: (arg: Output) => arg is RefinedOutput,
    message?: string | CustomErrorParams | ((arg: Output) => CustomErrorParams)
  ): ZodEffects<this, RefinedOutput, Input>;
  refine(
    check: (arg: Output) => unknown | Promise<unknown>,
    message?: string | CustomErrorParams | ((arg: Output) => CustomErrorParams)
  ): ZodEffects<this, Output, Input>;
  refine(
    check: (arg: Output) => unknown,
    message?: string | CustomErrorParams | ((arg: Output) => CustomErrorParams)
  ): ZodEffects<this, Output, Input> {
    const getIssueProperties = (val: Output) => {
      if (typeof message === "string" || typeof message === "undefined") {
        return { message };
      } else if (typeof message === "function") {
        return message(val);
      } else {
        return message;
      }
    };
    return this._refinement((val, ctx) => {
      const result = check(val);
      const setError = () =>
        ctx.addIssue({
          code: ZodIssueCode.custom,
          ...getIssueProperties(val),
        });
      if (typeof Promise !== "undefined" && result instanceof Promise) {
        return result.then((data) => {
          if (!data) {
            setError();
            return false;
          } else {
            return true;
          }
        });
      }
      if (!result) {
        setError();
        return false;
      } else {
        return true;
      }
    });
  }

  refinement<RefinedOutput extends Output>(
    check: (arg: Output) => arg is RefinedOutput,
    refinementData: IssueData | ((arg: Output, ctx: RefinementCtx) => IssueData)
  ): ZodEffects<this, RefinedOutput, Input>;
  refinement(
    check: (arg: Output) => boolean,
    refinementData: IssueData | ((arg: Output, ctx: RefinementCtx) => IssueData)
  ): ZodEffects<this, Output, Input>;
  refinement(
    check: (arg: Output) => unknown,
    refinementData: IssueData | ((arg: Output, ctx: RefinementCtx) => IssueData)
  ): ZodEffects<this, Output, Input> {
    return this._refinement((val, ctx) => {
      if (!check(val)) {
        ctx.addIssue(
          typeof refinementData === "function"
            ? refinementData(val, ctx)
            : refinementData
        );
        return false;
      } else {
        return true;
      }
    });
  }

  _refinement(
    refinement: RefinementEffect<Output>["refinement"]
  ): ZodEffects<this, Output, Input> {
    return new ZodEffects({
      schema: this,
      typeName: ZodFirstPartyTypeKind.ZodEffects,
      effect: { type: "refinement", refinement },
    });
  }

  superRefine<RefinedOutput extends Output>(
    refinement: (arg: Output, ctx: RefinementCtx) => arg is RefinedOutput
  ): ZodEffects<this, RefinedOutput, Input>;
  superRefine(
    refinement: (arg: Output, ctx: RefinementCtx) => void
  ): ZodEffects<this, Output, Input>;
  superRefine(
    refinement: (arg: Output, ctx: RefinementCtx) => unknown
  ): ZodEffects<this, Output, Input> {
    return this._refinement(refinement);
  }

  constructor(def: Def) {
    this._def = def;
    this.parse = this.parse.bind(this);
    this.safeParse = this.safeParse.bind(this);
    this.parseAsync = this.parseAsync.bind(this);
    this.safeParseAsync = this.safeParseAsync.bind(this);
    this.spa = this.spa.bind(this);
    this.refine = this.refine.bind(this);
    this.refinement = this.refinement.bind(this);
    this.superRefine = this.superRefine.bind(this);
    this.optional = this.optional.bind(this);
    this.nullable = this.nullable.bind(this);
    this.nullish = this.nullish.bind(this);
    this.array = this.array.bind(this);
    this.promise = this.promise.bind(this);
    this.or = this.or.bind(this);
    this.and = this.and.bind(this);
    this.transform = this.transform.bind(this);
    this.brand = this.brand.bind(this);
    this.default = this.default.bind(this);
    this.catch = this.catch.bind(this);
    this.describe = this.describe.bind(this);
    this.pipe = this.pipe.bind(this);
    this.isNullable = this.isNullable.bind(this);
    this.isOptional = this.isOptional.bind(this);
  }

  optional(): ZodOptional<this> {
    return ZodOptional.create(this, this._def) as any;
  }
  nullable(): ZodNullable<this> {
    return ZodNullable.create(this, this._def) as any;
  }
  nullish(): ZodOptional<ZodNullable<this>> {
    return this.nullable().optional();
  }
  array(): ZodArray<this> {
    return ZodArray.create(this, this._def);
  }
  promise(): ZodPromise<this> {
    return ZodPromise.create(this, this._def);
  }

  or<T extends ZodTypeAny>(option: T): ZodUnion<[this, T]> {
    return ZodUnion.create([this, option], this._def) as any;
  }

  and<T extends ZodTypeAny>(incoming: T): ZodIntersection<this, T> {
    return ZodIntersection.create(this, incoming, this._def);
  }

  transform<NewOut>(
    transform: (arg: Output, ctx: RefinementCtx) => NewOut | Promise<NewOut>
  ): ZodEffects<this, NewOut> {
    return new ZodEffects({
      ...processCreateParams(this._def),
      schema: this,
      typeName: ZodFirstPartyTypeKind.ZodEffects,
      effect: { type: "transform", transform },
    }) as any;
  }

  default(def: util.noUndefined<Input>): ZodDefault<this>;
  default(def: () => util.noUndefined<Input>): ZodDefault<this>;
  default(def: any) {
    const defaultValueFunc = typeof def === "function" ? def : () => def;

    return new ZodDefault({
      ...processCreateParams(this._def),
      innerType: this,
      defaultValue: defaultValueFunc,
      typeName: ZodFirstPartyTypeKind.ZodDefault,
    }) as any;
  }

  brand<B extends string | number | symbol>(brand?: B): ZodBranded<this, B>;
  brand<B extends string | number | symbol>(): ZodBranded<this, B> {
    return new ZodBranded({
      typeName: ZodFirstPartyTypeKind.ZodBranded,
      type: this,
      ...processCreateParams(this._def),
    });
  }

  catch(def: Output): ZodCatch<this>;
  catch(def: () => Output): ZodCatch<this>;
  catch(def: any) {
    const catchValueFunc = typeof def === "function" ? def : () => def;

    return new ZodCatch({
      ...processCreateParams(this._def),
      innerType: this,
      catchValue: catchValueFunc,
      typeName: ZodFirstPartyTypeKind.ZodCatch,
    }) as any;
  }

  describe(description: string): this {
    const This = (this as any).constructor;
    return new This({
      ...this._def,
      description,
    });
  }

  pipe<T extends ZodTypeAny>(target: T): ZodPipeline<this, T> {
    return ZodPipeline.create(this, target);
  }

  isOptional(): boolean {
    return this.safeParse(undefined).success;
  }
  isNullable(): boolean {
    return this.safeParse(null).success;
  }
}

/////////////////////////////////////////
/////////////////////////////////////////
//////////                     //////////
//////////      ZodString      //////////
//////////                     //////////
/////////////////////////////////////////
/////////////////////////////////////////
export type ZodStringCheck =
  | { kind: "min"; value: number; message?: string }
  | { kind: "max"; value: number; message?: string }
  | { kind: "length"; value: number; message?: string }
  | { kind: "email"; message?: string }
  | { kind: "url"; message?: string }
  | { kind: "uuid"; message?: string }
  | { kind: "cuid"; message?: string }
<<<<<<< HEAD
  | { kind: "includes"; value: string; position?: number; message?: string }
=======
  | { kind: "cuid2"; message?: string }
>>>>>>> e4b9ac88
  | { kind: "startsWith"; value: string; message?: string }
  | { kind: "endsWith"; value: string; message?: string }
  | { kind: "regex"; regex: RegExp; message?: string }
  | { kind: "trim"; message?: string }
  | {
      kind: "datetime";
      offset: boolean;
      precision: number | null;
      message?: string;
    };

export interface ZodStringDef extends ZodTypeDef {
  checks: ZodStringCheck[];
  typeName: ZodFirstPartyTypeKind.ZodString;
  coerce: boolean;
}

const cuidRegex = /^c[^\s-]{8,}$/i;
const cuid2Regex = /^[a-z][a-z0-9]*$/;
const uuidRegex =
  /^([a-f0-9]{8}-[a-f0-9]{4}-[1-5][a-f0-9]{3}-[a-f0-9]{4}-[a-f0-9]{12}|00000000-0000-0000-0000-000000000000)$/i;
// from https://stackoverflow.com/a/46181/1550155
// old version: too slow, didn't support unicode
// const emailRegex = /^((([a-z]|\d|[!#\$%&'\*\+\-\/=\?\^_`{\|}~]|[\u00A0-\uD7FF\uF900-\uFDCF\uFDF0-\uFFEF])+(\.([a-z]|\d|[!#\$%&'\*\+\-\/=\?\^_`{\|}~]|[\u00A0-\uD7FF\uF900-\uFDCF\uFDF0-\uFFEF])+)*)|((\x22)((((\x20|\x09)*(\x0d\x0a))?(\x20|\x09)+)?(([\x01-\x08\x0b\x0c\x0e-\x1f\x7f]|\x21|[\x23-\x5b]|[\x5d-\x7e]|[\u00A0-\uD7FF\uF900-\uFDCF\uFDF0-\uFFEF])|(\\([\x01-\x09\x0b\x0c\x0d-\x7f]|[\u00A0-\uD7FF\uF900-\uFDCF\uFDF0-\uFFEF]))))*(((\x20|\x09)*(\x0d\x0a))?(\x20|\x09)+)?(\x22)))@((([a-z]|\d|[\u00A0-\uD7FF\uF900-\uFDCF\uFDF0-\uFFEF])|(([a-z]|\d|[\u00A0-\uD7FF\uF900-\uFDCF\uFDF0-\uFFEF])([a-z]|\d|-|\.|_|~|[\u00A0-\uD7FF\uF900-\uFDCF\uFDF0-\uFFEF])*([a-z]|\d|[\u00A0-\uD7FF\uF900-\uFDCF\uFDF0-\uFFEF])))\.)+(([a-z]|[\u00A0-\uD7FF\uF900-\uFDCF\uFDF0-\uFFEF])|(([a-z]|[\u00A0-\uD7FF\uF900-\uFDCF\uFDF0-\uFFEF])([a-z]|\d|-|\.|_|~|[\u00A0-\uD7FF\uF900-\uFDCF\uFDF0-\uFFEF])*([a-z]|[\u00A0-\uD7FF\uF900-\uFDCF\uFDF0-\uFFEF])))$/i;
// eslint-disable-next-line
const emailRegex =
  /^(([^<>()[\].,;:\s@"]+(\.[^<>()[\].,;:\s@"]+)*)|(".+"))@((?!-)([^<>()[\].,;:\s@"]+\.)+[^<>()[\].,;:\s@"]{1,})[^-<>()[\].,;:\s@"]$/i;

// interface IsDateStringOptions extends StringDateOptions {
/**
 * Match any configuration
 */
// any?: boolean;
// }

// Adapted from https://stackoverflow.com/a/3143231
const datetimeRegex = (args: { precision: number | null; offset: boolean }) => {
  if (args.precision) {
    if (args.offset) {
      return new RegExp(
        `^\\d{4}-\\d{2}-\\d{2}T\\d{2}:\\d{2}:\\d{2}\\.\\d{${args.precision}}(([+-]\\d{2}(:?\\d{2})?)|Z)$`
      );
    } else {
      return new RegExp(
        `^\\d{4}-\\d{2}-\\d{2}T\\d{2}:\\d{2}:\\d{2}\\.\\d{${args.precision}}Z$`
      );
    }
  } else if (args.precision === 0) {
    if (args.offset) {
      return new RegExp(
        `^\\d{4}-\\d{2}-\\d{2}T\\d{2}:\\d{2}:\\d{2}(([+-]\\d{2}(:?\\d{2})?)|Z)$`
      );
    } else {
      return new RegExp(`^\\d{4}-\\d{2}-\\d{2}T\\d{2}:\\d{2}:\\d{2}Z$`);
    }
  } else {
    if (args.offset) {
      return new RegExp(
        `^\\d{4}-\\d{2}-\\d{2}T\\d{2}:\\d{2}:\\d{2}(\\.\\d+)?(([+-]\\d{2}(:?\\d{2})?)|Z)$`
      );
    } else {
      return new RegExp(
        `^\\d{4}-\\d{2}-\\d{2}T\\d{2}:\\d{2}:\\d{2}(\\.\\d+)?Z$`
      );
    }
  }
};

export class ZodString extends ZodType<string, ZodStringDef> {
  _parse(input: ParseInput): ParseReturnType<string> {
    if (this._def.coerce) {
      input.data = String(input.data);
    }
    const parsedType = this._getType(input);

    if (parsedType !== ZodParsedType.string) {
      const ctx = this._getOrReturnCtx(input);
      addIssueToContext(
        ctx,
        {
          code: ZodIssueCode.invalid_type,
          expected: ZodParsedType.string,
          received: ctx.parsedType,
        }
        //
      );
      return INVALID;
    }

    const status = new ParseStatus();
    let ctx: undefined | ParseContext = undefined;

    for (const check of this._def.checks) {
      if (check.kind === "min") {
        if (input.data.length < check.value) {
          ctx = this._getOrReturnCtx(input, ctx);
          addIssueToContext(ctx, {
            code: ZodIssueCode.too_small,
            minimum: check.value,
            type: "string",
            inclusive: true,
            exact: false,
            message: check.message,
          });
          status.dirty();
        }
      } else if (check.kind === "max") {
        if (input.data.length > check.value) {
          ctx = this._getOrReturnCtx(input, ctx);
          addIssueToContext(ctx, {
            code: ZodIssueCode.too_big,
            maximum: check.value,
            type: "string",
            inclusive: true,
            exact: false,
            message: check.message,
          });
          status.dirty();
        }
      } else if (check.kind === "length") {
        const tooBig = input.data.length > check.value;
        const tooSmall = input.data.length < check.value;
        if (tooBig || tooSmall) {
          ctx = this._getOrReturnCtx(input, ctx);
          if (tooBig) {
            addIssueToContext(ctx, {
              code: ZodIssueCode.too_big,
              maximum: check.value,
              type: "string",
              inclusive: true,
              exact: true,
              message: check.message,
            });
          } else if (tooSmall) {
            addIssueToContext(ctx, {
              code: ZodIssueCode.too_small,
              minimum: check.value,
              type: "string",
              inclusive: true,
              exact: true,
              message: check.message,
            });
          }
          status.dirty();
        }
      } else if (check.kind === "email") {
        if (!emailRegex.test(input.data)) {
          ctx = this._getOrReturnCtx(input, ctx);
          addIssueToContext(ctx, {
            validation: "email",
            code: ZodIssueCode.invalid_string,
            message: check.message,
          });
          status.dirty();
        }
      } else if (check.kind === "uuid") {
        if (!uuidRegex.test(input.data)) {
          ctx = this._getOrReturnCtx(input, ctx);
          addIssueToContext(ctx, {
            validation: "uuid",
            code: ZodIssueCode.invalid_string,
            message: check.message,
          });
          status.dirty();
        }
      } else if (check.kind === "cuid") {
        if (!cuidRegex.test(input.data)) {
          ctx = this._getOrReturnCtx(input, ctx);
          addIssueToContext(ctx, {
            validation: "cuid",
            code: ZodIssueCode.invalid_string,
            message: check.message,
          });
          status.dirty();
        }
      } else if (check.kind === "cuid2") {
        if (!cuid2Regex.test(input.data)) {
          ctx = this._getOrReturnCtx(input, ctx);
          addIssueToContext(ctx, {
            validation: "cuid2",
            code: ZodIssueCode.invalid_string,
            message: check.message,
          });
          status.dirty();
        }
      } else if (check.kind === "url") {
        try {
          new URL(input.data);
        } catch {
          ctx = this._getOrReturnCtx(input, ctx);
          addIssueToContext(ctx, {
            validation: "url",
            code: ZodIssueCode.invalid_string,
            message: check.message,
          });
          status.dirty();
        }
      } else if (check.kind === "regex") {
        check.regex.lastIndex = 0;
        const testResult = check.regex.test(input.data);
        if (!testResult) {
          ctx = this._getOrReturnCtx(input, ctx);
          addIssueToContext(ctx, {
            validation: "regex",
            code: ZodIssueCode.invalid_string,
            message: check.message,
          });
          status.dirty();
        }
      } else if (check.kind === "trim") {
        input.data = input.data.trim();
      } else if (check.kind === "includes") {
        if (!(input.data as string).includes(check.value, check.position)) {
          ctx = this._getOrReturnCtx(input, ctx);
          addIssueToContext(ctx, {
            code: ZodIssueCode.invalid_string,
            validation: { includes: check.value, position: check.position },
            message: check.message,
          });
          status.dirty();
        }
      } else if (check.kind === "startsWith") {
        if (!(input.data as string).startsWith(check.value)) {
          ctx = this._getOrReturnCtx(input, ctx);
          addIssueToContext(ctx, {
            code: ZodIssueCode.invalid_string,
            validation: { startsWith: check.value },
            message: check.message,
          });
          status.dirty();
        }
      } else if (check.kind === "endsWith") {
        if (!(input.data as string).endsWith(check.value)) {
          ctx = this._getOrReturnCtx(input, ctx);
          addIssueToContext(ctx, {
            code: ZodIssueCode.invalid_string,
            validation: { endsWith: check.value },
            message: check.message,
          });
          status.dirty();
        }
      } else if (check.kind === "datetime") {
        const regex = datetimeRegex(check);

        if (!regex.test(input.data)) {
          ctx = this._getOrReturnCtx(input, ctx);
          addIssueToContext(ctx, {
            code: ZodIssueCode.invalid_string,
            validation: "datetime",
            message: check.message,
          });
          status.dirty();
        }
      } else {
        util.assertNever(check);
      }
    }

    return { status: status.value, value: input.data };
  }

  protected _regex = (
    regex: RegExp,
    validation: StringValidation,
    message?: errorUtil.ErrMessage
  ) =>
    this.refinement((data) => regex.test(data), {
      validation,
      code: ZodIssueCode.invalid_string,
      ...errorUtil.errToObj(message),
    });

  _addCheck(check: ZodStringCheck) {
    return new ZodString({
      ...this._def,
      checks: [...this._def.checks, check],
    });
  }

  email(message?: errorUtil.ErrMessage) {
    return this._addCheck({ kind: "email", ...errorUtil.errToObj(message) });
  }
  url(message?: errorUtil.ErrMessage) {
    return this._addCheck({ kind: "url", ...errorUtil.errToObj(message) });
  }
  uuid(message?: errorUtil.ErrMessage) {
    return this._addCheck({ kind: "uuid", ...errorUtil.errToObj(message) });
  }
  cuid(message?: errorUtil.ErrMessage) {
    return this._addCheck({ kind: "cuid", ...errorUtil.errToObj(message) });
  }
  cuid2(message?: errorUtil.ErrMessage) {
    return this._addCheck({ kind: "cuid2", ...errorUtil.errToObj(message) });
  }
  datetime(
    options?:
      | string
      | {
          message?: string | undefined;
          precision?: number | null;
          offset?: boolean;
        }
  ) {
    if (typeof options === "string") {
      return this._addCheck({
        kind: "datetime",
        precision: null,
        offset: false,
        message: options,
      });
    }
    return this._addCheck({
      kind: "datetime",
      precision:
        typeof options?.precision === "undefined" ? null : options?.precision,
      offset: options?.offset ?? false,
      ...errorUtil.errToObj(options?.message),
    });
  }

  regex(regex: RegExp, message?: errorUtil.ErrMessage) {
    return this._addCheck({
      kind: "regex",
      regex: regex,
      ...errorUtil.errToObj(message),
    });
  }

  includes(value: string, options?: { message?: string; position?: number }) {
    return this._addCheck({
      kind: "includes",
      value: value,
      position: options?.position,
      ...errorUtil.errToObj(options?.message),
    });
  }

  startsWith(value: string, message?: errorUtil.ErrMessage) {
    return this._addCheck({
      kind: "startsWith",
      value: value,
      ...errorUtil.errToObj(message),
    });
  }

  endsWith(value: string, message?: errorUtil.ErrMessage) {
    return this._addCheck({
      kind: "endsWith",
      value: value,
      ...errorUtil.errToObj(message),
    });
  }

  min(minLength: number, message?: errorUtil.ErrMessage) {
    return this._addCheck({
      kind: "min",
      value: minLength,
      ...errorUtil.errToObj(message),
    });
  }

  max(maxLength: number, message?: errorUtil.ErrMessage) {
    return this._addCheck({
      kind: "max",
      value: maxLength,
      ...errorUtil.errToObj(message),
    });
  }

  length(len: number, message?: errorUtil.ErrMessage) {
    return this._addCheck({
      kind: "length",
      value: len,
      ...errorUtil.errToObj(message),
    });
  }

  /**
   * @deprecated Use z.string().min(1) instead.
   * @see {@link ZodString.min}
   */
  nonempty = (message?: errorUtil.ErrMessage) =>
    this.min(1, errorUtil.errToObj(message));

  trim = () =>
    new ZodString({
      ...this._def,
      checks: [...this._def.checks, { kind: "trim" }],
    });

  get isDatetime() {
    return !!this._def.checks.find((ch) => ch.kind === "datetime");
  }

  get isEmail() {
    return !!this._def.checks.find((ch) => ch.kind === "email");
  }
  get isURL() {
    return !!this._def.checks.find((ch) => ch.kind === "url");
  }
  get isUUID() {
    return !!this._def.checks.find((ch) => ch.kind === "uuid");
  }
  get isCUID() {
    return !!this._def.checks.find((ch) => ch.kind === "cuid");
  }
  get isCUID2() {
    return !!this._def.checks.find((ch) => ch.kind === "cuid2");
  }

  get minLength() {
    let min: number | null = null;
    for (const ch of this._def.checks) {
      if (ch.kind === "min") {
        if (min === null || ch.value > min) min = ch.value;
      }
    }
    return min;
  }
  get maxLength() {
    let max: number | null = null;
    for (const ch of this._def.checks) {
      if (ch.kind === "max") {
        if (max === null || ch.value < max) max = ch.value;
      }
    }
    return max;
  }

  static create = (params?: RawCreateParams & { coerce?: true }): ZodString => {
    return new ZodString({
      checks: [],
      typeName: ZodFirstPartyTypeKind.ZodString,
      coerce: params?.coerce ?? false,
      ...processCreateParams(params),
    });
  };
}

/////////////////////////////////////////
/////////////////////////////////////////
//////////                     //////////
//////////      ZodNumber      //////////
//////////                     //////////
/////////////////////////////////////////
/////////////////////////////////////////
export type ZodNumberCheck =
  | { kind: "min"; value: number; inclusive: boolean; message?: string }
  | { kind: "max"; value: number; inclusive: boolean; message?: string }
  | { kind: "int"; message?: string }
  | { kind: "multipleOf"; value: number; message?: string }
  | { kind: "finite"; message?: string };

// https://stackoverflow.com/questions/3966484/why-does-modulus-operator-return-fractional-number-in-javascript/31711034#31711034
function floatSafeRemainder(val: number, step: number) {
  const valDecCount = (val.toString().split(".")[1] || "").length;
  const stepDecCount = (step.toString().split(".")[1] || "").length;
  const decCount = valDecCount > stepDecCount ? valDecCount : stepDecCount;
  const valInt = parseInt(val.toFixed(decCount).replace(".", ""));
  const stepInt = parseInt(step.toFixed(decCount).replace(".", ""));
  return (valInt % stepInt) / Math.pow(10, decCount);
}

export interface ZodNumberDef extends ZodTypeDef {
  checks: ZodNumberCheck[];
  typeName: ZodFirstPartyTypeKind.ZodNumber;
  coerce: boolean;
}

export class ZodNumber extends ZodType<number, ZodNumberDef> {
  _parse(input: ParseInput): ParseReturnType<number> {
    if (this._def.coerce) {
      input.data = Number(input.data);
    }
    const parsedType = this._getType(input);
    if (parsedType !== ZodParsedType.number) {
      const ctx = this._getOrReturnCtx(input);
      addIssueToContext(ctx, {
        code: ZodIssueCode.invalid_type,
        expected: ZodParsedType.number,
        received: ctx.parsedType,
      });
      return INVALID;
    }

    let ctx: undefined | ParseContext = undefined;
    const status = new ParseStatus();

    for (const check of this._def.checks) {
      if (check.kind === "int") {
        if (!util.isInteger(input.data)) {
          ctx = this._getOrReturnCtx(input, ctx);
          addIssueToContext(ctx, {
            code: ZodIssueCode.invalid_type,
            expected: "integer",
            received: "float",
            message: check.message,
          });
          status.dirty();
        }
      } else if (check.kind === "min") {
        const tooSmall = check.inclusive
          ? input.data < check.value
          : input.data <= check.value;
        if (tooSmall) {
          ctx = this._getOrReturnCtx(input, ctx);
          addIssueToContext(ctx, {
            code: ZodIssueCode.too_small,
            minimum: check.value,
            type: "number",
            inclusive: check.inclusive,
            exact: false,
            message: check.message,
          });
          status.dirty();
        }
      } else if (check.kind === "max") {
        const tooBig = check.inclusive
          ? input.data > check.value
          : input.data >= check.value;
        if (tooBig) {
          ctx = this._getOrReturnCtx(input, ctx);
          addIssueToContext(ctx, {
            code: ZodIssueCode.too_big,
            maximum: check.value,
            type: "number",
            inclusive: check.inclusive,
            exact: false,
            message: check.message,
          });
          status.dirty();
        }
      } else if (check.kind === "multipleOf") {
        if (floatSafeRemainder(input.data, check.value) !== 0) {
          ctx = this._getOrReturnCtx(input, ctx);
          addIssueToContext(ctx, {
            code: ZodIssueCode.not_multiple_of,
            multipleOf: check.value,
            message: check.message,
          });
          status.dirty();
        }
      } else if (check.kind === "finite") {
        if (!Number.isFinite(input.data)) {
          ctx = this._getOrReturnCtx(input, ctx);
          addIssueToContext(ctx, {
            code: ZodIssueCode.not_finite,
            message: check.message,
          });
          status.dirty();
        }
      } else {
        util.assertNever(check);
      }
    }

    return { status: status.value, value: input.data };
  }

  static create = (
    params?: RawCreateParams & { coerce?: boolean }
  ): ZodNumber => {
    return new ZodNumber({
      checks: [],
      typeName: ZodFirstPartyTypeKind.ZodNumber,
      coerce: params?.coerce || false,
      ...processCreateParams(params),
    });
  };

  gte(value: number, message?: errorUtil.ErrMessage) {
    return this.setLimit("min", value, true, errorUtil.toString(message));
  }
  min = this.gte;

  gt(value: number, message?: errorUtil.ErrMessage) {
    return this.setLimit("min", value, false, errorUtil.toString(message));
  }

  lte(value: number, message?: errorUtil.ErrMessage) {
    return this.setLimit("max", value, true, errorUtil.toString(message));
  }
  max = this.lte;

  lt(value: number, message?: errorUtil.ErrMessage) {
    return this.setLimit("max", value, false, errorUtil.toString(message));
  }

  protected setLimit(
    kind: "min" | "max",
    value: number,
    inclusive: boolean,
    message?: string
  ) {
    return new ZodNumber({
      ...this._def,
      checks: [
        ...this._def.checks,
        {
          kind,
          value,
          inclusive,
          message: errorUtil.toString(message),
        },
      ],
    });
  }

  _addCheck(check: ZodNumberCheck) {
    return new ZodNumber({
      ...this._def,
      checks: [...this._def.checks, check],
    });
  }

  int(message?: errorUtil.ErrMessage) {
    return this._addCheck({
      kind: "int",
      message: errorUtil.toString(message),
    });
  }

  positive(message?: errorUtil.ErrMessage) {
    return this._addCheck({
      kind: "min",
      value: 0,
      inclusive: false,
      message: errorUtil.toString(message),
    });
  }

  negative(message?: errorUtil.ErrMessage) {
    return this._addCheck({
      kind: "max",
      value: 0,
      inclusive: false,
      message: errorUtil.toString(message),
    });
  }

  nonpositive(message?: errorUtil.ErrMessage) {
    return this._addCheck({
      kind: "max",
      value: 0,
      inclusive: true,
      message: errorUtil.toString(message),
    });
  }

  nonnegative(message?: errorUtil.ErrMessage) {
    return this._addCheck({
      kind: "min",
      value: 0,
      inclusive: true,
      message: errorUtil.toString(message),
    });
  }

  multipleOf(value: number, message?: errorUtil.ErrMessage) {
    return this._addCheck({
      kind: "multipleOf",
      value: value,
      message: errorUtil.toString(message),
    });
  }

  finite(message?: errorUtil.ErrMessage) {
    return this._addCheck({
      kind: "finite",
      message: errorUtil.toString(message),
    });
  }

  step = this.multipleOf;

  get minValue() {
    let min: number | null = null;
    for (const ch of this._def.checks) {
      if (ch.kind === "min") {
        if (min === null || ch.value > min) min = ch.value;
      }
    }
    return min;
  }

  get maxValue() {
    let max: number | null = null;
    for (const ch of this._def.checks) {
      if (ch.kind === "max") {
        if (max === null || ch.value < max) max = ch.value;
      }
    }
    return max;
  }

  get isInt() {
    return !!this._def.checks.find(
      (ch) =>
        ch.kind === "int" ||
        (ch.kind === "multipleOf" && util.isInteger(ch.value))
    );
  }

  get isFinite() {
    let max: number | null = null,
      min: number | null = null;
    for (const ch of this._def.checks) {
      if (
        ch.kind === "finite" ||
        ch.kind === "int" ||
        ch.kind === "multipleOf"
      ) {
        return true;
      } else if (ch.kind === "min") {
        if (min === null || ch.value > min) min = ch.value;
      } else if (ch.kind === "max") {
        if (max === null || ch.value < max) max = ch.value;
      }
    }
    return Number.isFinite(min) && Number.isFinite(max);
  }
}

/////////////////////////////////////////
/////////////////////////////////////////
//////////                     //////////
//////////      ZodBigInt      //////////
//////////                     //////////
/////////////////////////////////////////
/////////////////////////////////////////

export interface ZodBigIntDef extends ZodTypeDef {
  typeName: ZodFirstPartyTypeKind.ZodBigInt;
  coerce: boolean;
}

export class ZodBigInt extends ZodType<bigint, ZodBigIntDef> {
  _parse(input: ParseInput): ParseReturnType<bigint> {
    if (this._def.coerce) {
      input.data = BigInt(input.data);
    }
    const parsedType = this._getType(input);
    if (parsedType !== ZodParsedType.bigint) {
      const ctx = this._getOrReturnCtx(input);
      addIssueToContext(ctx, {
        code: ZodIssueCode.invalid_type,
        expected: ZodParsedType.bigint,
        received: ctx.parsedType,
      });
      return INVALID;
    }
    return OK(input.data);
  }

  static create = (
    params?: RawCreateParams & { coerce?: boolean }
  ): ZodBigInt => {
    return new ZodBigInt({
      typeName: ZodFirstPartyTypeKind.ZodBigInt,
      coerce: params?.coerce ?? false,
      ...processCreateParams(params),
    });
  };
}

//////////////////////////////////////////
//////////////////////////////////////////
//////////                     ///////////
//////////      ZodBoolean      //////////
//////////                     ///////////
//////////////////////////////////////////
//////////////////////////////////////////
export interface ZodBooleanDef extends ZodTypeDef {
  typeName: ZodFirstPartyTypeKind.ZodBoolean;
  coerce: boolean;
}

export class ZodBoolean extends ZodType<boolean, ZodBooleanDef> {
  _parse(input: ParseInput): ParseReturnType<boolean> {
    if (this._def.coerce) {
      input.data = Boolean(input.data);
    }
    const parsedType = this._getType(input);

    if (parsedType !== ZodParsedType.boolean) {
      const ctx = this._getOrReturnCtx(input);
      addIssueToContext(ctx, {
        code: ZodIssueCode.invalid_type,
        expected: ZodParsedType.boolean,
        received: ctx.parsedType,
      });
      return INVALID;
    }
    return OK(input.data);
  }

  static create = (
    params?: RawCreateParams & { coerce?: boolean }
  ): ZodBoolean => {
    return new ZodBoolean({
      typeName: ZodFirstPartyTypeKind.ZodBoolean,
      coerce: params?.coerce || false,
      ...processCreateParams(params),
    });
  };
}

///////////////////////////////////////
///////////////////////////////////////
//////////                     ////////
//////////      ZodDate        ////////
//////////                     ////////
///////////////////////////////////////
///////////////////////////////////////
export type ZodDateCheck =
  | { kind: "min"; value: number; message?: string }
  | { kind: "max"; value: number; message?: string };
export interface ZodDateDef extends ZodTypeDef {
  checks: ZodDateCheck[];
  coerce: boolean;
  typeName: ZodFirstPartyTypeKind.ZodDate;
}

export class ZodDate extends ZodType<Date, ZodDateDef> {
  _parse(input: ParseInput): ParseReturnType<this["_output"]> {
    if (this._def.coerce) {
      input.data = new Date(input.data);
    }
    const parsedType = this._getType(input);

    if (parsedType !== ZodParsedType.date) {
      const ctx = this._getOrReturnCtx(input);
      addIssueToContext(ctx, {
        code: ZodIssueCode.invalid_type,
        expected: ZodParsedType.date,
        received: ctx.parsedType,
      });
      return INVALID;
    }

    if (isNaN(input.data.getTime())) {
      const ctx = this._getOrReturnCtx(input);
      addIssueToContext(ctx, {
        code: ZodIssueCode.invalid_date,
      });
      return INVALID;
    }

    const status = new ParseStatus();
    let ctx: undefined | ParseContext = undefined;

    for (const check of this._def.checks) {
      if (check.kind === "min") {
        if (input.data.getTime() < check.value) {
          ctx = this._getOrReturnCtx(input, ctx);
          addIssueToContext(ctx, {
            code: ZodIssueCode.too_small,
            message: check.message,
            inclusive: true,
            exact: false,
            minimum: check.value,
            type: "date",
          });
          status.dirty();
        }
      } else if (check.kind === "max") {
        if (input.data.getTime() > check.value) {
          ctx = this._getOrReturnCtx(input, ctx);
          addIssueToContext(ctx, {
            code: ZodIssueCode.too_big,
            message: check.message,
            inclusive: true,
            exact: false,
            maximum: check.value,
            type: "date",
          });
          status.dirty();
        }
      } else {
        util.assertNever(check);
      }
    }

    return {
      status: status.value,
      value: new Date((input.data as Date).getTime()),
    };
  }

  _addCheck(check: ZodDateCheck) {
    return new ZodDate({
      ...this._def,
      checks: [...this._def.checks, check],
    });
  }

  min(minDate: Date, message?: errorUtil.ErrMessage) {
    return this._addCheck({
      kind: "min",
      value: minDate.getTime(),
      message: errorUtil.toString(message),
    });
  }

  max(maxDate: Date, message?: errorUtil.ErrMessage) {
    return this._addCheck({
      kind: "max",
      value: maxDate.getTime(),
      message: errorUtil.toString(message),
    });
  }

  get minDate() {
    let min: number | null = null;
    for (const ch of this._def.checks) {
      if (ch.kind === "min") {
        if (min === null || ch.value > min) min = ch.value;
      }
    }

    return min != null ? new Date(min) : null;
  }

  get maxDate() {
    let max: number | null = null;
    for (const ch of this._def.checks) {
      if (ch.kind === "max") {
        if (max === null || ch.value < max) max = ch.value;
      }
    }

    return max != null ? new Date(max) : null;
  }

  static create = (
    params?: RawCreateParams & { coerce?: boolean }
  ): ZodDate => {
    return new ZodDate({
      checks: [],
      coerce: params?.coerce || false,
      typeName: ZodFirstPartyTypeKind.ZodDate,
      ...processCreateParams(params),
    });
  };
}

////////////////////////////////////////////
////////////////////////////////////////////
//////////                        //////////
//////////       ZodSymbol        //////////
//////////                        //////////
////////////////////////////////////////////
////////////////////////////////////////////
export interface ZodSymbolDef extends ZodTypeDef {
  typeName: ZodFirstPartyTypeKind.ZodSymbol;
}

export class ZodSymbol extends ZodType<symbol, ZodSymbolDef, symbol> {
  _parse(input: ParseInput): ParseReturnType<this["_output"]> {
    const parsedType = this._getType(input);
    if (parsedType !== ZodParsedType.symbol) {
      const ctx = this._getOrReturnCtx(input);
      addIssueToContext(ctx, {
        code: ZodIssueCode.invalid_type,
        expected: ZodParsedType.symbol,
        received: ctx.parsedType,
      });
      return INVALID;
    }

    return OK(input.data);
  }

  static create = (params?: RawCreateParams): ZodSymbol => {
    return new ZodSymbol({
      typeName: ZodFirstPartyTypeKind.ZodSymbol,
      ...processCreateParams(params),
    });
  };
}

////////////////////////////////////////////
////////////////////////////////////////////
//////////                        //////////
//////////      ZodUndefined      //////////
//////////                        //////////
////////////////////////////////////////////
////////////////////////////////////////////
export interface ZodUndefinedDef extends ZodTypeDef {
  typeName: ZodFirstPartyTypeKind.ZodUndefined;
}

export class ZodUndefined extends ZodType<undefined, ZodUndefinedDef> {
  _parse(input: ParseInput): ParseReturnType<this["_output"]> {
    const parsedType = this._getType(input);
    if (parsedType !== ZodParsedType.undefined) {
      const ctx = this._getOrReturnCtx(input);
      addIssueToContext(ctx, {
        code: ZodIssueCode.invalid_type,
        expected: ZodParsedType.undefined,
        received: ctx.parsedType,
      });
      return INVALID;
    }
    return OK(input.data);
  }
  params?: RawCreateParams;

  static create = (params?: RawCreateParams): ZodUndefined => {
    return new ZodUndefined({
      typeName: ZodFirstPartyTypeKind.ZodUndefined,
      ...processCreateParams(params),
    });
  };
}

///////////////////////////////////////
///////////////////////////////////////
//////////                   //////////
//////////      ZodNull      //////////
//////////                   //////////
///////////////////////////////////////
///////////////////////////////////////
export interface ZodNullDef extends ZodTypeDef {
  typeName: ZodFirstPartyTypeKind.ZodNull;
}

export class ZodNull extends ZodType<null, ZodNullDef> {
  _parse(input: ParseInput): ParseReturnType<this["_output"]> {
    const parsedType = this._getType(input);
    if (parsedType !== ZodParsedType.null) {
      const ctx = this._getOrReturnCtx(input);
      addIssueToContext(ctx, {
        code: ZodIssueCode.invalid_type,
        expected: ZodParsedType.null,
        received: ctx.parsedType,
      });
      return INVALID;
    }
    return OK(input.data);
  }
  static create = (params?: RawCreateParams): ZodNull => {
    return new ZodNull({
      typeName: ZodFirstPartyTypeKind.ZodNull,
      ...processCreateParams(params),
    });
  };
}

//////////////////////////////////////
//////////////////////////////////////
//////////                  //////////
//////////      ZodAny      //////////
//////////                  //////////
//////////////////////////////////////
//////////////////////////////////////
export interface ZodAnyDef extends ZodTypeDef {
  typeName: ZodFirstPartyTypeKind.ZodAny;
}

export class ZodAny extends ZodType<any, ZodAnyDef> {
  // to prevent instances of other classes from extending ZodAny. this causes issues with catchall in ZodObject.
  _any = true as const;
  _parse(input: ParseInput): ParseReturnType<this["_output"]> {
    return OK(input.data);
  }
  static create = (params?: RawCreateParams): ZodAny => {
    return new ZodAny({
      typeName: ZodFirstPartyTypeKind.ZodAny,
      ...processCreateParams(params),
    });
  };
}

//////////////////////////////////////////
//////////////////////////////////////////
//////////                      //////////
//////////      ZodUnknown      //////////
//////////                      //////////
//////////////////////////////////////////
//////////////////////////////////////////
export interface ZodUnknownDef extends ZodTypeDef {
  typeName: ZodFirstPartyTypeKind.ZodUnknown;
}

export class ZodUnknown extends ZodType<unknown, ZodUnknownDef> {
  // required
  _unknown = true as const;
  _parse(input: ParseInput): ParseReturnType<this["_output"]> {
    return OK(input.data);
  }

  static create = (params?: RawCreateParams): ZodUnknown => {
    return new ZodUnknown({
      typeName: ZodFirstPartyTypeKind.ZodUnknown,
      ...processCreateParams(params),
    });
  };
}

////////////////////////////////////////
////////////////////////////////////////
//////////                    //////////
//////////      ZodNever      //////////
//////////                    //////////
////////////////////////////////////////
////////////////////////////////////////
export interface ZodNeverDef extends ZodTypeDef {
  typeName: ZodFirstPartyTypeKind.ZodNever;
}

export class ZodNever extends ZodType<never, ZodNeverDef> {
  _parse(input: ParseInput): ParseReturnType<this["_output"]> {
    const ctx = this._getOrReturnCtx(input);
    addIssueToContext(ctx, {
      code: ZodIssueCode.invalid_type,
      expected: ZodParsedType.never,
      received: ctx.parsedType,
    });
    return INVALID;
  }
  static create = (params?: RawCreateParams): ZodNever => {
    return new ZodNever({
      typeName: ZodFirstPartyTypeKind.ZodNever,
      ...processCreateParams(params),
    });
  };
}

///////////////////////////////////////
///////////////////////////////////////
//////////                   //////////
//////////      ZodVoid      //////////
//////////                   //////////
///////////////////////////////////////
///////////////////////////////////////
export interface ZodVoidDef extends ZodTypeDef {
  typeName: ZodFirstPartyTypeKind.ZodVoid;
}

export class ZodVoid extends ZodType<void, ZodVoidDef> {
  _parse(input: ParseInput): ParseReturnType<this["_output"]> {
    const parsedType = this._getType(input);
    if (parsedType !== ZodParsedType.undefined) {
      const ctx = this._getOrReturnCtx(input);
      addIssueToContext(ctx, {
        code: ZodIssueCode.invalid_type,
        expected: ZodParsedType.void,
        received: ctx.parsedType,
      });
      return INVALID;
    }
    return OK(input.data);
  }

  static create = (params?: RawCreateParams): ZodVoid => {
    return new ZodVoid({
      typeName: ZodFirstPartyTypeKind.ZodVoid,
      ...processCreateParams(params),
    });
  };
}

////////////////////////////////////////
////////////////////////////////////////
//////////                    //////////
//////////      ZodArray      //////////
//////////                    //////////
////////////////////////////////////////
////////////////////////////////////////
export interface ZodArrayDef<T extends ZodTypeAny = ZodTypeAny>
  extends ZodTypeDef {
  type: T;
  typeName: ZodFirstPartyTypeKind.ZodArray;
  exactLength: { value: number; message?: string } | null;
  minLength: { value: number; message?: string } | null;
  maxLength: { value: number; message?: string } | null;
}

export type ArrayCardinality = "many" | "atleastone";
export type arrayOutputType<
  T extends ZodTypeAny,
  Cardinality extends ArrayCardinality = "many"
> = Cardinality extends "atleastone"
  ? [T["_output"], ...T["_output"][]]
  : T["_output"][];

export class ZodArray<
  T extends ZodTypeAny,
  Cardinality extends ArrayCardinality = "many"
> extends ZodType<
  arrayOutputType<T, Cardinality>,
  ZodArrayDef<T>,
  Cardinality extends "atleastone"
    ? [T["_input"], ...T["_input"][]]
    : T["_input"][]
> {
  _parse(input: ParseInput): ParseReturnType<this["_output"]> {
    const { ctx, status } = this._processInputParams(input);

    const def = this._def;

    if (ctx.parsedType !== ZodParsedType.array) {
      addIssueToContext(ctx, {
        code: ZodIssueCode.invalid_type,
        expected: ZodParsedType.array,
        received: ctx.parsedType,
      });
      return INVALID;
    }

    if (def.exactLength !== null) {
      const tooBig = ctx.data.length > def.exactLength.value;
      const tooSmall = ctx.data.length < def.exactLength.value;
      if (tooBig || tooSmall) {
        addIssueToContext(ctx, {
          code: tooBig ? ZodIssueCode.too_big : ZodIssueCode.too_small,
          minimum: (tooSmall ? def.exactLength.value : undefined) as number,
          maximum: (tooBig ? def.exactLength.value : undefined) as number,
          type: "array",
          inclusive: true,
          exact: true,
          message: def.exactLength.message,
        });
        status.dirty();
      }
    }

    if (def.minLength !== null) {
      if (ctx.data.length < def.minLength.value) {
        addIssueToContext(ctx, {
          code: ZodIssueCode.too_small,
          minimum: def.minLength.value,
          type: "array",
          inclusive: true,
          exact: false,
          message: def.minLength.message,
        });
        status.dirty();
      }
    }

    if (def.maxLength !== null) {
      if (ctx.data.length > def.maxLength.value) {
        addIssueToContext(ctx, {
          code: ZodIssueCode.too_big,
          maximum: def.maxLength.value,
          type: "array",
          inclusive: true,
          exact: false,
          message: def.maxLength.message,
        });
        status.dirty();
      }
    }

    if (ctx.common.async) {
      return Promise.all(
        ([...ctx.data] as any[]).map((item, i) => {
          return def.type._parseAsync(
            new ParseInputLazyPath(ctx, item, ctx.path, i)
          );
        })
      ).then((result) => {
        return ParseStatus.mergeArray(status, result);
      });
    }

    const result = ([...ctx.data] as any[]).map((item, i) => {
      return def.type._parseSync(
        new ParseInputLazyPath(ctx, item, ctx.path, i)
      );
    });

    return ParseStatus.mergeArray(status, result);
  }

  get element() {
    return this._def.type;
  }

  min(minLength: number, message?: errorUtil.ErrMessage): this {
    return new ZodArray({
      ...this._def,
      minLength: { value: minLength, message: errorUtil.toString(message) },
    }) as any;
  }

  max(maxLength: number, message?: errorUtil.ErrMessage): this {
    return new ZodArray({
      ...this._def,
      maxLength: { value: maxLength, message: errorUtil.toString(message) },
    }) as any;
  }

  length(len: number, message?: errorUtil.ErrMessage): this {
    return new ZodArray({
      ...this._def,
      exactLength: { value: len, message: errorUtil.toString(message) },
    }) as any;
  }

  nonempty(message?: errorUtil.ErrMessage): ZodArray<T, "atleastone"> {
    return this.min(1, message) as any;
  }

  static create = <T extends ZodTypeAny>(
    schema: T,
    params?: RawCreateParams
  ): ZodArray<T> => {
    return new ZodArray({
      type: schema,
      minLength: null,
      maxLength: null,
      exactLength: null,
      typeName: ZodFirstPartyTypeKind.ZodArray,
      ...processCreateParams(params),
    });
  };
}

export type ZodNonEmptyArray<T extends ZodTypeAny> = ZodArray<T, "atleastone">;

/////////////////////////////////////////
/////////////////////////////////////////
//////////                     //////////
//////////      ZodObject      //////////
//////////                     //////////
/////////////////////////////////////////
/////////////////////////////////////////
export namespace objectUtil {
  export type MergeShapes<U extends ZodRawShape, V extends ZodRawShape> = {
    [k in Exclude<keyof U, keyof V>]: U[k];
  } & V;

  type optionalKeys<T extends object> = {
    [k in keyof T]: undefined extends T[k] ? k : never;
  }[keyof T];

  type requiredKeys<T extends object> = {
    [k in keyof T]: undefined extends T[k] ? never : k;
  }[keyof T];

  export type addQuestionMarks<T extends object> = Partial<
    Pick<T, optionalKeys<T>>
  > &
    Pick<T, requiredKeys<T>>;

  export type identity<T> = T;
  export type flatten<T extends object> = identity<{ [k in keyof T]: T[k] }>;

  export type noNeverKeys<T extends ZodRawShape> = {
    [k in keyof T]: [T[k]] extends [never] ? never : k;
  }[keyof T];

  export type noNever<T extends ZodRawShape> = identity<{
    [k in noNeverKeys<T>]: k extends keyof T ? T[k] : never;
  }>;

  export const mergeShapes = <U extends ZodRawShape, T extends ZodRawShape>(
    first: U,
    second: T
  ): T & U => {
    return {
      ...first,
      ...second, // second overwrites first
    };
  };
}

export type extendShape<A, B> = Omit<A, keyof B> & B;

const AugmentFactory =
  <Def extends ZodObjectDef>(def: Def) =>
  <Augmentation extends ZodRawShape>(
    augmentation: Augmentation
  ): ZodObject<
    extendShape<ReturnType<Def["shape"]>, Augmentation>,
    Def["unknownKeys"],
    Def["catchall"]
  > => {
    return new ZodObject({
      ...def,
      shape: () => ({
        ...def.shape(),
        ...augmentation,
      }),
    }) as any;
  };

export type UnknownKeysParam = "passthrough" | "strict" | "strip";

export interface ZodObjectDef<
  T extends ZodRawShape = ZodRawShape,
  UnknownKeys extends UnknownKeysParam = UnknownKeysParam,
  Catchall extends ZodTypeAny = ZodTypeAny
> extends ZodTypeDef {
  typeName: ZodFirstPartyTypeKind.ZodObject;
  shape: () => T;
  catchall: Catchall;
  unknownKeys: UnknownKeys;
}

export type baseObjectOutputType<Shape extends ZodRawShape> =
  objectUtil.flatten<
    objectUtil.addQuestionMarks<{
      [k in keyof Shape]: Shape[k]["_output"];
    }>
  >;

export type objectOutputType<
  Shape extends ZodRawShape,
  Catchall extends ZodTypeAny
> = ZodTypeAny extends Catchall
  ? baseObjectOutputType<Shape>
  : objectUtil.flatten<
      baseObjectOutputType<Shape> & { [k: string]: Catchall["_output"] }
    >;

export type baseObjectInputType<Shape extends ZodRawShape> = objectUtil.flatten<
  objectUtil.addQuestionMarks<{
    [k in keyof Shape]: Shape[k]["_input"];
  }>
>;

export type objectInputType<
  Shape extends ZodRawShape,
  Catchall extends ZodTypeAny
> = ZodTypeAny extends Catchall
  ? baseObjectInputType<Shape>
  : objectUtil.flatten<
      baseObjectInputType<Shape> & { [k: string]: Catchall["_input"] }
    >;

export type deoptional<T extends ZodTypeAny> = T extends ZodOptional<infer U>
  ? deoptional<U>
  : T extends ZodNullable<infer U>
  ? ZodNullable<deoptional<U>>
  : T;

export type SomeZodObject = ZodObject<
  ZodRawShape,
  UnknownKeysParam,
  ZodTypeAny
>;

function deepPartialify(schema: ZodTypeAny): any {
  if (schema instanceof ZodObject) {
    const newShape: any = {};

    for (const key in schema.shape) {
      const fieldSchema = schema.shape[key];
      newShape[key] = ZodOptional.create(deepPartialify(fieldSchema));
    }
    return new ZodObject({
      ...schema._def,
      shape: () => newShape,
    }) as any;
  } else if (schema instanceof ZodArray) {
    return ZodArray.create(deepPartialify(schema.element));
  } else if (schema instanceof ZodOptional) {
    return ZodOptional.create(deepPartialify(schema.unwrap()));
  } else if (schema instanceof ZodNullable) {
    return ZodNullable.create(deepPartialify(schema.unwrap()));
  } else if (schema instanceof ZodTuple) {
    return ZodTuple.create(
      schema.items.map((item: any) => deepPartialify(item))
    );
  } else {
    return schema;
  }
}

export class ZodObject<
  T extends ZodRawShape,
  UnknownKeys extends UnknownKeysParam,
  Catchall extends ZodTypeAny = ZodTypeAny,
  Output = objectOutputType<T, Catchall>,
  Input = objectInputType<T, Catchall>
> extends ZodType<Output, ZodObjectDef<T, UnknownKeys, Catchall>, Input> {
  private _cached: { shape: T; keys: string[] } | null = null;

  _getCached(): { shape: T; keys: string[] } {
    if (this._cached !== null) return this._cached;
    const shape = this._def.shape();
    const keys = util.objectKeys(shape);
    return (this._cached = { shape, keys });
  }

  _parse(input: ParseInput): ParseReturnType<this["_output"]> {
    const parsedType = this._getType(input);
    if (parsedType !== ZodParsedType.object) {
      const ctx = this._getOrReturnCtx(input);
      addIssueToContext(ctx, {
        code: ZodIssueCode.invalid_type,
        expected: ZodParsedType.object,
        received: ctx.parsedType,
      });
      return INVALID;
    }

    const { status, ctx } = this._processInputParams(input);

    const { shape, keys: shapeKeys } = this._getCached();
    const extraKeys: string[] = [];

    if (
      !(
        this._def.catchall instanceof ZodNever &&
        this._def.unknownKeys === "strip"
      )
    ) {
      for (const key in ctx.data) {
        if (!shapeKeys.includes(key)) {
          extraKeys.push(key);
        }
      }
    }

    const pairs: {
      key: ParseReturnType<any>;
      value: ParseReturnType<any>;
      alwaysSet?: boolean;
    }[] = [];
    for (const key of shapeKeys) {
      const keyValidator = shape[key];
      const value = ctx.data[key];
      pairs.push({
        key: { status: "valid", value: key },
        value: keyValidator._parse(
          new ParseInputLazyPath(ctx, value, ctx.path, key)
        ),
        alwaysSet: key in ctx.data,
      });
    }

    if (this._def.catchall instanceof ZodNever) {
      const unknownKeys = this._def.unknownKeys;

      if (unknownKeys === "passthrough") {
        for (const key of extraKeys) {
          pairs.push({
            key: { status: "valid", value: key },
            value: { status: "valid", value: ctx.data[key] },
          });
        }
      } else if (unknownKeys === "strict") {
        if (extraKeys.length > 0) {
          addIssueToContext(ctx, {
            code: ZodIssueCode.unrecognized_keys,
            keys: extraKeys,
          });
          status.dirty();
        }
      } else if (unknownKeys === "strip") {
      } else {
        throw new Error(`Internal ZodObject error: invalid unknownKeys value.`);
      }
    } else {
      // run catchall validation
      const catchall = this._def.catchall;

      for (const key of extraKeys) {
        const value = ctx.data[key];
        pairs.push({
          key: { status: "valid", value: key },
          value: catchall._parse(
            new ParseInputLazyPath(ctx, value, ctx.path, key) //, ctx.child(key), value, getParsedType(value)
          ),
          alwaysSet: key in ctx.data,
        });
      }
    }

    if (ctx.common.async) {
      return Promise.resolve()
        .then(async () => {
          const syncPairs: any[] = [];
          for (const pair of pairs) {
            const key = await pair.key;
            syncPairs.push({
              key,
              value: await pair.value,
              alwaysSet: pair.alwaysSet,
            });
          }
          return syncPairs;
        })
        .then((syncPairs) => {
          return ParseStatus.mergeObjectSync(status, syncPairs);
        });
    } else {
      return ParseStatus.mergeObjectSync(status, pairs as any);
    }
  }

  get shape() {
    return this._def.shape();
  }

  strict(message?: errorUtil.ErrMessage): ZodObject<T, "strict", Catchall> {
    errorUtil.errToObj;
    return new ZodObject({
      ...this._def,
      unknownKeys: "strict",
      ...(message !== undefined
        ? {
            errorMap: (issue, ctx) => {
              const defaultError =
                this._def.errorMap?.(issue, ctx).message ?? ctx.defaultError;
              if (issue.code === "unrecognized_keys")
                return {
                  message: errorUtil.errToObj(message).message ?? defaultError,
                };
              return {
                message: defaultError,
              };
            },
          }
        : {}),
    }) as any;
  }

  strip(): ZodObject<T, "strip", Catchall> {
    return new ZodObject({
      ...this._def,
      unknownKeys: "strip",
    }) as any;
  }

  passthrough(): ZodObject<T, "passthrough", Catchall> {
    return new ZodObject({
      ...this._def,
      unknownKeys: "passthrough",
    }) as any;
  }

  /**
   * @deprecated In most cases, this is no longer needed - unknown properties are now silently stripped.
   * If you want to pass through unknown properties, use `.passthrough()` instead.
   */
  nonstrict = this.passthrough;

  augment = AugmentFactory<ZodObjectDef<T, UnknownKeys, Catchall>>(this._def);
  extend = AugmentFactory<ZodObjectDef<T, UnknownKeys, Catchall>>(this._def);

  setKey<Key extends string, Schema extends ZodTypeAny>(
    key: Key,
    schema: Schema
  ): ZodObject<T & { [k in Key]: Schema }, UnknownKeys, Catchall> {
    return this.augment({ [key]: schema }) as any;
  }

  /**
   * Prior to zod@1.0.12 there was a bug in the
   * inferred type of merged objects. Please
   * upgrade if you are experiencing issues.
   */
  merge<Incoming extends AnyZodObject>(
    merging: Incoming
  ): //ZodObject<T & Incoming["_shape"], UnknownKeys, Catchall> = (merging) => {
  ZodObject<
    extendShape<T, ReturnType<Incoming["_def"]["shape"]>>,
    Incoming["_def"]["unknownKeys"],
    Incoming["_def"]["catchall"]
  > {
    // const mergedShape = objectUtil.mergeShapes(
    //   this._def.shape(),
    //   merging._def.shape()
    // );
    const merged: any = new ZodObject({
      unknownKeys: merging._def.unknownKeys,
      catchall: merging._def.catchall,
      shape: () =>
        objectUtil.mergeShapes(this._def.shape(), merging._def.shape()),
      typeName: ZodFirstPartyTypeKind.ZodObject,
    }) as any;
    return merged;
  }

  catchall<Index extends ZodTypeAny>(
    index: Index
  ): ZodObject<T, UnknownKeys, Index> {
    return new ZodObject({
      ...this._def,
      catchall: index,
    }) as any;
  }

  pick<Mask extends { [k in keyof T]?: true }>(
    mask: Mask
  ): ZodObject<Pick<T, Extract<keyof T, keyof Mask>>, UnknownKeys, Catchall> {
    const shape: any = {};
    util.objectKeys(mask).map((key) => {
      // only add to shape if key corresponds to an element of the current shape
      if (this.shape[key]) shape[key] = this.shape[key];
    });
    return new ZodObject({
      ...this._def,
      shape: () => shape,
    }) as any;
  }

  omit<Mask extends { [k in keyof T]?: true }>(
    mask: Mask
  ): ZodObject<Omit<T, keyof Mask>, UnknownKeys, Catchall> {
    const shape: any = {};
    util.objectKeys(this.shape).map((key) => {
      if (util.objectKeys(mask).indexOf(key) === -1) {
        shape[key] = this.shape[key];
      }
    });
    return new ZodObject({
      ...this._def,
      shape: () => shape,
    }) as any;
  }

  deepPartial(): partialUtil.DeepPartial<this> {
    return deepPartialify(this) as any;
  }

  partial(): ZodObject<
    { [k in keyof T]: ZodOptional<T[k]> },
    UnknownKeys,
    Catchall
  >;
  partial<Mask extends { [k in keyof T]?: true }>(
    mask: Mask
  ): ZodObject<
    objectUtil.noNever<{
      [k in keyof T]: k extends keyof Mask ? ZodOptional<T[k]> : T[k];
    }>,
    UnknownKeys,
    Catchall
  >;
  partial(mask?: any) {
    const newShape: any = {};
    if (mask) {
      util.objectKeys(this.shape).map((key) => {
        if (util.objectKeys(mask).indexOf(key) === -1) {
          newShape[key] = this.shape[key];
        } else {
          newShape[key] = this.shape[key].optional();
        }
      });
      return new ZodObject({
        ...this._def,
        shape: () => newShape,
      }) as any;
    } else {
      for (const key in this.shape) {
        const fieldSchema = this.shape[key];
        newShape[key] = fieldSchema.optional();
      }
    }

    return new ZodObject({
      ...this._def,
      shape: () => newShape,
    }) as any;
  }

  required(): ZodObject<
    { [k in keyof T]: deoptional<T[k]> },
    UnknownKeys,
    Catchall
  >;
  required<Mask extends { [k in keyof T]?: true }>(
    mask: Mask
  ): ZodObject<
    objectUtil.noNever<{
      [k in keyof T]: k extends keyof Mask ? deoptional<T[k]> : T[k];
    }>,
    UnknownKeys,
    Catchall
  >;
  required(mask?: any) {
    const newShape: any = {};
    if (mask) {
      util.objectKeys(this.shape).map((key) => {
        if (util.objectKeys(mask).indexOf(key) === -1) {
          newShape[key] = this.shape[key];
        } else {
          const fieldSchema = this.shape[key];
          let newField = fieldSchema;
          while (newField instanceof ZodOptional) {
            newField = (newField as ZodOptional<any>)._def.innerType;
          }
          newShape[key] = newField;
        }
      });
    } else {
      for (const key in this.shape) {
        const fieldSchema = this.shape[key];
        let newField = fieldSchema;
        while (newField instanceof ZodOptional) {
          newField = (newField as ZodOptional<any>)._def.innerType;
        }

        newShape[key] = newField;
      }
    }
    return new ZodObject({
      ...this._def,
      shape: () => newShape,
    }) as any;
  }

  keyof(): ZodEnum<enumUtil.UnionToTupleString<keyof T>> {
    return createZodEnum(
      util.objectKeys(this.shape) as [string, ...string[]]
    ) as any;
  }

  static create = <T extends ZodRawShape>(
    shape: T,
    params?: RawCreateParams
  ): ZodObject<T, "strip"> => {
    return new ZodObject({
      shape: () => shape,
      unknownKeys: "strip",
      catchall: ZodNever.create(),
      typeName: ZodFirstPartyTypeKind.ZodObject,
      ...processCreateParams(params),
    }) as any;
  };

  static strictCreate = <T extends ZodRawShape>(
    shape: T,
    params?: RawCreateParams
  ): ZodObject<T, "strict"> => {
    return new ZodObject({
      shape: () => shape,
      unknownKeys: "strict",
      catchall: ZodNever.create(),
      typeName: ZodFirstPartyTypeKind.ZodObject,
      ...processCreateParams(params),
    }) as any;
  };

  static lazycreate = <T extends ZodRawShape>(
    shape: () => T,
    params?: RawCreateParams
  ): ZodObject<T, "strip"> => {
    return new ZodObject({
      shape,
      unknownKeys: "strip",
      catchall: ZodNever.create(),
      typeName: ZodFirstPartyTypeKind.ZodObject,
      ...processCreateParams(params),
    }) as any;
  };
}

export type AnyZodObject = ZodObject<any, any, any>;

////////////////////////////////////////
////////////////////////////////////////
//////////                    //////////
//////////      ZodUnion      //////////
//////////                    //////////
////////////////////////////////////////
////////////////////////////////////////
export type ZodUnionOptions = Readonly<[ZodTypeAny, ...ZodTypeAny[]]>;
export interface ZodUnionDef<
  T extends ZodUnionOptions = Readonly<
    [ZodTypeAny, ZodTypeAny, ...ZodTypeAny[]]
  >
> extends ZodTypeDef {
  options: T;
  typeName: ZodFirstPartyTypeKind.ZodUnion;
}

export class ZodUnion<T extends ZodUnionOptions> extends ZodType<
  T[number]["_output"],
  ZodUnionDef<T>,
  T[number]["_input"]
> {
  _parse(input: ParseInput): ParseReturnType<this["_output"]> {
    const { ctx } = this._processInputParams(input);
    const options = this._def.options;

    function handleResults(
      results: { ctx: ParseContext; result: SyncParseReturnType<any> }[]
    ) {
      // return first issue-free validation if it exists
      for (const result of results) {
        if (result.result.status === "valid") {
          return result.result;
        }
      }

      for (const result of results) {
        if (result.result.status === "dirty") {
          // add issues from dirty option

          ctx.common.issues.push(...result.ctx.common.issues);
          return result.result;
        }
      }

      // return invalid
      const unionErrors = results.map(
        (result) => new ZodError(result.ctx.common.issues)
      );

      addIssueToContext(ctx, {
        code: ZodIssueCode.invalid_union,
        unionErrors,
      });
      return INVALID;
    }

    if (ctx.common.async) {
      return Promise.all(
        options.map(async (option) => {
          const childCtx: ParseContext = {
            ...ctx,
            common: {
              ...ctx.common,
              issues: [],
            },
            parent: null,
          };
          return {
            result: await option._parseAsync({
              data: ctx.data,
              path: ctx.path,
              parent: childCtx,
            }),
            ctx: childCtx,
          };
        })
      ).then(handleResults);
    } else {
      let dirty: undefined | { result: DIRTY<any>; ctx: ParseContext } =
        undefined;
      const issues: ZodIssue[][] = [];
      for (const option of options) {
        const childCtx: ParseContext = {
          ...ctx,
          common: {
            ...ctx.common,
            issues: [],
          },
          parent: null,
        };
        const result = option._parseSync({
          data: ctx.data,
          path: ctx.path,
          parent: childCtx,
        });

        if (result.status === "valid") {
          return result;
        } else if (result.status === "dirty" && !dirty) {
          dirty = { result, ctx: childCtx };
        }

        if (childCtx.common.issues.length) {
          issues.push(childCtx.common.issues);
        }
      }

      if (dirty) {
        ctx.common.issues.push(...dirty.ctx.common.issues);
        return dirty.result;
      }

      const unionErrors = issues.map((issues) => new ZodError(issues));
      addIssueToContext(ctx, {
        code: ZodIssueCode.invalid_union,
        unionErrors,
      });

      return INVALID;
    }
  }

  get options() {
    return this._def.options;
  }

  static create = <
    T extends Readonly<[ZodTypeAny, ZodTypeAny, ...ZodTypeAny[]]>
  >(
    types: T,
    params?: RawCreateParams
  ): ZodUnion<T> => {
    return new ZodUnion({
      options: types,
      typeName: ZodFirstPartyTypeKind.ZodUnion,
      ...processCreateParams(params),
    });
  };
}

/////////////////////////////////////////////////////
/////////////////////////////////////////////////////
//////////                                 //////////
//////////      ZodDiscriminatedUnion      //////////
//////////                                 //////////
/////////////////////////////////////////////////////
/////////////////////////////////////////////////////

const getDiscriminator = <T extends ZodTypeAny>(
  type: T
): Primitive[] | null => {
  if (type instanceof ZodLazy) {
    return getDiscriminator(type.schema);
  } else if (type instanceof ZodEffects) {
    return getDiscriminator(type.innerType());
  } else if (type instanceof ZodLiteral) {
    return [type.value];
  } else if (type instanceof ZodEnum) {
    return type.options;
  } else if (type instanceof ZodNativeEnum) {
    // eslint-disable-next-line ban/ban
    return Object.keys(type.enum as any);
  } else if (type instanceof ZodDefault) {
    return getDiscriminator(type._def.innerType);
  } else if (type instanceof ZodUndefined) {
    return [undefined];
  } else if (type instanceof ZodNull) {
    return [null];
  } else {
    return null;
  }
};

export type ZodDiscriminatedUnionOption<Discriminator extends string> =
  ZodObject<
    { [key in Discriminator]: ZodTypeAny } & ZodRawShape,
    UnknownKeysParam,
    ZodTypeAny
  >;

export interface ZodDiscriminatedUnionDef<
  Discriminator extends string,
  Options extends ZodDiscriminatedUnionOption<string>[] = ZodDiscriminatedUnionOption<string>[]
> extends ZodTypeDef {
  discriminator: Discriminator;
  options: Options;
  optionsMap: Map<Primitive, ZodDiscriminatedUnionOption<any>>;
  typeName: ZodFirstPartyTypeKind.ZodDiscriminatedUnion;
}

export class ZodDiscriminatedUnion<
  Discriminator extends string,
  Options extends ZodDiscriminatedUnionOption<Discriminator>[]
> extends ZodType<
  output<Options[number]>,
  ZodDiscriminatedUnionDef<Discriminator, Options>,
  input<Options[number]>
> {
  _parse(input: ParseInput): ParseReturnType<this["_output"]> {
    const { ctx } = this._processInputParams(input);

    if (ctx.parsedType !== ZodParsedType.object) {
      addIssueToContext(ctx, {
        code: ZodIssueCode.invalid_type,
        expected: ZodParsedType.object,
        received: ctx.parsedType,
      });
      return INVALID;
    }

    const discriminator = this.discriminator;

    const discriminatorValue: string = ctx.data[discriminator];

    const option = this.optionsMap.get(discriminatorValue);

    if (!option) {
      addIssueToContext(ctx, {
        code: ZodIssueCode.invalid_union_discriminator,
        options: Array.from(this.optionsMap.keys()),
        path: [discriminator],
      });
      return INVALID;
    }

    if (ctx.common.async) {
      return option._parseAsync({
        data: ctx.data,
        path: ctx.path,
        parent: ctx,
      }) as any;
    } else {
      return option._parseSync({
        data: ctx.data,
        path: ctx.path,
        parent: ctx,
      }) as any;
    }
  }

  get discriminator() {
    return this._def.discriminator;
  }

  get options() {
    return this._def.options;
  }

  get optionsMap() {
    return this._def.optionsMap;
  }

  /**
   * The constructor of the discriminated union schema. Its behaviour is very similar to that of the normal z.union() constructor.
   * However, it only allows a union of objects, all of which need to share a discriminator property. This property must
   * have a different value for each object in the union.
   * @param discriminator the name of the discriminator property
   * @param types an array of object schemas
   * @param params
   */
  static create<
    Discriminator extends string,
    Types extends [
      ZodDiscriminatedUnionOption<Discriminator>,
      ...ZodDiscriminatedUnionOption<Discriminator>[]
    ]
  >(
    discriminator: Discriminator,
    options: Types,
    params?: RawCreateParams
  ): ZodDiscriminatedUnion<Discriminator, Types> {
    // Get all the valid discriminator values
    const optionsMap: Map<Primitive, Types[number]> = new Map();

    // try {
    for (const type of options) {
      const discriminatorValues = getDiscriminator(type.shape[discriminator]);
      if (!discriminatorValues) {
        throw new Error(
          `A discriminator value for key \`${discriminator}\` could not be extracted from all schema options`
        );
      }
      for (const value of discriminatorValues) {
        if (optionsMap.has(value)) {
          throw new Error(
            `Discriminator property ${String(
              discriminator
            )} has duplicate value ${String(value)}`
          );
        }

        optionsMap.set(value, type);
      }
    }

    return new ZodDiscriminatedUnion<
      Discriminator,
      // DiscriminatorValue,
      Types
    >({
      typeName: ZodFirstPartyTypeKind.ZodDiscriminatedUnion,
      discriminator,
      options,
      optionsMap,
      ...processCreateParams(params),
    });
  }
}

///////////////////////////////////////////////
///////////////////////////////////////////////
//////////                           //////////
//////////      ZodIntersection      //////////
//////////                           //////////
///////////////////////////////////////////////
///////////////////////////////////////////////
export interface ZodIntersectionDef<
  T extends ZodTypeAny = ZodTypeAny,
  U extends ZodTypeAny = ZodTypeAny
> extends ZodTypeDef {
  left: T;
  right: U;
  typeName: ZodFirstPartyTypeKind.ZodIntersection;
}

function mergeValues(
  a: any,
  b: any
): { valid: true; data: any } | { valid: false } {
  const aType = getParsedType(a);
  const bType = getParsedType(b);

  if (a === b) {
    return { valid: true, data: a };
  } else if (aType === ZodParsedType.object && bType === ZodParsedType.object) {
    const bKeys = util.objectKeys(b);
    const sharedKeys = util
      .objectKeys(a)
      .filter((key) => bKeys.indexOf(key) !== -1);

    const newObj: any = { ...a, ...b };
    for (const key of sharedKeys) {
      const sharedValue = mergeValues(a[key], b[key]);
      if (!sharedValue.valid) {
        return { valid: false };
      }
      newObj[key] = sharedValue.data;
    }

    return { valid: true, data: newObj };
  } else if (aType === ZodParsedType.array && bType === ZodParsedType.array) {
    if (a.length !== b.length) {
      return { valid: false };
    }

    const newArray = [];
    for (let index = 0; index < a.length; index++) {
      const itemA = a[index];
      const itemB = b[index];
      const sharedValue = mergeValues(itemA, itemB);

      if (!sharedValue.valid) {
        return { valid: false };
      }

      newArray.push(sharedValue.data);
    }

    return { valid: true, data: newArray };
  } else if (
    aType === ZodParsedType.date &&
    bType === ZodParsedType.date &&
    +a === +b
  ) {
    return { valid: true, data: a };
  } else {
    return { valid: false };
  }
}

export class ZodIntersection<
  T extends ZodTypeAny,
  U extends ZodTypeAny
> extends ZodType<
  T["_output"] & U["_output"],
  ZodIntersectionDef<T, U>,
  T["_input"] & U["_input"]
> {
  _parse(input: ParseInput): ParseReturnType<this["_output"]> {
    const { status, ctx } = this._processInputParams(input);
    const handleParsed = (
      parsedLeft: SyncParseReturnType,
      parsedRight: SyncParseReturnType
    ): SyncParseReturnType<T & U> => {
      if (isAborted(parsedLeft) || isAborted(parsedRight)) {
        return INVALID;
      }

      const merged = mergeValues(parsedLeft.value, parsedRight.value);

      if (!merged.valid) {
        addIssueToContext(ctx, {
          code: ZodIssueCode.invalid_intersection_types,
        });
        return INVALID;
      }

      if (isDirty(parsedLeft) || isDirty(parsedRight)) {
        status.dirty();
      }

      return { status: status.value, value: merged.data as any };
    };

    if (ctx.common.async) {
      return Promise.all([
        this._def.left._parseAsync({
          data: ctx.data,
          path: ctx.path,
          parent: ctx,
        }),
        this._def.right._parseAsync({
          data: ctx.data,
          path: ctx.path,
          parent: ctx,
        }),
      ]).then(([left, right]: any) => handleParsed(left, right));
    } else {
      return handleParsed(
        this._def.left._parseSync({
          data: ctx.data,
          path: ctx.path,
          parent: ctx,
        }),
        this._def.right._parseSync({
          data: ctx.data,
          path: ctx.path,
          parent: ctx,
        })
      );
    }
  }

  static create = <T extends ZodTypeAny, U extends ZodTypeAny>(
    left: T,
    right: U,
    params?: RawCreateParams
  ): ZodIntersection<T, U> => {
    return new ZodIntersection({
      left: left,
      right: right,
      typeName: ZodFirstPartyTypeKind.ZodIntersection,
      ...processCreateParams(params),
    });
  };
}

////////////////////////////////////////
////////////////////////////////////////
//////////                    //////////
//////////      ZodTuple      //////////
//////////                    //////////
////////////////////////////////////////
////////////////////////////////////////
export type ZodTupleItems = [ZodTypeAny, ...ZodTypeAny[]];
export type AssertArray<T> = T extends any[] ? T : never;
export type OutputTypeOfTuple<T extends ZodTupleItems | []> = AssertArray<{
  [k in keyof T]: T[k] extends ZodType<any, any> ? T[k]["_output"] : never;
}>;
export type OutputTypeOfTupleWithRest<
  T extends ZodTupleItems | [],
  Rest extends ZodTypeAny | null = null
> = Rest extends ZodTypeAny
  ? [...OutputTypeOfTuple<T>, ...Rest["_output"][]]
  : OutputTypeOfTuple<T>;

export type InputTypeOfTuple<T extends ZodTupleItems | []> = AssertArray<{
  [k in keyof T]: T[k] extends ZodType<any, any> ? T[k]["_input"] : never;
}>;
export type InputTypeOfTupleWithRest<
  T extends ZodTupleItems | [],
  Rest extends ZodTypeAny | null = null
> = Rest extends ZodTypeAny
  ? [...InputTypeOfTuple<T>, ...Rest["_input"][]]
  : InputTypeOfTuple<T>;

export interface ZodTupleDef<
  T extends ZodTupleItems | [] = ZodTupleItems,
  Rest extends ZodTypeAny | null = null
> extends ZodTypeDef {
  items: T;
  rest: Rest;
  typeName: ZodFirstPartyTypeKind.ZodTuple;
}

export type AnyZodTuple = ZodTuple<
  [ZodTypeAny, ...ZodTypeAny[]] | [],
  ZodTypeAny | null
>;
export class ZodTuple<
  T extends [ZodTypeAny, ...ZodTypeAny[]] | [] = [ZodTypeAny, ...ZodTypeAny[]],
  Rest extends ZodTypeAny | null = null
> extends ZodType<
  OutputTypeOfTupleWithRest<T, Rest>,
  ZodTupleDef<T, Rest>,
  InputTypeOfTupleWithRest<T, Rest>
> {
  _parse(input: ParseInput): ParseReturnType<this["_output"]> {
    const { status, ctx } = this._processInputParams(input);
    if (ctx.parsedType !== ZodParsedType.array) {
      addIssueToContext(ctx, {
        code: ZodIssueCode.invalid_type,
        expected: ZodParsedType.array,
        received: ctx.parsedType,
      });
      return INVALID;
    }

    if (ctx.data.length < this._def.items.length) {
      addIssueToContext(ctx, {
        code: ZodIssueCode.too_small,
        minimum: this._def.items.length,
        inclusive: true,
        exact: false,
        type: "array",
      });

      return INVALID;
    }

    const rest = this._def.rest;

    if (!rest && ctx.data.length > this._def.items.length) {
      addIssueToContext(ctx, {
        code: ZodIssueCode.too_big,
        maximum: this._def.items.length,
        inclusive: true,
        exact: false,
        type: "array",
      });
      status.dirty();
    }

    const items = ([...ctx.data] as any[])
      .map((item, itemIndex) => {
        const schema = this._def.items[itemIndex] || this._def.rest;
        if (!schema) return null as any as SyncParseReturnType<any>;
        return schema._parse(
          new ParseInputLazyPath(ctx, item, ctx.path, itemIndex)
        );
      })
      .filter((x) => !!x); // filter nulls

    if (ctx.common.async) {
      return Promise.all(items).then((results) => {
        return ParseStatus.mergeArray(status, results);
      });
    } else {
      return ParseStatus.mergeArray(status, items as SyncParseReturnType[]);
    }
  }

  get items() {
    return this._def.items;
  }

  rest<Rest extends ZodTypeAny>(rest: Rest): ZodTuple<T, Rest> {
    return new ZodTuple({
      ...this._def,
      rest,
    });
  }

  static create = <T extends [ZodTypeAny, ...ZodTypeAny[]] | []>(
    schemas: T,
    params?: RawCreateParams
  ): ZodTuple<T, null> => {
    if (!Array.isArray(schemas)) {
      throw new Error("You must pass an array of schemas to z.tuple([ ... ])");
    }
    return new ZodTuple({
      items: schemas,
      typeName: ZodFirstPartyTypeKind.ZodTuple,
      rest: null,
      ...processCreateParams(params),
    });
  };
}

/////////////////////////////////////////
/////////////////////////////////////////
//////////                     //////////
//////////      ZodRecord      //////////
//////////                     //////////
/////////////////////////////////////////
/////////////////////////////////////////
export interface ZodRecordDef<
  Key extends KeySchema = ZodString,
  Value extends ZodTypeAny = ZodTypeAny
> extends ZodTypeDef {
  valueType: Value;
  keyType: Key;
  typeName: ZodFirstPartyTypeKind.ZodRecord;
}

export type KeySchema = ZodType<string | number | symbol, any, any>;
export type RecordType<K extends string | number | symbol, V> = [
  string
] extends [K]
  ? Record<K, V>
  : [number] extends [K]
  ? Record<K, V>
  : [symbol] extends [K]
  ? Record<K, V>
  : Partial<Record<K, V>>;
export class ZodRecord<
  Key extends KeySchema = ZodString,
  Value extends ZodTypeAny = ZodTypeAny
> extends ZodType<
  RecordType<Key["_output"], Value["_output"]>,
  ZodRecordDef<Key, Value>,
  RecordType<Key["_input"], Value["_input"]>
> {
  get keySchema() {
    return this._def.keyType;
  }
  get valueSchema() {
    return this._def.valueType;
  }
  _parse(input: ParseInput): ParseReturnType<this["_output"]> {
    const { status, ctx } = this._processInputParams(input);
    if (ctx.parsedType !== ZodParsedType.object) {
      addIssueToContext(ctx, {
        code: ZodIssueCode.invalid_type,
        expected: ZodParsedType.object,
        received: ctx.parsedType,
      });
      return INVALID;
    }

    const pairs: {
      key: ParseReturnType<any>;
      value: ParseReturnType<any>;
    }[] = [];

    const keyType = this._def.keyType;
    const valueType = this._def.valueType;

    for (const key in ctx.data) {
      pairs.push({
        key: keyType._parse(new ParseInputLazyPath(ctx, key, ctx.path, key)),
        value: valueType._parse(
          new ParseInputLazyPath(ctx, ctx.data[key], ctx.path, key)
        ),
      });
    }

    if (ctx.common.async) {
      return ParseStatus.mergeObjectAsync(status, pairs);
    } else {
      return ParseStatus.mergeObjectSync(status, pairs as any);
    }
  }

  get element() {
    return this._def.valueType;
  }

  static create<Value extends ZodTypeAny>(
    valueType: Value,
    params?: RawCreateParams
  ): ZodRecord<ZodString, Value>;
  static create<Keys extends KeySchema, Value extends ZodTypeAny>(
    keySchema: Keys,
    valueType: Value,
    params?: RawCreateParams
  ): ZodRecord<Keys, Value>;
  static create(first: any, second?: any, third?: any): ZodRecord<any, any> {
    if (second instanceof ZodType) {
      return new ZodRecord({
        keyType: first,
        valueType: second,
        typeName: ZodFirstPartyTypeKind.ZodRecord,
        ...processCreateParams(third),
      });
    }

    return new ZodRecord({
      keyType: ZodString.create(),
      valueType: first,
      typeName: ZodFirstPartyTypeKind.ZodRecord,
      ...processCreateParams(second),
    });
  }
}

//////////////////////////////////////
//////////////////////////////////////
//////////                  //////////
//////////      ZodMap      //////////
//////////                  //////////
//////////////////////////////////////
//////////////////////////////////////
export interface ZodMapDef<
  Key extends ZodTypeAny = ZodTypeAny,
  Value extends ZodTypeAny = ZodTypeAny
> extends ZodTypeDef {
  valueType: Value;
  keyType: Key;
  typeName: ZodFirstPartyTypeKind.ZodMap;
}

export class ZodMap<
  Key extends ZodTypeAny = ZodTypeAny,
  Value extends ZodTypeAny = ZodTypeAny
> extends ZodType<
  Map<Key["_output"], Value["_output"]>,
  ZodMapDef<Key, Value>,
  Map<Key["_input"], Value["_input"]>
> {
  _parse(input: ParseInput): ParseReturnType<this["_output"]> {
    const { status, ctx } = this._processInputParams(input);
    if (ctx.parsedType !== ZodParsedType.map) {
      addIssueToContext(ctx, {
        code: ZodIssueCode.invalid_type,
        expected: ZodParsedType.map,
        received: ctx.parsedType,
      });
      return INVALID;
    }

    const keyType = this._def.keyType;
    const valueType = this._def.valueType;

    const pairs = [...(ctx.data as Map<unknown, unknown>).entries()].map(
      ([key, value], index) => {
        return {
          key: keyType._parse(
            new ParseInputLazyPath(ctx, key, ctx.path, [index, "key"])
          ),
          value: valueType._parse(
            new ParseInputLazyPath(ctx, value, ctx.path, [index, "value"])
          ),
        };
      }
    );

    if (ctx.common.async) {
      const finalMap = new Map();
      return Promise.resolve().then(async () => {
        for (const pair of pairs) {
          const key = await pair.key;
          const value = await pair.value;
          if (key.status === "aborted" || value.status === "aborted") {
            return INVALID;
          }
          if (key.status === "dirty" || value.status === "dirty") {
            status.dirty();
          }

          finalMap.set(key.value, value.value);
        }
        return { status: status.value, value: finalMap };
      });
    } else {
      const finalMap = new Map();
      for (const pair of pairs) {
        const key = pair.key as SyncParseReturnType;
        const value = pair.value as SyncParseReturnType;
        if (key.status === "aborted" || value.status === "aborted") {
          return INVALID;
        }
        if (key.status === "dirty" || value.status === "dirty") {
          status.dirty();
        }

        finalMap.set(key.value, value.value);
      }
      return { status: status.value, value: finalMap };
    }
  }
  static create = <
    Key extends ZodTypeAny = ZodTypeAny,
    Value extends ZodTypeAny = ZodTypeAny
  >(
    keyType: Key,
    valueType: Value,
    params?: RawCreateParams
  ): ZodMap<Key, Value> => {
    return new ZodMap({
      valueType,
      keyType,
      typeName: ZodFirstPartyTypeKind.ZodMap,
      ...processCreateParams(params),
    });
  };
}

//////////////////////////////////////
//////////////////////////////////////
//////////                  //////////
//////////      ZodSet      //////////
//////////                  //////////
//////////////////////////////////////
//////////////////////////////////////
export interface ZodSetDef<Value extends ZodTypeAny = ZodTypeAny>
  extends ZodTypeDef {
  valueType: Value;
  typeName: ZodFirstPartyTypeKind.ZodSet;
  minSize: { value: number; message?: string } | null;
  maxSize: { value: number; message?: string } | null;
}

export class ZodSet<Value extends ZodTypeAny = ZodTypeAny> extends ZodType<
  Set<Value["_output"]>,
  ZodSetDef<Value>,
  Set<Value["_input"]>
> {
  _parse(input: ParseInput): ParseReturnType<this["_output"]> {
    const { status, ctx } = this._processInputParams(input);
    if (ctx.parsedType !== ZodParsedType.set) {
      addIssueToContext(ctx, {
        code: ZodIssueCode.invalid_type,
        expected: ZodParsedType.set,
        received: ctx.parsedType,
      });
      return INVALID;
    }

    const def = this._def;

    if (def.minSize !== null) {
      if (ctx.data.size < def.minSize.value) {
        addIssueToContext(ctx, {
          code: ZodIssueCode.too_small,
          minimum: def.minSize.value,
          type: "set",
          inclusive: true,
          exact: false,
          message: def.minSize.message,
        });
        status.dirty();
      }
    }

    if (def.maxSize !== null) {
      if (ctx.data.size > def.maxSize.value) {
        addIssueToContext(ctx, {
          code: ZodIssueCode.too_big,
          maximum: def.maxSize.value,
          type: "set",
          inclusive: true,
          exact: false,
          message: def.maxSize.message,
        });
        status.dirty();
      }
    }

    const valueType = this._def.valueType;

    function finalizeSet(elements: SyncParseReturnType<any>[]) {
      const parsedSet = new Set();
      for (const element of elements) {
        if (element.status === "aborted") return INVALID;
        if (element.status === "dirty") status.dirty();
        parsedSet.add(element.value);
      }
      return { status: status.value, value: parsedSet };
    }

    const elements = [...(ctx.data as Set<unknown>).values()].map((item, i) =>
      valueType._parse(new ParseInputLazyPath(ctx, item, ctx.path, i))
    );

    if (ctx.common.async) {
      return Promise.all(elements).then((elements) => finalizeSet(elements));
    } else {
      return finalizeSet(elements as SyncParseReturnType[]);
    }
  }

  min(minSize: number, message?: errorUtil.ErrMessage): this {
    return new ZodSet({
      ...this._def,
      minSize: { value: minSize, message: errorUtil.toString(message) },
    }) as any;
  }

  max(maxSize: number, message?: errorUtil.ErrMessage): this {
    return new ZodSet({
      ...this._def,
      maxSize: { value: maxSize, message: errorUtil.toString(message) },
    }) as any;
  }

  size(size: number, message?: errorUtil.ErrMessage): this {
    return this.min(size, message).max(size, message) as any;
  }

  nonempty(message?: errorUtil.ErrMessage): ZodSet<Value> {
    return this.min(1, message) as any;
  }

  static create = <Value extends ZodTypeAny = ZodTypeAny>(
    valueType: Value,
    params?: RawCreateParams
  ): ZodSet<Value> => {
    return new ZodSet({
      valueType,
      minSize: null,
      maxSize: null,
      typeName: ZodFirstPartyTypeKind.ZodSet,
      ...processCreateParams(params),
    });
  };
}

///////////////////////////////////////////
///////////////////////////////////////////
//////////                       //////////
//////////      ZodFunction      //////////
//////////                       //////////
///////////////////////////////////////////
///////////////////////////////////////////
export interface ZodFunctionDef<
  Args extends ZodTuple<any, any> = ZodTuple<any, any>,
  Returns extends ZodTypeAny = ZodTypeAny
> extends ZodTypeDef {
  args: Args;
  returns: Returns;
  typeName: ZodFirstPartyTypeKind.ZodFunction;
}

export type OuterTypeOfFunction<
  Args extends ZodTuple<any, any>,
  Returns extends ZodTypeAny
> = Args["_input"] extends Array<any>
  ? (...args: Args["_input"]) => Returns["_output"]
  : never;

export type InnerTypeOfFunction<
  Args extends ZodTuple<any, any>,
  Returns extends ZodTypeAny
> = Args["_output"] extends Array<any>
  ? (...args: Args["_output"]) => Returns["_input"]
  : never;

export class ZodFunction<
  Args extends ZodTuple<any, any>,
  Returns extends ZodTypeAny
> extends ZodType<
  OuterTypeOfFunction<Args, Returns>,
  ZodFunctionDef<Args, Returns>,
  InnerTypeOfFunction<Args, Returns>
> {
  _parse(input: ParseInput): ParseReturnType<any> {
    const { ctx } = this._processInputParams(input);
    if (ctx.parsedType !== ZodParsedType.function) {
      addIssueToContext(ctx, {
        code: ZodIssueCode.invalid_type,
        expected: ZodParsedType.function,
        received: ctx.parsedType,
      });
      return INVALID;
    }

    function makeArgsIssue(args: any, error: ZodError): ZodIssue {
      return makeIssue({
        data: args,
        path: ctx.path,
        errorMaps: [
          ctx.common.contextualErrorMap,
          ctx.schemaErrorMap,
          getErrorMap(),
          defaultErrorMap,
        ].filter((x) => !!x) as ZodErrorMap[],
        issueData: {
          code: ZodIssueCode.invalid_arguments,
          argumentsError: error,
        },
      });
    }

    function makeReturnsIssue(returns: any, error: ZodError): ZodIssue {
      return makeIssue({
        data: returns,
        path: ctx.path,
        errorMaps: [
          ctx.common.contextualErrorMap,
          ctx.schemaErrorMap,
          getErrorMap(),
          defaultErrorMap,
        ].filter((x) => !!x) as ZodErrorMap[],
        issueData: {
          code: ZodIssueCode.invalid_return_type,
          returnTypeError: error,
        },
      });
    }

    const params = { errorMap: ctx.common.contextualErrorMap };
    const fn = ctx.data;

    if (this._def.returns instanceof ZodPromise) {
      return OK(async (...args: any[]) => {
        const error = new ZodError([]);
        const parsedArgs = await this._def.args
          .parseAsync(args, params)
          .catch((e) => {
            error.addIssue(makeArgsIssue(args, e));
            throw error;
          });
        const result = await fn(...(parsedArgs as any));
        const parsedReturns = await (
          this._def.returns as unknown as ZodPromise<ZodTypeAny>
        )._def.type
          .parseAsync(result, params)
          .catch((e) => {
            error.addIssue(makeReturnsIssue(result, e));
            throw error;
          });
        return parsedReturns;
      });
    } else {
      return OK((...args: any[]) => {
        const parsedArgs = this._def.args.safeParse(args, params);
        if (!parsedArgs.success) {
          throw new ZodError([makeArgsIssue(args, parsedArgs.error)]);
        }
        const result = fn(...(parsedArgs.data as any));
        const parsedReturns = this._def.returns.safeParse(result, params);
        if (!parsedReturns.success) {
          throw new ZodError([makeReturnsIssue(result, parsedReturns.error)]);
        }
        return parsedReturns.data;
      }) as any;
    }
  }

  parameters() {
    return this._def.args;
  }

  returnType() {
    return this._def.returns;
  }

  args<Items extends Parameters<typeof ZodTuple["create"]>[0]>(
    ...items: Items
  ): ZodFunction<ZodTuple<Items, ZodUnknown>, Returns> {
    return new ZodFunction({
      ...this._def,
      args: ZodTuple.create(items).rest(ZodUnknown.create()) as any,
    });
  }

  returns<NewReturnType extends ZodType<any, any>>(
    returnType: NewReturnType
  ): ZodFunction<Args, NewReturnType> {
    return new ZodFunction({
      ...this._def,
      returns: returnType,
    });
  }

  implement<F extends InnerTypeOfFunction<Args, Returns>>(
    func: F
  ): ReturnType<F> extends Returns["_output"]
    ? (...args: Args["_input"]) => ReturnType<F>
    : OuterTypeOfFunction<Args, Returns> {
    const validatedFunc = this.parse(func);
    return validatedFunc as any;
  }

  strictImplement(
    func: InnerTypeOfFunction<Args, Returns>
  ): InnerTypeOfFunction<Args, Returns> {
    const validatedFunc = this.parse(func);
    return validatedFunc as any;
  }

  validate = this.implement;

  static create(): ZodFunction<ZodTuple<[], ZodUnknown>, ZodUnknown>;
  static create<T extends AnyZodTuple = ZodTuple<[], ZodUnknown>>(
    args: T
  ): ZodFunction<T, ZodUnknown>;
  static create<T extends AnyZodTuple, U extends ZodTypeAny>(
    args: T,
    returns: U
  ): ZodFunction<T, U>;
  static create<
    T extends AnyZodTuple = ZodTuple<[], ZodUnknown>,
    U extends ZodTypeAny = ZodUnknown
  >(args: T, returns: U, params?: RawCreateParams): ZodFunction<T, U>;
  static create(
    args?: AnyZodTuple,
    returns?: ZodTypeAny,
    params?: RawCreateParams
  ) {
    return new ZodFunction({
      args: (args
        ? args
        : ZodTuple.create([]).rest(ZodUnknown.create())) as any,
      returns: returns || ZodUnknown.create(),
      typeName: ZodFirstPartyTypeKind.ZodFunction,
      ...processCreateParams(params),
    }) as any;
  }
}

///////////////////////////////////////
///////////////////////////////////////
//////////                   //////////
//////////      ZodLazy      //////////
//////////                   //////////
///////////////////////////////////////
///////////////////////////////////////
export interface ZodLazyDef<T extends ZodTypeAny = ZodTypeAny>
  extends ZodTypeDef {
  getter: () => T;
  typeName: ZodFirstPartyTypeKind.ZodLazy;
}

export class ZodLazy<T extends ZodTypeAny> extends ZodType<
  output<T>,
  ZodLazyDef<T>,
  input<T>
> {
  get schema(): T {
    return this._def.getter();
  }

  _parse(input: ParseInput): ParseReturnType<this["_output"]> {
    const { ctx } = this._processInputParams(input);
    const lazySchema = this._def.getter();
    return lazySchema._parse({ data: ctx.data, path: ctx.path, parent: ctx });
  }

  static create = <T extends ZodTypeAny>(
    getter: () => T,
    params?: RawCreateParams
  ): ZodLazy<T> => {
    return new ZodLazy({
      getter: getter,
      typeName: ZodFirstPartyTypeKind.ZodLazy,
      ...processCreateParams(params),
    });
  };
}

//////////////////////////////////////////
//////////////////////////////////////////
//////////                      //////////
//////////      ZodLiteral      //////////
//////////                      //////////
//////////////////////////////////////////
//////////////////////////////////////////
export interface ZodLiteralDef<T = any> extends ZodTypeDef {
  value: T;
  typeName: ZodFirstPartyTypeKind.ZodLiteral;
}

export class ZodLiteral<T> extends ZodType<T, ZodLiteralDef<T>> {
  _parse(input: ParseInput): ParseReturnType<this["_output"]> {
    if (input.data !== this._def.value) {
      const ctx = this._getOrReturnCtx(input);
      addIssueToContext(ctx, {
        received: ctx.data,
        code: ZodIssueCode.invalid_literal,
        expected: this._def.value,
      });
      return INVALID;
    }
    return { status: "valid", value: input.data };
  }

  get value() {
    return this._def.value;
  }

  static create = <T extends Primitive>(
    value: T,
    params?: RawCreateParams
  ): ZodLiteral<T> => {
    return new ZodLiteral({
      value: value,
      typeName: ZodFirstPartyTypeKind.ZodLiteral,
      ...processCreateParams(params),
    });
  };
}

///////////////////////////////////////
///////////////////////////////////////
//////////                   //////////
//////////      ZodEnum      //////////
//////////                   //////////
///////////////////////////////////////
///////////////////////////////////////
export type ArrayKeys = keyof any[];
export type Indices<T> = Exclude<keyof T, ArrayKeys>;

export type EnumValues = [string, ...string[]];

export type Values<T extends EnumValues> = {
  [k in T[number]]: k;
};

export interface ZodEnumDef<T extends EnumValues = EnumValues>
  extends ZodTypeDef {
  values: T;
  typeName: ZodFirstPartyTypeKind.ZodEnum;
}

export type Writeable<T> = { -readonly [P in keyof T]: T[P] };

function createZodEnum<U extends string, T extends Readonly<[U, ...U[]]>>(
  values: T,
  params?: RawCreateParams
): ZodEnum<Writeable<T>>;
function createZodEnum<U extends string, T extends [U, ...U[]]>(
  values: T,
  params?: RawCreateParams
): ZodEnum<T>;
function createZodEnum(values: any, params?: RawCreateParams) {
  return new ZodEnum({
    values: values as any,
    typeName: ZodFirstPartyTypeKind.ZodEnum,
    ...processCreateParams(params),
  }) as any;
}

export class ZodEnum<T extends [string, ...string[]]> extends ZodType<
  T[number],
  ZodEnumDef<T>
> {
  _parse(input: ParseInput): ParseReturnType<this["_output"]> {
    if (typeof input.data !== "string") {
      const ctx = this._getOrReturnCtx(input);
      const expectedValues = this._def.values;
      addIssueToContext(ctx, {
        expected: util.joinValues(expectedValues) as "string",
        received: ctx.parsedType,
        code: ZodIssueCode.invalid_type,
      });
      return INVALID;
    }

    if (this._def.values.indexOf(input.data) === -1) {
      const ctx = this._getOrReturnCtx(input);
      const expectedValues = this._def.values;

      addIssueToContext(ctx, {
        received: ctx.data,
        code: ZodIssueCode.invalid_enum_value,
        options: expectedValues,
      });
      return INVALID;
    }
    return OK(input.data);
  }

  get options() {
    return this._def.values;
  }

  get enum(): Values<T> {
    const enumValues: any = {};
    for (const val of this._def.values) {
      enumValues[val] = val;
    }
    return enumValues as any;
  }

  get Values(): Values<T> {
    const enumValues: any = {};
    for (const val of this._def.values) {
      enumValues[val] = val;
    }
    return enumValues as any;
  }

  get Enum(): Values<T> {
    const enumValues: any = {};
    for (const val of this._def.values) {
      enumValues[val] = val;
    }
    return enumValues as any;
  }

  static create = createZodEnum;
}

/////////////////////////////////////////////
/////////////////////////////////////////////
//////////                         //////////
//////////      ZodNativeEnum      //////////
//////////                         //////////
/////////////////////////////////////////////
/////////////////////////////////////////////
export interface ZodNativeEnumDef<T extends EnumLike = EnumLike>
  extends ZodTypeDef {
  values: T;
  typeName: ZodFirstPartyTypeKind.ZodNativeEnum;
}

export type EnumLike = { [k: string]: string | number; [nu: number]: string };

export class ZodNativeEnum<T extends EnumLike> extends ZodType<
  T[keyof T],
  ZodNativeEnumDef<T>
> {
  _parse(input: ParseInput): ParseReturnType<T[keyof T]> {
    const nativeEnumValues = util.getValidEnumValues(this._def.values);

    const ctx = this._getOrReturnCtx(input);
    if (
      ctx.parsedType !== ZodParsedType.string &&
      ctx.parsedType !== ZodParsedType.number
    ) {
      const expectedValues = util.objectValues(nativeEnumValues);
      addIssueToContext(ctx, {
        expected: util.joinValues(expectedValues) as "string",
        received: ctx.parsedType,
        code: ZodIssueCode.invalid_type,
      });
      return INVALID;
    }

    if (nativeEnumValues.indexOf(input.data) === -1) {
      const expectedValues = util.objectValues(nativeEnumValues);

      addIssueToContext(ctx, {
        received: ctx.data,
        code: ZodIssueCode.invalid_enum_value,
        options: expectedValues,
      });
      return INVALID;
    }
    return OK(input.data as any);
  }

  get enum() {
    return this._def.values;
  }

  static create = <T extends EnumLike>(
    values: T,
    params?: RawCreateParams
  ): ZodNativeEnum<T> => {
    return new ZodNativeEnum({
      values: values,
      typeName: ZodFirstPartyTypeKind.ZodNativeEnum,
      ...processCreateParams(params),
    });
  };
}

//////////////////////////////////////////
//////////////////////////////////////////
//////////                      //////////
//////////      ZodPromise      //////////
//////////                      //////////
//////////////////////////////////////////
//////////////////////////////////////////
export interface ZodPromiseDef<T extends ZodTypeAny = ZodTypeAny>
  extends ZodTypeDef {
  type: T;
  typeName: ZodFirstPartyTypeKind.ZodPromise;
}

export class ZodPromise<T extends ZodTypeAny> extends ZodType<
  Promise<T["_output"]>,
  ZodPromiseDef<T>,
  Promise<T["_input"]>
> {
  unwrap() {
    return this._def.type;
  }

  _parse(input: ParseInput): ParseReturnType<this["_output"]> {
    const { ctx } = this._processInputParams(input);
    if (
      ctx.parsedType !== ZodParsedType.promise &&
      ctx.common.async === false
    ) {
      addIssueToContext(ctx, {
        code: ZodIssueCode.invalid_type,
        expected: ZodParsedType.promise,
        received: ctx.parsedType,
      });
      return INVALID;
    }

    const promisified =
      ctx.parsedType === ZodParsedType.promise
        ? ctx.data
        : Promise.resolve(ctx.data);

    return OK(
      promisified.then((data: any) => {
        return this._def.type.parseAsync(data, {
          path: ctx.path,
          errorMap: ctx.common.contextualErrorMap,
        });
      })
    );
  }

  static create = <T extends ZodTypeAny>(
    schema: T,
    params?: RawCreateParams
  ): ZodPromise<T> => {
    return new ZodPromise({
      type: schema,
      typeName: ZodFirstPartyTypeKind.ZodPromise,
      ...processCreateParams(params),
    });
  };
}

//////////////////////////////////////////////
//////////////////////////////////////////////
//////////                          //////////
//////////        ZodEffects        //////////
//////////                          //////////
//////////////////////////////////////////////
//////////////////////////////////////////////

export type Refinement<T> = (arg: T, ctx: RefinementCtx) => any;
export type SuperRefinement<T> = (arg: T, ctx: RefinementCtx) => void;

export type RefinementEffect<T> = {
  type: "refinement";
  refinement: (arg: T, ctx: RefinementCtx) => any;
};
export type TransformEffect<T> = {
  type: "transform";
  transform: (arg: T, ctx: RefinementCtx) => any;
};
export type PreprocessEffect<T> = {
  type: "preprocess";
  transform: (arg: T) => any;
};
export type Effect<T> =
  | RefinementEffect<T>
  | TransformEffect<T>
  | PreprocessEffect<T>;

export interface ZodEffectsDef<T extends ZodTypeAny = ZodTypeAny>
  extends ZodTypeDef {
  schema: T;
  typeName: ZodFirstPartyTypeKind.ZodEffects;
  effect: Effect<any>;
}

export class ZodEffects<
  T extends ZodTypeAny,
  Output = output<T>,
  Input = input<T>
> extends ZodType<Output, ZodEffectsDef<T>, Input> {
  innerType() {
    return this._def.schema;
  }

  sourceType(): T {
    return this._def.schema._def.typeName === ZodFirstPartyTypeKind.ZodEffects
      ? (this._def.schema as unknown as ZodEffects<T>).sourceType()
      : (this._def.schema as T);
  }

  _parse(input: ParseInput): ParseReturnType<this["_output"]> {
    const { status, ctx } = this._processInputParams(input);

    const effect = this._def.effect || null;

    if (effect.type === "preprocess") {
      const processed = effect.transform(ctx.data);

      if (ctx.common.async) {
        return Promise.resolve(processed).then((processed) => {
          return this._def.schema._parseAsync({
            data: processed,
            path: ctx.path,
            parent: ctx,
          });
        });
      } else {
        return this._def.schema._parseSync({
          data: processed,
          path: ctx.path,
          parent: ctx,
        });
      }
    }

    const checkCtx: RefinementCtx = {
      addIssue: (arg: IssueData) => {
        addIssueToContext(ctx, arg);
        if (arg.fatal) {
          status.abort();
        } else {
          status.dirty();
        }
      },
      get path() {
        return ctx.path;
      },
    };

    checkCtx.addIssue = checkCtx.addIssue.bind(checkCtx);
    if (effect.type === "refinement") {
      const executeRefinement = (
        acc: unknown
        // effect: RefinementEffect<any>
      ): any => {
        const result = effect.refinement(acc, checkCtx);
        if (ctx.common.async) {
          return Promise.resolve(result);
        }
        if (result instanceof Promise) {
          throw new Error(
            "Async refinement encountered during synchronous parse operation. Use .parseAsync instead."
          );
        }
        return acc;
      };

      if (ctx.common.async === false) {
        const inner = this._def.schema._parseSync({
          data: ctx.data,
          path: ctx.path,
          parent: ctx,
        });
        if (inner.status === "aborted") return INVALID;
        if (inner.status === "dirty") status.dirty();

        // return value is ignored
        executeRefinement(inner.value);
        return { status: status.value, value: inner.value };
      } else {
        return this._def.schema
          ._parseAsync({ data: ctx.data, path: ctx.path, parent: ctx })
          .then((inner) => {
            if (inner.status === "aborted") return INVALID;
            if (inner.status === "dirty") status.dirty();

            return executeRefinement(inner.value).then(() => {
              return { status: status.value, value: inner.value };
            });
          });
      }
    }

    if (effect.type === "transform") {
      if (ctx.common.async === false) {
        const base = this._def.schema._parseSync({
          data: ctx.data,
          path: ctx.path,
          parent: ctx,
        });
        // if (base.status === "aborted") return INVALID;
        // if (base.status === "dirty") {
        //   return { status: "dirty", value: base.value };
        // }
        if (!isValid(base)) return base;

        const result = effect.transform(base.value, checkCtx);
        if (result instanceof Promise) {
          throw new Error(
            `Asynchronous transform encountered during synchronous parse operation. Use .parseAsync instead.`
          );
        }

        return { status: status.value, value: result };
      } else {
        return this._def.schema
          ._parseAsync({ data: ctx.data, path: ctx.path, parent: ctx })
          .then((base) => {
            if (!isValid(base)) return base;
            // if (base.status === "aborted") return INVALID;
            // if (base.status === "dirty") {
            //   return { status: "dirty", value: base.value };
            // }
            return Promise.resolve(effect.transform(base.value, checkCtx)).then(
              (result) => ({ status: status.value, value: result })
            );
          });
      }
    }

    util.assertNever(effect);
  }

  static create = <I extends ZodTypeAny>(
    schema: I,
    effect: Effect<I["_output"]>,
    params?: RawCreateParams
  ): ZodEffects<I, I["_output"]> => {
    return new ZodEffects({
      schema,
      typeName: ZodFirstPartyTypeKind.ZodEffects,
      effect,
      ...processCreateParams(params),
    });
  };

  static createWithPreprocess = <I extends ZodTypeAny>(
    preprocess: (arg: unknown) => unknown,
    schema: I,
    params?: RawCreateParams
  ): ZodEffects<I, I["_output"], unknown> => {
    return new ZodEffects({
      schema,
      effect: { type: "preprocess", transform: preprocess },
      typeName: ZodFirstPartyTypeKind.ZodEffects,
      ...processCreateParams(params),
    });
  };
}

export { ZodEffects as ZodTransformer };

///////////////////////////////////////////
///////////////////////////////////////////
//////////                       //////////
//////////      ZodOptional      //////////
//////////                       //////////
///////////////////////////////////////////
///////////////////////////////////////////
export interface ZodOptionalDef<T extends ZodTypeAny = ZodTypeAny>
  extends ZodTypeDef {
  innerType: T;
  typeName: ZodFirstPartyTypeKind.ZodOptional;
}

export type ZodOptionalType<T extends ZodTypeAny> = ZodOptional<T>;

export class ZodOptional<T extends ZodTypeAny> extends ZodType<
  T["_output"] | undefined,
  ZodOptionalDef<T>,
  T["_input"] | undefined
> {
  _parse(input: ParseInput): ParseReturnType<this["_output"]> {
    const parsedType = this._getType(input);
    if (parsedType === ZodParsedType.undefined) {
      return OK(undefined);
    }
    return this._def.innerType._parse(input);
  }

  unwrap() {
    return this._def.innerType;
  }

  static create = <T extends ZodTypeAny>(
    type: T,
    params?: RawCreateParams
  ): ZodOptional<T> => {
    return new ZodOptional({
      innerType: type,
      typeName: ZodFirstPartyTypeKind.ZodOptional,
      ...processCreateParams(params),
    }) as any;
  };
}

///////////////////////////////////////////
///////////////////////////////////////////
//////////                       //////////
//////////      ZodNullable      //////////
//////////                       //////////
///////////////////////////////////////////
///////////////////////////////////////////
export interface ZodNullableDef<T extends ZodTypeAny = ZodTypeAny>
  extends ZodTypeDef {
  innerType: T;
  typeName: ZodFirstPartyTypeKind.ZodNullable;
}

export type ZodNullableType<T extends ZodTypeAny> = ZodNullable<T>;

export class ZodNullable<T extends ZodTypeAny> extends ZodType<
  T["_output"] | null,
  ZodNullableDef<T>,
  T["_input"] | null
> {
  _parse(input: ParseInput): ParseReturnType<this["_output"]> {
    const parsedType = this._getType(input);
    if (parsedType === ZodParsedType.null) {
      return OK(null);
    }
    return this._def.innerType._parse(input);
  }

  unwrap() {
    return this._def.innerType;
  }

  static create = <T extends ZodTypeAny>(
    type: T,
    params?: RawCreateParams
  ): ZodNullable<T> => {
    return new ZodNullable({
      innerType: type,
      typeName: ZodFirstPartyTypeKind.ZodNullable,
      ...processCreateParams(params),
    }) as any;
  };
}

////////////////////////////////////////////
////////////////////////////////////////////
//////////                        //////////
//////////       ZodDefault       //////////
//////////                        //////////
////////////////////////////////////////////
////////////////////////////////////////////
export interface ZodDefaultDef<T extends ZodTypeAny = ZodTypeAny>
  extends ZodTypeDef {
  innerType: T;
  defaultValue: () => util.noUndefined<T["_input"]>;
  typeName: ZodFirstPartyTypeKind.ZodDefault;
}

export class ZodDefault<T extends ZodTypeAny> extends ZodType<
  util.noUndefined<T["_output"]>,
  ZodDefaultDef<T>,
  T["_input"] | undefined
> {
  _parse(input: ParseInput): ParseReturnType<this["_output"]> {
    const { ctx } = this._processInputParams(input);
    let data = ctx.data;
    if (ctx.parsedType === ZodParsedType.undefined) {
      data = this._def.defaultValue();
    }
    return this._def.innerType._parse({
      data,
      path: ctx.path,
      parent: ctx,
    });
  }

  removeDefault() {
    return this._def.innerType;
  }

  static create = <T extends ZodTypeAny>(
    type: T,
    params: RawCreateParams & {
      default: T["_input"] | (() => util.noUndefined<T["_input"]>);
    }
  ): ZodDefault<T> => {
    return new ZodDefault({
      innerType: type,
      typeName: ZodFirstPartyTypeKind.ZodDefault,
      defaultValue:
        typeof params.default === "function"
          ? params.default
          : () => params.default as any,
      ...processCreateParams(params),
    }) as any;
  };
}

//////////////////////////////////////////
//////////////////////////////////////////
//////////                      //////////
//////////       ZodCatch       //////////
//////////                      //////////
//////////////////////////////////////////
//////////////////////////////////////////
export interface ZodCatchDef<
  T extends ZodTypeAny = ZodTypeAny,
  C extends T["_input"] = T["_input"]
> extends ZodTypeDef {
  innerType: T;
  catchValue: () => C;
  typeName: ZodFirstPartyTypeKind.ZodCatch;
}

export class ZodCatch<T extends ZodTypeAny> extends ZodType<
  T["_output"],
  ZodCatchDef<T>,
  T["_input"]
> {
  _parse(input: ParseInput): ParseReturnType<this["_output"]> {
    const { ctx } = this._processInputParams(input);

    const result = this._def.innerType._parse({
      data: ctx.data,
      path: ctx.path,
      parent: {
        ...ctx,
        common: {
          ...ctx.common,
          issues: [], // don't collect issues from inner type
        },
      },
    });

    if (isAsync(result)) {
      return result.then((result) => {
        return {
          status: "valid",
          value:
            result.status === "valid" ? result.value : this._def.catchValue(),
        };
      });
    } else {
      return {
        status: "valid",
        value:
          result.status === "valid" ? result.value : this._def.catchValue(),
      };
    }
  }

  removeCatch() {
    return this._def.innerType;
  }

  static create = <T extends ZodTypeAny>(
    type: T,
    params: RawCreateParams & {
      catch: T["_output"] | (() => T["_output"]);
    }
  ): ZodCatch<T> => {
    return new ZodCatch({
      innerType: type,
      typeName: ZodFirstPartyTypeKind.ZodCatch,
      catchValue:
        typeof params.catch === "function" ? params.catch : () => params.catch,
      ...processCreateParams(params),
    });
  };
}

/////////////////////////////////////////
/////////////////////////////////////////
//////////                     //////////
//////////      ZodNaN         //////////
//////////                     //////////
/////////////////////////////////////////
/////////////////////////////////////////

export interface ZodNaNDef extends ZodTypeDef {
  typeName: ZodFirstPartyTypeKind.ZodNaN;
}

export class ZodNaN extends ZodType<number, ZodNaNDef> {
  _parse(input: ParseInput): ParseReturnType<any> {
    const parsedType = this._getType(input);
    if (parsedType !== ZodParsedType.nan) {
      const ctx = this._getOrReturnCtx(input);
      addIssueToContext(ctx, {
        code: ZodIssueCode.invalid_type,
        expected: ZodParsedType.nan,
        received: ctx.parsedType,
      });
      return INVALID;
    }

    return { status: "valid", value: input.data };
  }

  static create = (params?: RawCreateParams): ZodNaN => {
    return new ZodNaN({
      typeName: ZodFirstPartyTypeKind.ZodNaN,
      ...processCreateParams(params),
    });
  };
}

//////////////////////////////////////////
//////////////////////////////////////////
//////////                      //////////
//////////      ZodBranded      //////////
//////////                      //////////
//////////////////////////////////////////
//////////////////////////////////////////

export interface ZodBrandedDef<T extends ZodTypeAny> extends ZodTypeDef {
  type: T;
  typeName: ZodFirstPartyTypeKind.ZodBranded;
}

export const BRAND: unique symbol = Symbol("zod_brand");
export type BRAND<T extends string | number | symbol> = {
  [BRAND]: { [k in T]: true };
};

export class ZodBranded<
  T extends ZodTypeAny,
  B extends string | number | symbol
> extends ZodType<T["_output"] & BRAND<B>, ZodBrandedDef<T>, T["_input"]> {
  _parse(input: ParseInput): ParseReturnType<any> {
    const { ctx } = this._processInputParams(input);
    const data = ctx.data;
    return this._def.type._parse({
      data,
      path: ctx.path,
      parent: ctx,
    });
  }

  unwrap() {
    return this._def.type;
  }
}

////////////////////////////////////////////
////////////////////////////////////////////
//////////                        //////////
//////////      ZodPipeline       //////////
//////////                        //////////
////////////////////////////////////////////
////////////////////////////////////////////

export interface ZodPipelineDef<A extends ZodTypeAny, B extends ZodTypeAny>
  extends ZodTypeDef {
  in: A;
  out: B;
  typeName: ZodFirstPartyTypeKind.ZodPipeline;
}

export class ZodPipeline<
  A extends ZodTypeAny,
  B extends ZodTypeAny
> extends ZodType<B["_output"], ZodPipelineDef<A, B>, A["_input"]> {
  _parse(input: ParseInput): ParseReturnType<any> {
    const { status, ctx } = this._processInputParams(input);
    if (ctx.common.async) {
      const handleAsync = async () => {
        const inResult = await this._def.in._parseAsync({
          data: ctx.data,
          path: ctx.path,
          parent: ctx,
        });
        if (inResult.status === "aborted") return INVALID;
        if (inResult.status === "dirty") {
          status.dirty();
          return DIRTY(inResult.value);
        } else {
          return this._def.out._parseAsync({
            data: inResult.value,
            path: ctx.path,
            parent: ctx,
          });
        }
      };
      return handleAsync();
    } else {
      const inResult = this._def.in._parseSync({
        data: ctx.data,
        path: ctx.path,
        parent: ctx,
      });
      if (inResult.status === "aborted") return INVALID;
      if (inResult.status === "dirty") {
        status.dirty();
        return {
          status: "dirty",
          value: inResult.value,
        };
      } else {
        return this._def.out._parseSync({
          data: inResult.value,
          path: ctx.path,
          parent: ctx,
        });
      }
    }
  }

  static create<A extends ZodTypeAny, B extends ZodTypeAny>(
    a: A,
    b: B
  ): ZodPipeline<A, B> {
    return new ZodPipeline({
      in: a,
      out: b,
      typeName: ZodFirstPartyTypeKind.ZodPipeline,
    });
  }
}

export const custom = <T>(
  check?: (data: unknown) => any,
  params: Parameters<ZodTypeAny["refine"]>[1] = {},
  fatal?: boolean
): ZodType<T> => {
  if (check)
    return ZodAny.create().superRefine((data, ctx) => {
      if (!check(data)) {
        const p = typeof params === "function" ? params(data) : params;
        const p2 = typeof p === "string" ? { message: p } : p;
        ctx.addIssue({ code: "custom", ...p2, fatal });
      }
    });
  return ZodAny.create();
};

export { ZodType as Schema, ZodType as ZodSchema };

export const late = {
  object: ZodObject.lazycreate,
};

export enum ZodFirstPartyTypeKind {
  ZodString = "ZodString",
  ZodNumber = "ZodNumber",
  ZodNaN = "ZodNaN",
  ZodBigInt = "ZodBigInt",
  ZodBoolean = "ZodBoolean",
  ZodDate = "ZodDate",
  ZodSymbol = "ZodSymbol",
  ZodUndefined = "ZodUndefined",
  ZodNull = "ZodNull",
  ZodAny = "ZodAny",
  ZodUnknown = "ZodUnknown",
  ZodNever = "ZodNever",
  ZodVoid = "ZodVoid",
  ZodArray = "ZodArray",
  ZodObject = "ZodObject",
  ZodUnion = "ZodUnion",
  ZodDiscriminatedUnion = "ZodDiscriminatedUnion",
  ZodIntersection = "ZodIntersection",
  ZodTuple = "ZodTuple",
  ZodRecord = "ZodRecord",
  ZodMap = "ZodMap",
  ZodSet = "ZodSet",
  ZodFunction = "ZodFunction",
  ZodLazy = "ZodLazy",
  ZodLiteral = "ZodLiteral",
  ZodEnum = "ZodEnum",
  ZodEffects = "ZodEffects",
  ZodNativeEnum = "ZodNativeEnum",
  ZodOptional = "ZodOptional",
  ZodNullable = "ZodNullable",
  ZodDefault = "ZodDefault",
  ZodCatch = "ZodCatch",
  ZodPromise = "ZodPromise",
  ZodBranded = "ZodBranded",
  ZodPipeline = "ZodPipeline",
}
export type ZodFirstPartySchemaTypes =
  | ZodString
  | ZodNumber
  | ZodNaN
  | ZodBigInt
  | ZodBoolean
  | ZodDate
  | ZodUndefined
  | ZodNull
  | ZodAny
  | ZodUnknown
  | ZodNever
  | ZodVoid
  | ZodArray<any, any>
  | ZodObject<any, any, any>
  | ZodUnion<any>
  | ZodDiscriminatedUnion<any, any>
  | ZodIntersection<any, any>
  | ZodTuple<any, any>
  | ZodRecord<any, any>
  | ZodMap<any>
  | ZodSet<any>
  | ZodFunction<any, any>
  | ZodLazy<any>
  | ZodLiteral<any>
  | ZodEnum<any>
  | ZodEffects<any, any, any>
  | ZodNativeEnum<any>
  | ZodOptional<any>
  | ZodNullable<any>
  | ZodDefault<any>
  | ZodCatch<any>
  | ZodPromise<any>
  | ZodBranded<any, any>
  | ZodPipeline<any, any>;

// new approach that works for abstract classes
// but requires TS 4.4+
abstract class Class {
  constructor(..._: any[]) {}
}
const instanceOfType = <T extends typeof Class>(
  // const instanceOfType = <T extends new (...args: any[]) => any>(
  cls: T,
  params: Parameters<ZodTypeAny["refine"]>[1] = {
    message: `Input not instance of ${cls.name}`,
  }
) => custom<InstanceType<T>>((data) => data instanceof cls, params, true);

const stringType = ZodString.create;
const numberType = ZodNumber.create;
const nanType = ZodNaN.create;
const bigIntType = ZodBigInt.create;
const booleanType = ZodBoolean.create;
const dateType = ZodDate.create;
const symbolType = ZodSymbol.create;
const undefinedType = ZodUndefined.create;
const nullType = ZodNull.create;
const anyType = ZodAny.create;
const unknownType = ZodUnknown.create;
const neverType = ZodNever.create;
const voidType = ZodVoid.create;
const arrayType = ZodArray.create;
const objectType = ZodObject.create;
const strictObjectType = ZodObject.strictCreate;
const unionType = ZodUnion.create;
const discriminatedUnionType = ZodDiscriminatedUnion.create;
const intersectionType = ZodIntersection.create;
const tupleType = ZodTuple.create;
const recordType = ZodRecord.create;
const mapType = ZodMap.create;
const setType = ZodSet.create;
const functionType = ZodFunction.create;
const lazyType = ZodLazy.create;
const literalType = ZodLiteral.create;
const enumType = ZodEnum.create;
const nativeEnumType = ZodNativeEnum.create;
const promiseType = ZodPromise.create;
const effectsType = ZodEffects.create;
const optionalType = ZodOptional.create;
const nullableType = ZodNullable.create;
const preprocessType = ZodEffects.createWithPreprocess;
const pipelineType = ZodPipeline.create;
const ostring = () => stringType().optional();
const onumber = () => numberType().optional();
const oboolean = () => booleanType().optional();

export const coerce = {
  string: ((arg) =>
    ZodString.create({ ...arg, coerce: true })) as typeof ZodString["create"],
  number: ((arg) =>
    ZodNumber.create({ ...arg, coerce: true })) as typeof ZodNumber["create"],
  boolean: ((arg) =>
    ZodBoolean.create({ ...arg, coerce: true })) as typeof ZodBoolean["create"],
  bigint: ((arg) =>
    ZodBigInt.create({ ...arg, coerce: true })) as typeof ZodBigInt["create"],
  date: ((arg) =>
    ZodDate.create({ ...arg, coerce: true })) as typeof ZodDate["create"],
};

export {
  anyType as any,
  arrayType as array,
  bigIntType as bigint,
  booleanType as boolean,
  dateType as date,
  discriminatedUnionType as discriminatedUnion,
  effectsType as effect,
  enumType as enum,
  functionType as function,
  instanceOfType as instanceof,
  intersectionType as intersection,
  lazyType as lazy,
  literalType as literal,
  mapType as map,
  nanType as nan,
  nativeEnumType as nativeEnum,
  neverType as never,
  nullType as null,
  nullableType as nullable,
  numberType as number,
  objectType as object,
  oboolean,
  onumber,
  optionalType as optional,
  ostring,
  pipelineType as pipeline,
  preprocessType as preprocess,
  promiseType as promise,
  recordType as record,
  setType as set,
  strictObjectType as strictObject,
  stringType as string,
  symbolType as symbol,
  effectsType as transformer,
  tupleType as tuple,
  undefinedType as undefined,
  unionType as union,
  unknownType as unknown,
  voidType as void,
};

export const NEVER = INVALID as never;<|MERGE_RESOLUTION|>--- conflicted
+++ resolved
@@ -494,11 +494,8 @@
   | { kind: "url"; message?: string }
   | { kind: "uuid"; message?: string }
   | { kind: "cuid"; message?: string }
-<<<<<<< HEAD
   | { kind: "includes"; value: string; position?: number; message?: string }
-=======
   | { kind: "cuid2"; message?: string }
->>>>>>> e4b9ac88
   | { kind: "startsWith"; value: string; message?: string }
   | { kind: "endsWith"; value: string; message?: string }
   | { kind: "regex"; regex: RegExp; message?: string }
