--- conflicted
+++ resolved
@@ -786,7 +786,6 @@
           });
           status.dirty();
         }
-<<<<<<< HEAD
       } else if (check.kind === "date") {
         const regex = datetimeRegex(check);
 
@@ -807,14 +806,12 @@
           addIssueToContext(ctx, {
             code: ZodIssueCode.invalid_string,
             validation: "time",
-=======
       } else if (check.kind === "ip") {
         if (!isValidIP(input.data, check.version)) {
           ctx = this._getOrReturnCtx(input, ctx);
           addIssueToContext(ctx, {
             validation: "ip",
             code: ZodIssueCode.invalid_string,
->>>>>>> d6f08908
             message: check.message,
           });
           status.dirty();
@@ -868,15 +865,11 @@
   cuid2(message?: errorUtil.ErrMessage) {
     return this._addCheck({ kind: "cuid2", ...errorUtil.errToObj(message) });
   }
-<<<<<<< HEAD
   
-=======
-
   ip(options?: string | { version?: "v4" | "v6"; message?: string }) {
     return this._addCheck({ kind: "ip", ...errorUtil.errToObj(options) });
   }
 
->>>>>>> d6f08908
   datetime(
     options?:
       | string
