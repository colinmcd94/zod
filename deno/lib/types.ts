--- conflicted
+++ resolved
@@ -828,13 +828,11 @@
   url(message?: errorUtil.ErrMessage) {
     return this._addCheck({ kind: "url", ...errorUtil.errToObj(message) });
   }
-<<<<<<< HEAD
-
-=======
+
   emoji(message?: errorUtil.ErrMessage) {
     return this._addCheck({ kind: "emoji", ...errorUtil.errToObj(message) });
   }
->>>>>>> c244fb6c
+  
   uuid(message?: errorUtil.ErrMessage) {
     return this._addCheck({ kind: "uuid", ...errorUtil.errToObj(message) });
   }
@@ -842,9 +840,11 @@
   cuid(message?: errorUtil.ErrMessage) {
     return this._addCheck({ kind: "cuid", ...errorUtil.errToObj(message) });
   }
+  
   cuid2(message?: errorUtil.ErrMessage) {
     return this._addCheck({ kind: "cuid2", ...errorUtil.errToObj(message) });
   }
+  
   datetime(
     options?:
       | string
@@ -987,13 +987,11 @@
   get isURL() {
     return !!this._def.checks.find((ch) => ch.kind === "url");
   }
-<<<<<<< HEAD
-
-=======
+
   get isEmoji() {
     return !!this._def.checks.find((ch) => ch.kind === "emoji");
   }
->>>>>>> c244fb6c
+  
   get isUUID() {
     return !!this._def.checks.find((ch) => ch.kind === "uuid");
   }
@@ -1001,6 +999,7 @@
   get isCUID() {
     return !!this._def.checks.find((ch) => ch.kind === "cuid");
   }
+  
   get isCUID2() {
     return !!this._def.checks.find((ch) => ch.kind === "cuid2");
   }
