{
  "name": "zod",
<<<<<<< HEAD
  "version": "1.10.3",
=======
  "version": "1.10.4",
>>>>>>> 52160849
  "description": "TypeScript-first schema declaration and validation library with static type inference",
  "main": "./lib/src/index.js",
  "types": "./lib/src/index.d.ts",
  "files": [
    "lib"
  ],
  "repository": {
    "type": "git",
    "url": "https://github.com/vriad/zod"
  },
  "author": "Colin McDonnell <colin@vriad.com>",
  "license": "MIT",
  "sideEffects": false,
  "bugs": {
    "url": "https://github.com/vriad/zod/issues"
  },
  "homepage": "https://github.com/vriad/zod",
  "dependencies": {},
  "tags": [
    "typescript",
    "schema",
    "validation",
    "type",
    "inference"
  ],
  "keywords": [
    "typescript",
    "schema",
    "validation",
    "type",
    "inference"
  ],
  "scripts": {
    "clean": "rm -rf lib/*",
    "build": "yarn run clean && tsc --p tsconfig.package.json",
    "buildall": "yarn add typescript@3.4 && yarn build && yarn add typescript@3.5 && yarn build && yarn add typescript@3.6 && yarn build && yarn add typescript@3.7 && yarn build && yarn add typescript@3.8 && yarn build && yarn add typescript@3.9 && yarn build && yarn add typescript@4 && yarn build && yarn add typescript@3.3 && yarn build",
    "format": "prettier --write \"src/**/*.ts\" \"src/**/*.js\"",
    "lint": "tslint -p tsconfig.json",
    "test": "jest --config jestconfig.json --coverage && yarn run badge",
    "testone": "jest --config jestconfig.json ",
    "badge": "make-coverage-badge --output-path ./coverage.svg",
    "prepublishOnly": "npm run build",
    "play": "nodemon -e ts -w . -x ts-node src/playground.ts"
  },
  "devDependencies": {
    "@types/jest": "^25.1.4",
    "jest": "^25.1.0",
    "make-coverage-badge": "^1.2.0",
    "nodemon": "^2.0.2",
    "prettier": "^1.19.1",
    "ts-jest": "^25.2.1",
    "tslint": "^6.1.0",
    "tslint-config-prettier": "^1.18.0",
    "typescript": "3.3"
  }
}<|MERGE_RESOLUTION|>--- conflicted
+++ resolved
@@ -1,10 +1,6 @@
 {
   "name": "zod",
-<<<<<<< HEAD
-  "version": "1.10.3",
-=======
   "version": "1.10.4",
->>>>>>> 52160849
   "description": "TypeScript-first schema declaration and validation library with static type inference",
   "main": "./lib/src/index.js",
   "types": "./lib/src/index.d.ts",
