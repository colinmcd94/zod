{
  "name": "zod",
<<<<<<< HEAD
  "version": "3.0.0-alpha.11",
=======
  "version": "3.0.0-alpha.19",
>>>>>>> b3140ad4
  "description": "TypeScript-first schema declaration and validation library with static type inference",
  "main": "./lib/cjs/index.js",
  "types": "./lib/cjs/index.d.ts",
  "module": "./lib/esm/index.js",
  "type": "module",
  "exports": {
    "require": "./lib/cjs/index.js",
    "import": "./lib/esm/index.js"
  },
  "files": [
    "/lib"
  ],
  "repository": {
    "type": "git",
    "url": "https://github.com/colinhacks/zod"
  },
  "author": "Colin McDonnell <colin@colinhacks.com>",
  "license": "MIT",
  "sideEffects": false,
  "bugs": {
    "url": "https://github.com/colinhacks/zod/issues"
  },
  "homepage": "https://github.com/colinhacks/zod",
  "funding": "https://github.com/sponsors/colinhacks",
  "support": {
    "backing": {
      "npm-funding": true
    }
  },
  "keywords": [
    "typescript",
    "schema",
    "validation",
    "type",
    "inference"
  ],
  "scripts": {
    "check:format": "prettier --check \"src/**/*.ts\" \"deno/lib/**/*.ts\"",
    "fix:format": "prettier --write \"src/**/*.ts\" \"deno/lib/**/*.ts\"",
    "check:lint": "eslint --ext .ts ./src",
    "fix:lint": "eslint --fix --ext .ts ./src",
    "check": "yarn check:lint && yarn check:format",
    "fix": "yarn fix:lint && yarn fix:format",
    "clean": "rm -rf lib/* deno/lib/*",
    "build": "yarn run clean && npm run build:cjs && npm run build:esm && npm run build:deno",
    "build:deno": "node ./deno/build.mjs",
    "build:esm": "tsc --p tsconfig.esm.json",
    "build:cjs": "tsc --p tsconfig.cjs.json",
    "test": "node --trace-warnings node_modules/.bin/jest --coverage && yarn run badge",
    "testone": "jest",
    "badge": "make-coverage-badge --output-path ./coverage.svg",
    "prepublishOnly": "npm run build && npm run build:deno",
    "play": "nodemon -e ts -w . -x ts-node src/playground.ts --project tsconfig.json --trace-warnings",
    "depcruise": "depcruise -c .dependency-cruiser.js src"
  },
  "devDependencies": {
    "@types/jest": "^26.0.17",
    "@types/node": "^14.14.10",
    "@typescript-eslint/eslint-plugin": "^4.11.1",
    "@typescript-eslint/parser": "^4.11.1",
    "dependency-cruiser": "^9.19.0",
    "eslint": "^7.15.0",
    "eslint-config-prettier": "^7.1.0",
    "eslint-plugin-import": "^2.22.1",
    "eslint-plugin-simple-import-sort": "^7.0.0",
    "eslint-plugin-unused-imports": "^1.1.0",
    "husky": "^4.3.4",
    "jest": "^26.6.3",
    "lint-staged": "^10.5.3",
    "make-coverage-badge": "^1.2.0",
    "nodemon": "^2.0.2",
    "prettier": "^2.2.1",
    "ts-jest": "^26.4.4",
    "ts-node": "^9.1.0",
    "typescript": "4.1"
  },
  "husky": {
    "hooks": {
      "pre-commit": "yarn build:deno && lint-staged"
    }
  },
  "lint-staged": {
    "*.ts": [
      "yarn fix:lint",
      "yarn fix:format"
    ]
  }
}<|MERGE_RESOLUTION|>--- conflicted
+++ resolved
@@ -1,10 +1,6 @@
 {
   "name": "zod",
-<<<<<<< HEAD
-  "version": "3.0.0-alpha.11",
-=======
   "version": "3.0.0-alpha.19",
->>>>>>> b3140ad4
   "description": "TypeScript-first schema declaration and validation library with static type inference",
   "main": "./lib/cjs/index.js",
   "types": "./lib/cjs/index.d.ts",
