--- conflicted
+++ resolved
@@ -1,31 +1,3 @@
 import { z } from "./src";
 
-<<<<<<< HEAD
-console.log(z.coerce.string().safeParse(null));
-=======
-// @ts-ignore
-// const arg = await import("./index");
-// arg;
-// require.resolve(arg);
-
-load: {
-}
-interface A<T> {
-  name: T;
-  children: any;
-  render(): ReadableStream | string;
-}
-function Hyper<T>(arg: T) {
-  return function () {} as any as {
-    prototype: A<T>;
-    new (): A<T>;
-  };
-}
-
-export default class extends Hyper({ name: 1234 }) {
-  render() {
-    // this.name.name;
-    return `asdf ${this.children} asdf`;
-  }
-}
->>>>>>> 7e9f3a41
+z;