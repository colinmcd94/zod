--- conflicted
+++ resolved
@@ -515,7 +515,6 @@
   }
 });
 
-<<<<<<< HEAD
 test("enum with message returns the custom error message", () => {
   const schema = z.enum(["apple", "banana"], {
     message: "the value provided is invalid",
@@ -546,14 +545,15 @@
     expect(result4.error.issues[0].message).toEqual(
       "the value provided is invalid"
     );
-=======
+  }
+});
+
 test("when the message is falsy, it is used as is provided", () => {
   const schema = z.string().max(1, { message: "" });
   const result = schema.safeParse("asdf");
   expect(result.success).toEqual(false);
   if (!result.success) {
     expect(result.error.issues[0].message).toEqual("");
->>>>>>> 76c8ace1
   }
 });
 
