// @ts-ignore TS6133
import { test } from "@jest/globals";

import { util } from "../helpers/util";
import * as z from "../index";

test("first party switch", () => {
  const myType = z.string() as z.ZodFirstPartySchemaTypes;
  const def = myType._def;

  switch (def.typeName) {
    case z.ZodFirstPartyTypeKind.ZodString:
      break;
    case z.ZodFirstPartyTypeKind.ZodNumber:
      break;
    case z.ZodFirstPartyTypeKind.ZodNaN:
      break;
    case z.ZodFirstPartyTypeKind.ZodBigInt:
      break;
    case z.ZodFirstPartyTypeKind.ZodBoolean:
      break;
    case z.ZodFirstPartyTypeKind.ZodDate:
      break;
    case z.ZodFirstPartyTypeKind.ZodUndefined:
      break;
    case z.ZodFirstPartyTypeKind.ZodNull:
      break;
    case z.ZodFirstPartyTypeKind.ZodAny:
      break;
    case z.ZodFirstPartyTypeKind.ZodUnknown:
      break;
    case z.ZodFirstPartyTypeKind.ZodNever:
      break;
    case z.ZodFirstPartyTypeKind.ZodVoid:
      break;
    case z.ZodFirstPartyTypeKind.ZodArray:
      break;
    case z.ZodFirstPartyTypeKind.ZodObject:
      break;
    case z.ZodFirstPartyTypeKind.ZodUnion:
      break;
    case z.ZodFirstPartyTypeKind.ZodDiscriminatedUnion:
      break;
    case z.ZodFirstPartyTypeKind.ZodIntersection:
      break;
    case z.ZodFirstPartyTypeKind.ZodTuple:
      break;
    case z.ZodFirstPartyTypeKind.ZodRecord:
      break;
    case z.ZodFirstPartyTypeKind.ZodMap:
      break;
    case z.ZodFirstPartyTypeKind.ZodSet:
      break;
    case z.ZodFirstPartyTypeKind.ZodFunction:
      break;
    case z.ZodFirstPartyTypeKind.ZodLazy:
      break;
    case z.ZodFirstPartyTypeKind.ZodLiteral:
      break;
    case z.ZodFirstPartyTypeKind.ZodEnum:
      break;
    case z.ZodFirstPartyTypeKind.ZodEffects:
      break;
    case z.ZodFirstPartyTypeKind.ZodNativeEnum:
      break;
    case z.ZodFirstPartyTypeKind.ZodOptional:
      break;
    case z.ZodFirstPartyTypeKind.ZodNullable:
      break;
    case z.ZodFirstPartyTypeKind.ZodDefault:
      break;
    case z.ZodFirstPartyTypeKind.ZodCatch:
      break;
    case z.ZodFirstPartyTypeKind.ZodPromise:
      break;
    case z.ZodFirstPartyTypeKind.ZodBranded:
      break;
    case z.ZodFirstPartyTypeKind.ZodPipeline:
      break;
<<<<<<< HEAD
    case z.ZodFirstPartyTypeKind.ZodSymbol:
      break;
    case z.ZodFirstPartyTypeKind.ZodReadonly:
=======
    case z.ZodFirstPartyTypeKind.ZodTemplateLiteral:
>>>>>>> a54a0940
      break;
    default:
      util.assertNever(def);
  }
});<|MERGE_RESOLUTION|>--- conflicted
+++ resolved
@@ -77,13 +77,13 @@
       break;
     case z.ZodFirstPartyTypeKind.ZodPipeline:
       break;
-<<<<<<< HEAD
     case z.ZodFirstPartyTypeKind.ZodSymbol:
       break;
     case z.ZodFirstPartyTypeKind.ZodReadonly:
-=======
+      break;
     case z.ZodFirstPartyTypeKind.ZodTemplateLiteral:
->>>>>>> a54a0940
+      break;
+    case z.ZodFirstPartyTypeKind.ZodReadonly:
       break;
     default:
       util.assertNever(def);
