// @ts-ignore TS6133
import { expect, test } from "@jest/globals";

import * as z from "../index";

const minFive = z.string().min(5, "min5");
const maxFive = z.string().max(5, "max5");
const justFive = z.string().length(5);
const nonempty = z.string().nonempty("nonempty");
const startsWith = z.string().startsWith("startsWith");
const endsWith = z.string().endsWith("endsWith");

test("passing validations", () => {
  minFive.parse("12345");
  minFive.parse("123456");
  maxFive.parse("12345");
  maxFive.parse("1234");
  nonempty.parse("1");
  justFive.parse("12345");
  startsWith.parse("startsWithX");
  endsWith.parse("XendsWith");
});

test("failing validations", () => {
  expect(() => minFive.parse("1234")).toThrow();
  expect(() => maxFive.parse("123456")).toThrow();
  expect(() => nonempty.parse("")).toThrow();
  expect(() => justFive.parse("1234")).toThrow();
  expect(() => justFive.parse("123456")).toThrow();
  expect(() => startsWith.parse("x")).toThrow();
  expect(() => endsWith.parse("x")).toThrow();
});

test("email validations", () => {
  const email = z.string().email();
  email.parse("mojojojo@example.com");
  expect(() => email.parse("asdf")).toThrow();
  expect(() => email.parse("@lkjasdf.com")).toThrow();
  expect(() => email.parse("asdf@sdf.")).toThrow();
  expect(() => email.parse("asdf@asdf.com-")).toThrow();
  expect(() => email.parse("asdf@-asdf.com")).toThrow();
  expect(() => email.parse("asdf@-a(sdf.com")).toThrow();
  expect(() => email.parse("asdf@-asdf.com(")).toThrow();
  expect(() =>
    email.parse("pawan.anand@%9y83&#$%R&#$%R&%#$R%%^^%5rw3ewe.d.d.aaaa.wef.co")
  ).toThrow();
});

test("more email validations", () => {
  const validEmails = [
    `very.common@example.com`,
    `disposable.style.email.with+symbol@example.com`,
    `other.email-with-hyphen@example.com`,
    `fully-qualified-domain@example.com`,
    `user.name+tag+sorting@example.com`,
    `x@example.com`,
    `example-indeed@strange-example.com`,
    `test/test@test.com`,
    `example@s.example`,
    `" "@example.org`,
    `"john..doe"@example.org`,
    `mailhost!username@example.org`,
    `"very.(),:;<>[]\".VERY.\"very@\\ \"very\".unusual"@strange.example.com`,
    `user%example.com@example.org`,
    `user-@example.org`,
    `postmaster@[123.123.123.123]`,
    `user@my-example.com`,
    `a@b.cd`,
    `work+user@mail.com`,
    `user@[68.185.127.196]`,
    `ipv4@[85.129.96.247]`,
    `valid@[79.208.229.53]`,
    `valid@[255.255.255.255]`,
    `valid@[255.0.55.2]`,
    `valid@[255.0.55.2]`,
    `hgrebert0@[IPv6:4dc8:ac7:ce79:8878:1290:6098:5c50:1f25]`,
    `bshapiro4@[IPv6:3669:c709:e981:4884:59a3:75d1:166b:9ae]`,
    `jsmith@[IPv6:2001:db8::1]`,
    `postmaster@[IPv6:2001:0db8:85a3:0000:0000:8a2e:0370:7334]`,
    `postmaster@[IPv6:2001:0db8:85a3:0000:0000:8a2e:0370:192.168.1.1]`,
  ];
  const invalidEmails = [
    `Abc.example.com`,
    `A@b@c@example.com`,
    `a"b(c)d,e:f;g<h>i[j\k]l@example.com`,
    `just"not"right@example.com`,
    `this is"not\allowed@example.com`,
    `this\ still\"not\\allowed@example.com`,
    `i_like_underscore@but_its_not_allowed_in_this_part.example.com`,
    `QA[icon]CHOCOLATE[icon]@test.com`,
    `invalid@-start.com`,
    `invalid@end.com-`,
    `a.b@c.d`,
    `invalid@[1.1.1.-1]`,
    `invalid@[68.185.127.196.55]`,
    `temp@[192.168.1]`,
    `temp@[9.18.122.]`,
    `double..point@test.com`,
    `asdad@test..com`,
    `asdad@hghg...sd...au`,
    `asdad@hghg........au`,
    `invalid@[256.2.2.48]`,
    `invalid@[256.2.2.48]`,
    `invalid@[999.465.265.1]`,
    `jkibbey4@[IPv6:82c4:19a8::70a9:2aac:557::ea69:d985:28d]`,
    `mlivesay3@[9952:143f:b4df:2179:49a1:5e82:b92e:6b6]`,
    `gbacher0@[IPv6:bc37:4d3f:5048:2e26:37cc:248e:df8e:2f7f:af]`,
    `invalid@[IPv6:5348:4ed3:5d38:67fb:e9b:acd2:c13:192.168.256.1]`,
  ];
  const emailSchema = z.string().email();
  expect(
    validEmails.every((email) => emailSchema.safeParse(email).success)
  ).toBe(true);
  expect(
    invalidEmails.every(
      (email) => emailSchema.safeParse(email).success === false
    )
  ).toBe(true);
});

test("url validations", () => {
  const url = z.string().url();
  url.parse("http://google.com");
  url.parse("https://google.com/asdf?asdf=ljk3lk4&asdf=234#asdf");
  expect(() => url.parse("asdf")).toThrow();
  expect(() => url.parse("https:/")).toThrow();
  expect(() => url.parse("asdfj@lkjsdf.com")).toThrow();
});

test("url error overrides", () => {
  try {
    z.string().url().parse("https");
  } catch (err) {
    expect((err as z.ZodError).issues[0].message).toEqual("Invalid url");
  }
  try {
    z.string().url("badurl").parse("https");
  } catch (err) {
    expect((err as z.ZodError).issues[0].message).toEqual("badurl");
  }
  try {
    z.string().url({ message: "badurl" }).parse("https");
  } catch (err) {
    expect((err as z.ZodError).issues[0].message).toEqual("badurl");
  }
});

test("emoji validations", () => {
  const emoji = z.string().emoji();

  emoji.parse("👋👋👋👋");
  emoji.parse("🍺👩‍🚀🫡");
  emoji.parse("💚💙💜💛❤️");
  emoji.parse("🐛🗝🐏🍡🎦🚢🏨💫🎌☘🗡😹🔒🎬➡️🍹🗂🚨⚜🕑〽️🚦🌊🍴💍🍌💰😳🌺🍃");
  emoji.parse("🇹🇷🤽🏿‍♂️");
  emoji.parse(
    "😀😁😂🤣😃😄😅😆😉😊😋😎😍😘🥰😗😙😚☺️☺🙂🤗🤩🤔🤨😐😑😶🙄😏😣😥😮🤐😯😪😫😴😌😛😜😝🤤😒😓😔😕🙃🤑😲☹️☹🙁😖😞😟😤😢😭😦😧😨😩🤯😬😰😱🥵🥶😳🤪😵😡😠🤬😷🤒🤕🤢🤮🤧😇🤠🥳🥴🥺🤥🤫🤭🧐🤓😈👿🤡👹👺💀☠️☠👻👽👾🤖💩😺😸😹😻😼😽🙀😿😾🙈🙉🙊🏻🏼🏽🏾🏿👶👶🏻👶🏼👶🏽👶🏾👶🏿🧒🧒🏻🧒🏼🧒🏽🧒🏾🧒🏿👦👦🏻👦🏼👦🏽👦🏾👦🏿👧👧🏻👧🏼👧🏽👧🏾👧🏿🧑🧑🏻🧑🏼🧑🏽🧑🏾🧑🏿👨👨🏻👨🏼👨🏽👨🏾👨🏿👩👩🏻👩🏼👩🏽👩🏾👩🏿🧓🧓🏻🧓🏼🧓🏽🧓🏾🧓🏿👴👴🏻👴🏼👴🏽👴🏾👴🏿👵👵🏻👵🏼👵🏽👵🏾👵🏿👨‍⚕️👨‍⚕👨🏻‍⚕️👨🏻‍⚕👨🏼‍⚕️👨🏼‍⚕👨🏽‍⚕️👨🏽‍⚕👨🏾‍⚕️👨🏾‍⚕👨🏿‍⚕️👨🏿‍⚕👩‍⚕️👩‍⚕👩🏻‍⚕️👩🏻‍⚕👩🏼‍⚕️👩🏼‍⚕👩🏽‍⚕️👩🏽‍⚕👩🏾‍⚕️👩🏾‍⚕👩🏿‍⚕️👩🏿‍⚕👨‍🎓👨🏻‍🎓👨🏼‍🎓👨🏽‍🎓👨🏾‍🎓👨🏿‍🎓👩‍🎓👩🏻‍🎓👩🏼‍🎓👩🏽‍🎓👩🏾‍🎓👩🏿‍🎓👨‍🏫👨🏻‍🏫👨🏼‍🏫👨🏽‍🏫👨🏾‍🏫👨🏿‍🏫👩‍🏫👩🏻‍🏫👩🏼‍🏫👩🏽‍🏫👩🏾‍🏫👩🏿‍🏫👨‍⚖️👨‍⚖👨🏻‍⚖️👨🏻‍⚖👨🏼‍⚖️👨🏼‍⚖👨🏽‍⚖️👨🏽‍⚖👨🏾‍⚖️👨🏾‍⚖👨🏿‍⚖️👨🏿‍⚖👩‍⚖️👩‍⚖👩🏻‍⚖️👩🏻‍⚖👩🏼‍⚖️👩🏼‍⚖👩🏽‍⚖️👩🏽‍⚖👩🏾‍⚖️👩🏾‍⚖👩🏿‍⚖️👩🏿‍⚖👨‍🌾👨🏻‍🌾👨🏼‍🌾👨🏽‍🌾👨🏾‍🌾👨🏿‍🌾👩‍🌾👩🏻‍🌾👩🏼‍🌾👩🏽‍🌾👩🏾‍🌾👩🏿‍🌾👨‍🍳👨🏻‍🍳👨🏼‍🍳👨🏽‍🍳👨🏾‍🍳👨🏿‍🍳👩‍🍳👩🏻‍🍳👩🏼‍🍳👩🏽‍🍳👩🏾‍🍳👩🏿‍🍳👨‍🔧👨🏻‍🔧👨🏼‍🔧👨🏽‍🔧👨🏾‍🔧👨🏿‍🔧👩‍🔧👩🏻‍🔧👩🏼‍🔧👩🏽‍🔧👩🏾‍🔧👩🏿‍🔧👨‍🏭👨🏻‍🏭👨🏼‍🏭👨🏽‍🏭👨🏾‍🏭👨🏿‍🏭👩‍🏭👩🏻‍🏭👩🏼‍🏭👩🏽‍🏭👩🏾‍🏭👩🏿‍🏭👨‍💼👨🏻‍💼👨🏼‍💼👨🏽‍💼👨🏾‍💼👨🏿‍💼👩‍💼👩🏻‍💼👩🏼‍💼👩🏽‍💼👩🏾‍💼👩🏿‍💼👨‍🔬👨🏻‍🔬👨🏼‍🔬👨🏽‍🔬👨🏾‍🔬👨🏿‍🔬👩‍🔬👩🏻‍🔬👩🏼‍🔬👩🏽‍🔬👩🏾‍🔬👩🏿‍🔬👨‍💻👨🏻‍💻👨🏼‍💻👨🏽‍💻👨🏾‍💻👨🏿‍💻👩‍💻👩🏻‍💻👩🏼‍💻👩🏽‍💻👩🏾‍💻👩🏿‍💻👨‍🎤👨🏻‍🎤👨🏼‍🎤👨🏽‍🎤👨🏾‍🎤👨🏿‍🎤👩‍🎤👩🏻‍🎤👩🏼‍🎤👩🏽‍🎤👩🏾‍🎤👩🏿‍🎤👨‍🎨👨🏻‍🎨👨🏼‍🎨👨🏽‍🎨👨🏾‍🎨👨🏿‍🎨👩‍🎨👩🏻‍🎨👩🏼‍🎨👩🏽‍🎨👩🏾‍🎨👩🏿‍🎨👨‍✈️👨‍✈👨🏻‍✈️👨🏻‍✈👨🏼‍✈️👨🏼‍✈👨🏽‍✈️👨🏽‍✈👨🏾‍✈️👨🏾‍✈👨🏿‍✈️👨🏿‍✈👩‍✈️👩‍✈👩🏻‍✈️👩🏻‍✈👩🏼‍✈️👩🏼‍✈👩🏽‍✈️👩🏽‍✈👩🏾‍✈️👩🏾‍✈👩🏿‍✈️👩🏿‍✈👨‍🚀👨🏻‍🚀👨🏼‍🚀👨🏽‍🚀👨🏾‍🚀👨🏿‍🚀👩‍🚀👩🏻‍🚀👩🏼‍🚀👩🏽‍🚀👩🏾‍🚀👩🏿‍🚀👨‍🚒👨🏻‍🚒👨🏼‍🚒👨🏽‍🚒👨🏾‍🚒👨🏿‍🚒👩‍🚒👩🏻‍🚒👩🏼‍🚒👩🏽‍🚒👩🏾‍🚒👩🏿‍🚒👮👮🏻👮🏼👮🏽👮🏾👮🏿👮‍♂️👮‍♂👮🏻‍♂️👮🏻‍♂👮🏼‍♂️👮🏼‍♂👮🏽‍♂️👮🏽‍♂👮🏾‍♂️👮🏾‍♂👮🏿‍♂️👮🏿‍♂👮‍♀️👮‍♀👮🏻‍♀️👮🏻‍♀👮🏼‍♀️👮🏼‍♀👮🏽‍♀️👮🏽‍♀👮🏾‍♀️👮🏾‍♀👮🏿‍♀️👮🏿‍♀🕵️🕵🕵🏻🕵🏼🕵🏽🕵🏾🕵🏿🕵️‍♂️🕵‍♂️🕵️‍♂🕵‍♂🕵🏻‍♂️🕵🏻‍♂🕵🏼‍♂️🕵🏼‍♂🕵🏽‍♂️🕵🏽‍♂🕵🏾‍♂️🕵🏾‍♂🕵🏿‍♂️🕵🏿‍♂🕵️‍♀️🕵‍♀️🕵️‍♀🕵‍♀🕵🏻‍♀️🕵🏻‍♀🕵🏼‍♀️🕵🏼‍♀🕵🏽‍♀️🕵🏽‍♀🕵🏾‍♀️🕵🏾‍♀🕵🏿‍♀️🕵🏿‍♀💂💂🏻💂🏼💂🏽💂🏾💂🏿💂‍♂️💂‍♂💂🏻‍♂️💂🏻‍♂💂🏼‍♂️💂🏼‍♂💂🏽‍♂️💂🏽‍♂💂🏾‍♂️💂🏾‍♂💂🏿‍♂️💂🏿‍♂💂‍♀️💂‍♀💂🏻‍♀️💂🏻‍♀💂🏼‍♀️💂🏼‍♀💂🏽‍♀️💂🏽‍♀💂🏾‍♀️💂🏾‍♀💂🏿‍♀️💂🏿‍♀👷👷🏻👷🏼👷🏽👷🏾👷🏿👷‍♂️👷‍♂👷🏻‍♂️👷🏻‍♂👷🏼‍♂️👷🏼‍♂👷🏽‍♂️👷🏽‍♂👷🏾‍♂️👷🏾‍♂👷🏿‍♂️👷🏿‍♂👷‍♀️👷‍♀👷🏻‍♀️👷🏻‍♀👷🏼‍♀️👷🏼‍♀👷🏽‍♀️👷🏽‍♀👷🏾‍♀️👷🏾‍♀👷🏿‍♀️👷🏿‍♀🤴🤴🏻🤴🏼🤴🏽🤴🏾🤴🏿👸👸🏻👸🏼👸🏽👸🏾👸🏿👳👳🏻👳🏼👳🏽👳🏾👳🏿👳‍♂️👳‍♂👳🏻‍♂️👳🏻‍♂👳🏼‍♂️👳🏼‍♂👳🏽‍♂️👳🏽‍♂👳🏾‍♂️👳🏾‍♂👳🏿‍♂️👳🏿‍♂👳‍♀️👳‍♀👳🏻‍♀️👳🏻‍♀👳🏼‍♀️👳🏼‍♀👳🏽‍♀️👳🏽‍♀👳🏾‍♀️👳🏾‍♀👳🏿‍♀️👳🏿‍♀👲👲🏻👲🏼👲🏽👲🏾👲🏿🧕🧕🏻🧕🏼🧕🏽🧕🏾🧕🏿🧔🧔🏻🧔🏼🧔🏽🧔🏾🧔🏿👱👱🏻👱🏼👱🏽👱🏾👱🏿👱‍♂️👱‍♂👱🏻‍♂️👱🏻‍♂👱🏼‍♂️👱🏼‍♂👱🏽‍♂️👱🏽‍♂👱🏾‍♂️👱🏾‍♂👱🏿‍♂️👱🏿‍♂👱‍♀️👱‍♀👱🏻‍♀️👱🏻‍♀👱🏼‍♀️👱🏼‍♀👱🏽‍♀️👱🏽‍♀👱🏾‍♀️👱🏾‍♀👱🏿‍♀️👱🏿‍♀👨‍🦰👨🏻‍🦰👨🏼‍🦰👨🏽‍🦰👨🏾‍🦰👨🏿‍🦰👩‍🦰👩🏻‍🦰👩🏼‍🦰👩🏽‍🦰👩🏾‍🦰👩🏿‍🦰👨‍🦱👨🏻‍🦱👨🏼‍🦱👨🏽‍🦱👨🏾‍🦱👨🏿‍🦱👩‍🦱👩🏻‍🦱👩🏼‍🦱👩🏽‍🦱👩🏾‍🦱👩🏿‍🦱👨‍🦲👨🏻‍🦲👨🏼‍🦲👨🏽‍🦲👨🏾‍🦲👨🏿‍🦲👩‍🦲👩🏻‍🦲👩🏼‍🦲👩🏽‍🦲👩🏾‍🦲👩🏿‍🦲👨‍🦳👨🏻‍🦳👨🏼‍🦳👨🏽‍🦳👨🏾‍🦳👨🏿‍🦳👩‍🦳👩🏻‍🦳👩🏼‍🦳👩🏽‍🦳👩🏾‍🦳👩🏿‍🦳🤵🤵🏻🤵🏼🤵🏽🤵🏾🤵🏿👰👰🏻👰🏼👰🏽👰🏾👰🏿🤰🤰🏻🤰🏼🤰🏽🤰🏾🤰🏿🤱🤱🏻🤱🏼🤱🏽🤱🏾🤱🏿👼👼🏻👼🏼👼🏽👼🏾👼🏿🎅🎅🏻🎅🏼🎅🏽🎅🏾🎅🏿🤶🤶🏻🤶🏼🤶🏽🤶🏾🤶🏿🦸🦸🏻🦸🏼🦸🏽🦸🏾🦸🏿🦸‍♀️🦸‍♀🦸🏻‍♀️🦸🏻‍♀🦸🏼‍♀️🦸🏼‍♀🦸🏽‍♀️🦸🏽‍♀🦸🏾‍♀️🦸🏾‍♀🦸🏿‍♀️🦸🏿‍♀🦸‍♂️🦸‍♂🦸🏻‍♂️🦸🏻‍♂🦸🏼‍♂️🦸🏼‍♂🦸🏽‍♂️🦸🏽‍♂🦸🏾‍♂️🦸🏾‍♂🦸🏿‍♂️🦸🏿‍♂🦹🦹🏻🦹🏼🦹🏽🦹🏾🦹🏿🦹‍♀️🦹‍♀🦹🏻‍♀️🦹🏻‍♀🦹🏼‍♀️🦹🏼‍♀🦹🏽‍♀️🦹🏽‍♀🦹🏾‍♀️🦹🏾‍♀🦹🏿‍♀️🦹🏿‍♀🦹‍♂️🦹‍♂🦹🏻‍♂️🦹🏻‍♂🦹🏼‍♂️🦹🏼‍♂🦹🏽‍♂️🦹🏽‍♂🦹🏾‍♂️🦹🏾‍♂🦹🏿‍♂️🦹🏿‍♂🧙🧙🏻🧙🏼🧙🏽🧙🏾🧙🏿🧙‍♀️🧙‍♀🧙🏻‍♀️🧙🏻‍♀🧙🏼‍♀️🧙🏼‍♀🧙🏽‍♀️🧙🏽‍♀🧙🏾‍♀️🧙🏾‍♀🧙🏿‍♀️🧙🏿‍♀🧙‍♂️🧙‍♂🧙🏻‍♂️🧙🏻‍♂🧙🏼‍♂️🧙🏼‍♂🧙🏽‍♂️🧙🏽‍♂🧙🏾‍♂️🧙🏾‍♂🧙🏿‍♂️🧙🏿‍♂🧚🧚🏻🧚🏼🧚🏽🧚🏾🧚🏿🧚‍♀️🧚‍♀🧚🏻‍♀️🧚🏻‍♀🧚🏼‍♀️🧚🏼‍♀🧚🏽‍♀️🧚🏽‍♀🧚🏾‍♀️🧚🏾‍♀🧚🏿‍♀️🧚🏿‍♀🧚‍♂️🧚‍♂🧚🏻‍♂️🧚🏻‍♂🧚🏼‍♂️🧚🏼‍♂🧚🏽‍♂️🧚🏽‍♂🧚🏾‍♂️🧚🏾‍♂🧚🏿‍♂️🧚🏿‍♂🧛🧛🏻🧛🏼🧛🏽🧛🏾🧛🏿🧛‍♀️🧛‍♀🧛🏻‍♀️🧛🏻‍♀🧛🏼‍♀️🧛🏼‍♀🧛🏽‍♀️🧛🏽‍♀🧛🏾‍♀️🧛🏾‍♀🧛🏿‍♀️🧛🏿‍♀🧛‍♂️🧛‍♂🧛🏻‍♂️🧛🏻‍♂🧛🏼‍♂️🧛🏼‍♂🧛🏽‍♂️🧛🏽‍♂🧛🏾‍♂️🧛🏾‍♂🧛🏿‍♂️🧛🏿‍♂🧜🧜🏻🧜🏼🧜🏽🧜🏾🧜🏿🧜‍♀️🧜‍♀🧜🏻‍♀️🧜🏻‍♀🧜🏼‍♀️🧜🏼‍♀🧜🏽‍♀️🧜🏽‍♀🧜🏾‍♀️🧜🏾‍♀🧜🏿‍♀️🧜🏿‍♀🧜‍♂️🧜‍♂🧜🏻‍♂️🧜🏻‍♂🧜🏼‍♂️🧜🏼‍♂🧜🏽‍♂️🧜🏽‍♂🧜🏾‍♂️🧜🏾‍♂🧜🏿‍♂️🧜🏿‍♂🧝🧝🏻🧝🏼🧝🏽🧝🏾🧝🏿🧝‍♀️🧝‍♀🧝🏻‍♀️🧝🏻‍♀🧝🏼‍♀️🧝🏼‍♀🧝🏽‍♀️🧝🏽‍♀🧝🏾‍♀️🧝🏾‍♀🧝🏿‍♀️🧝🏿‍♀🧝‍♂️🧝‍♂🧝🏻‍♂️🧝🏻‍♂🧝🏼‍♂️🧝🏼‍♂🧝🏽‍♂️🧝🏽‍♂🧝🏾‍♂️🧝🏾‍♂🧝🏿‍♂️🧝🏿‍♂🧞🧞‍♀️🧞‍♀🧞‍♂️🧞‍♂🧟🧟‍♀️🧟‍♀🧟‍♂️🧟‍♂🙍🙍🏻🙍🏼🙍🏽🙍🏾🙍🏿🙍‍♂️🙍‍♂🙍🏻‍♂️🙍🏻‍♂🙍🏼‍♂️🙍🏼‍♂🙍🏽‍♂️🙍🏽‍♂🙍🏾‍♂️🙍🏾‍♂🙍🏿‍♂️🙍🏿‍♂🙍‍♀️🙍‍♀🙍🏻‍♀️🙍🏻‍♀🙍🏼‍♀️🙍🏼‍♀🙍🏽‍♀️🙍🏽‍♀🙍🏾‍♀️🙍🏾‍♀🙍🏿‍♀️🙍🏿‍♀🙎🙎🏻🙎🏼🙎🏽🙎🏾🙎🏿🙎‍♂️🙎‍♂🙎🏻‍♂️🙎🏻‍♂🙎🏼‍♂️🙎🏼‍♂🙎🏽‍♂️🙎🏽‍♂🙎🏾‍♂️🙎🏾‍♂🙎🏿‍♂️🙎🏿‍♂🙎‍♀️🙎‍♀🙎🏻‍♀️🙎🏻‍♀🙎🏼‍♀️🙎🏼‍♀🙎🏽‍♀️🙎🏽‍♀🙎🏾‍♀️🙎🏾‍♀🙎🏿‍♀️🙎🏿‍♀🙅🙅🏻🙅🏼🙅🏽🙅🏾🙅🏿🙅‍♂️🙅‍♂🙅🏻‍♂️🙅🏻‍♂🙅🏼‍♂️🙅🏼‍♂🙅🏽‍♂️🙅🏽‍♂🙅🏾‍♂️🙅🏾‍♂🙅🏿‍♂️🙅🏿‍♂🙅‍♀️🙅‍♀🙅🏻‍♀️🙅🏻‍♀🙅🏼‍♀️🙅🏼‍♀🙅🏽‍♀️🙅🏽‍♀🙅🏾‍♀️🙅🏾‍♀🙅🏿‍♀️🙅🏿‍♀🙆🙆🏻🙆🏼🙆🏽🙆🏾🙆🏿🙆‍♂️🙆‍♂🙆🏻‍♂️🙆🏻‍♂🙆🏼‍♂️🙆🏼‍♂🙆🏽‍♂️🙆🏽‍♂🙆🏾‍♂️🙆🏾‍♂🙆🏿‍♂️🙆🏿‍♂🙆‍♀️🙆‍♀🙆🏻‍♀️🙆🏻‍♀🙆🏼‍♀️🙆🏼‍♀🙆🏽‍♀️🙆🏽‍♀🙆🏾‍♀️🙆🏾‍♀🙆🏿‍♀️🙆🏿‍♀💁💁🏻💁🏼💁🏽💁🏾💁🏿💁‍♂️💁‍♂💁🏻‍♂️💁🏻‍♂💁🏼‍♂️💁🏼‍♂💁🏽‍♂️💁🏽‍♂💁🏾‍♂️💁🏾‍♂💁🏿‍♂️💁🏿‍♂💁‍♀️💁‍♀💁🏻‍♀️💁🏻‍♀💁🏼‍♀️💁🏼‍♀💁🏽‍♀️💁🏽‍♀💁🏾‍♀️💁🏾‍♀💁🏿‍♀️💁🏿‍♀🙋🙋🏻🙋🏼🙋🏽🙋🏾🙋🏿🙋‍♂️🙋‍♂🙋🏻‍♂️🙋🏻‍♂🙋🏼‍♂️🙋🏼‍♂🙋🏽‍♂️🙋🏽‍♂🙋🏾‍♂️🙋🏾‍♂🙋🏿‍♂️🙋🏿‍♂🙋‍♀️🙋‍♀🙋🏻‍♀️🙋🏻‍♀🙋🏼‍♀️🙋🏼‍♀🙋🏽‍♀️🙋🏽‍♀🙋🏾‍♀️🙋🏾‍♀🙋🏿‍♀️🙋🏿‍♀🙇🙇🏻🙇🏼🙇🏽🙇🏾🙇🏿🙇‍♂️🙇‍♂🙇🏻‍♂️🙇🏻‍♂🙇🏼‍♂️🙇🏼‍♂🙇🏽‍♂️🙇🏽‍♂🙇🏾‍♂️🙇🏾‍♂🙇🏿‍♂️🙇🏿‍♂🙇‍♀️🙇‍♀🙇🏻‍♀️🙇🏻‍♀🙇🏼‍♀️🙇🏼‍♀🙇🏽‍♀️🙇🏽‍♀🙇🏾‍♀️🙇🏾‍♀🙇🏿‍♀️🙇🏿‍♀🤦🤦🏻🤦🏼🤦🏽🤦🏾🤦🏿🤦‍♂️🤦‍♂🤦🏻‍♂️🤦🏻‍♂🤦🏼‍♂️🤦🏼‍♂🤦🏽‍♂️🤦🏽‍♂🤦🏾‍♂️🤦🏾‍♂🤦🏿‍♂️🤦🏿‍♂🤦‍♀️🤦‍♀🤦🏻‍♀️🤦🏻‍♀🤦🏼‍♀️🤦🏼‍♀🤦🏽‍♀️🤦🏽‍♀🤦🏾‍♀️🤦🏾‍♀🤦🏿‍♀️🤦🏿‍♀🤷🤷🏻🤷🏼🤷🏽🤷🏾🤷🏿🤷‍♂️🤷‍♂🤷🏻‍♂️🤷🏻‍♂🤷🏼‍♂️🤷🏼‍♂🤷🏽‍♂️🤷🏽‍♂🤷🏾‍♂️🤷🏾‍♂🤷🏿‍♂️🤷🏿‍♂🤷‍♀️🤷‍♀🤷🏻‍♀️🤷🏻‍♀🤷🏼‍♀️🤷🏼‍♀🤷🏽‍♀️🤷🏽‍♀🤷🏾‍♀️🤷🏾‍♀🤷🏿‍♀️🤷🏿‍♀💆💆🏻💆🏼💆🏽💆🏾💆🏿💆‍♂️💆‍♂💆🏻‍♂️💆🏻‍♂💆🏼‍♂️💆🏼‍♂💆🏽‍♂️💆🏽‍♂💆🏾‍♂️💆🏾‍♂💆🏿‍♂️💆🏿‍♂💆‍♀️💆‍♀💆🏻‍♀️💆🏻‍♀💆🏼‍♀️💆🏼‍♀💆🏽‍♀️💆🏽‍♀💆🏾‍♀️💆🏾‍♀💆🏿‍♀️💆🏿‍♀💇💇🏻💇🏼💇🏽💇🏾💇🏿💇‍♂️💇‍♂💇🏻‍♂️💇🏻‍♂💇🏼‍♂️💇🏼‍♂💇🏽‍♂️💇🏽‍♂💇🏾‍♂️💇🏾‍♂💇🏿‍♂️💇🏿‍♂💇‍♀️💇‍♀💇🏻‍♀️💇🏻‍♀💇🏼‍♀️💇🏼‍♀💇🏽‍♀️💇🏽‍♀💇🏾‍♀️💇🏾‍♀💇🏿‍♀️💇🏿‍♀🚶🚶🏻🚶🏼🚶🏽🚶🏾🚶🏿🚶‍♂️🚶‍♂🚶🏻‍♂️🚶🏻‍♂🚶🏼‍♂️🚶🏼‍♂🚶🏽‍♂️🚶🏽‍♂🚶🏾‍♂️🚶🏾‍♂🚶🏿‍♂️🚶🏿‍♂🚶‍♀️🚶‍♀🚶🏻‍♀️🚶🏻‍♀🚶🏼‍♀️🚶🏼‍♀🚶🏽‍♀️🚶🏽‍♀🚶🏾‍♀️🚶🏾‍♀🚶🏿‍♀️🚶🏿‍♀🏃🏃🏻🏃🏼🏃🏽🏃🏾🏃🏿🏃‍♂️🏃‍♂🏃🏻‍♂️🏃🏻‍♂🏃🏼‍♂️🏃🏼‍♂🏃🏽‍♂️🏃🏽‍♂🏃🏾‍♂️🏃🏾‍♂🏃🏿‍♂️🏃🏿‍♂🏃‍♀️🏃‍♀🏃🏻‍♀️🏃🏻‍♀🏃🏼‍♀️🏃🏼‍♀🏃🏽‍♀️🏃🏽‍♀🏃🏾‍♀️🏃🏾‍♀🏃🏿‍♀️🏃🏿‍♀💃💃🏻💃🏼💃🏽💃🏾💃🏿🕺🕺🏻🕺🏼🕺🏽🕺🏾🕺🏿👯👯‍♂️👯‍♂👯‍♀️👯‍♀🧖🧖🏻🧖🏼🧖🏽🧖🏾🧖🏿🧖‍♀️🧖‍♀🧖🏻‍♀️🧖🏻‍♀🧖🏼‍♀️🧖🏼‍♀🧖🏽‍♀️🧖🏽‍♀🧖🏾‍♀️🧖🏾‍♀🧖🏿‍♀️🧖🏿‍♀🧖‍♂️🧖‍♂🧖🏻‍♂️🧖🏻‍♂🧖🏼‍♂️🧖🏼‍♂🧖🏽‍♂️🧖🏽‍♂🧖🏾‍♂️🧖🏾‍♂🧖🏿‍♂️🧖🏿‍♂🧗🧗🏻🧗🏼🧗🏽🧗🏾🧗🏿🧗‍♀️🧗‍♀🧗🏻‍♀️🧗🏻‍♀🧗🏼‍♀️🧗🏼‍♀🧗🏽‍♀️🧗🏽‍♀🧗🏾‍♀️🧗🏾‍♀🧗🏿‍♀️🧗🏿‍♀🧗‍♂️🧗‍♂🧗🏻‍♂️🧗🏻‍♂🧗🏼‍♂️🧗🏼‍♂🧗🏽‍♂️🧗🏽‍♂🧗🏾‍♂️🧗🏾‍♂🧗🏿‍♂️🧗🏿‍♂🧘🧘🏻🧘🏼🧘🏽🧘🏾🧘🏿🧘‍♀️🧘‍♀🧘🏻‍♀️🧘🏻‍♀🧘🏼‍♀️🧘🏼‍♀🧘🏽‍♀️🧘🏽‍♀🧘🏾‍♀️🧘🏾‍♀🧘🏿‍♀️🧘🏿‍♀🧘‍♂️🧘‍♂🧘🏻‍♂️🧘🏻‍♂🧘🏼‍♂️🧘🏼‍♂🧘🏽‍♂️🧘🏽‍♂🧘🏾‍♂️🧘🏾‍♂🧘🏿‍♂️🧘🏿‍♂🛀🛀🏻🛀🏼🛀🏽🛀🏾🛀🏿🛌🛌🏻🛌🏼🛌🏽🛌🏾🛌🏿🕴️🕴🕴🏻🕴🏼🕴🏽🕴🏾🕴🏿🗣️🗣👤👥🤺🏇🏇🏻🏇🏼🏇🏽🏇🏾🏇🏿⛷️⛷🏂🏂🏻🏂🏼🏂🏽🏂🏾🏂🏿🏌️🏌🏌🏻🏌🏼🏌🏽🏌🏾🏌🏿🏌️‍♂️🏌‍♂️🏌️‍♂🏌‍♂🏌🏻‍♂️🏌🏻‍♂🏌🏼‍♂️🏌🏼‍♂🏌🏽‍♂️🏌🏽‍♂🏌🏾‍♂️🏌🏾‍♂🏌🏿‍♂️🏌🏿‍♂🏌️‍♀️🏌‍♀️🏌️‍♀🏌‍♀🏌🏻‍♀️🏌🏻‍♀🏌🏼‍♀️🏌🏼‍♀🏌🏽‍♀️🏌🏽‍♀🏌🏾‍♀️🏌🏾‍♀🏌🏿‍♀️🏌🏿‍♀🏄🏄🏻🏄🏼🏄🏽🏄🏾🏄🏿🏄‍♂️🏄‍♂🏄🏻‍♂️🏄🏻‍♂🏄🏼‍♂️🏄🏼‍♂🏄🏽‍♂️🏄🏽‍♂🏄🏾‍♂️🏄🏾‍♂🏄🏿‍♂️🏄🏿‍♂🏄‍♀️🏄‍♀🏄🏻‍♀️🏄🏻‍♀🏄🏼‍♀️🏄🏼‍♀🏄🏽‍♀️🏄🏽‍♀🏄🏾‍♀️🏄🏾‍♀🏄🏿‍♀️🏄🏿‍♀🚣🚣🏻🚣🏼🚣🏽🚣🏾🚣🏿🚣‍♂️🚣‍♂🚣🏻‍♂️🚣🏻‍♂🚣🏼‍♂️🚣🏼‍♂🚣🏽‍♂️🚣🏽‍♂🚣🏾‍♂️🚣🏾‍♂🚣🏿‍♂️🚣🏿‍♂🚣‍♀️🚣‍♀🚣🏻‍♀️🚣🏻‍♀🚣🏼‍♀️🚣🏼‍♀🚣🏽‍♀️🚣🏽‍♀🚣🏾‍♀️🚣🏾‍♀🚣🏿‍♀️🚣🏿‍♀🏊🏊🏻🏊🏼🏊🏽🏊🏾🏊🏿🏊‍♂️🏊‍♂🏊🏻‍♂️🏊🏻‍♂🏊🏼‍♂️🏊🏼‍♂🏊🏽‍♂️🏊🏽‍♂🏊🏾‍♂️🏊🏾‍♂🏊🏿‍♂️🏊🏿‍♂🏊‍♀️🏊‍♀🏊🏻‍♀️🏊🏻‍♀🏊🏼‍♀️🏊🏼‍♀🏊🏽‍♀️🏊🏽‍♀🏊🏾‍♀️🏊🏾‍♀🏊🏿‍♀️🏊🏿‍♀⛹️⛹⛹🏻⛹🏼⛹🏽⛹🏾⛹🏿⛹️‍♂️⛹‍♂️⛹️‍♂⛹‍♂⛹🏻‍♂️⛹🏻‍♂⛹🏼‍♂️⛹🏼‍♂⛹🏽‍♂️⛹🏽‍♂⛹🏾‍♂️⛹🏾‍♂⛹🏿‍♂️⛹🏿‍♂⛹️‍♀️⛹‍♀️⛹️‍♀⛹‍♀⛹🏻‍♀️⛹🏻‍♀⛹🏼‍♀️⛹🏼‍♀⛹🏽‍♀️⛹🏽‍♀⛹🏾‍♀️⛹🏾‍♀⛹🏿‍♀️⛹🏿‍♀🏋️🏋🏋🏻🏋🏼🏋🏽🏋🏾🏋🏿🏋️‍♂️🏋‍♂️🏋️‍♂🏋‍♂🏋🏻‍♂️🏋🏻‍♂🏋🏼‍♂️🏋🏼‍♂🏋🏽‍♂️🏋🏽‍♂🏋🏾‍♂️🏋🏾‍♂🏋🏿‍♂️🏋🏿‍♂🏋️‍♀️🏋‍♀️🏋️‍♀🏋‍♀🏋🏻‍♀️🏋🏻‍♀🏋🏼‍♀️🏋🏼‍♀🏋🏽‍♀️🏋🏽‍♀🏋🏾‍♀️🏋🏾‍♀🏋🏿‍♀️🏋🏿‍♀🚴🚴🏻🚴🏼🚴🏽🚴🏾🚴🏿🚴‍♂️🚴‍♂🚴🏻‍♂️🚴🏻‍♂🚴🏼‍♂️🚴🏼‍♂🚴🏽‍♂️🚴🏽‍♂🚴🏾‍♂️🚴🏾‍♂🚴🏿‍♂️🚴🏿‍♂🚴‍♀️🚴‍♀🚴🏻‍♀️🚴🏻‍♀🚴🏼‍♀️🚴🏼‍♀🚴🏽‍♀️🚴🏽‍♀🚴🏾‍♀️🚴🏾‍♀🚴🏿‍♀️🚴🏿‍♀🚵🚵🏻🚵🏼🚵🏽🚵🏾🚵🏿🚵‍♂️🚵‍♂🚵🏻‍♂️🚵🏻‍♂🚵🏼‍♂️🚵🏼‍♂🚵🏽‍♂️🚵🏽‍♂🚵🏾‍♂️🚵🏾‍♂🚵🏿‍♂️🚵🏿‍♂🚵‍♀️🚵‍♀🚵🏻‍♀️🚵🏻‍♀🚵🏼‍♀️🚵🏼‍♀🚵🏽‍♀️🚵🏽‍♀🚵🏾‍♀️🚵🏾‍♀🚵🏿‍♀️🚵🏿‍♀🏎️🏎🏍️🏍🤸🤸🏻🤸🏼🤸🏽🤸🏾🤸🏿🤸‍♂️🤸‍♂🤸🏻‍♂️🤸🏻‍♂🤸🏼‍♂️🤸🏼‍♂🤸🏽‍♂️🤸🏽‍♂🤸🏾‍♂️🤸🏾‍♂🤸🏿‍♂️🤸🏿‍♂🤸‍♀️🤸‍♀🤸🏻‍♀️🤸🏻‍♀🤸🏼‍♀️🤸🏼‍♀🤸🏽‍♀️🤸🏽‍♀🤸🏾‍♀️🤸🏾‍♀🤸🏿‍♀️🤸🏿‍♀🤼🤼‍♂️🤼‍♂🤼‍♀️🤼‍♀🤽🤽🏻🤽🏼🤽🏽🤽🏾🤽🏿🤽‍♂️🤽‍♂🤽🏻‍♂️🤽🏻‍♂🤽🏼‍♂️🤽🏼‍♂🤽🏽‍♂️🤽🏽‍♂🤽🏾‍♂️🤽🏾‍♂🤽🏿‍♂️🤽🏿‍♂🤽‍♀️🤽‍♀🤽🏻‍♀️🤽🏻‍♀🤽🏼‍♀️🤽🏼‍♀🤽🏽‍♀️🤽🏽‍♀🤽🏾‍♀️🤽🏾‍♀🤽🏿‍♀️🤽🏿‍♀🤾🤾🏻🤾🏼🤾🏽🤾🏾🤾🏿🤾‍♂️🤾‍♂🤾🏻‍♂️🤾🏻‍♂🤾🏼‍♂️🤾🏼‍♂🤾🏽‍♂️🤾🏽‍♂🤾🏾‍♂️🤾🏾‍♂🤾🏿‍♂️🤾🏿‍♂🤾‍♀️🤾‍♀🤾🏻‍♀️🤾🏻‍♀🤾🏼‍♀️🤾🏼‍♀🤾🏽‍♀️🤾🏽‍♀🤾🏾‍♀️🤾🏾‍♀🤾🏿‍♀️🤾🏿‍♀🤹🤹🏻🤹🏼🤹🏽🤹🏾🤹🏿🤹‍♂️🤹‍♂🤹🏻‍♂️🤹🏻‍♂🤹🏼‍♂️🤹🏼‍♂🤹🏽‍♂️🤹🏽‍♂🤹🏾‍♂️🤹🏾‍♂🤹🏿‍♂️🤹🏿‍♂🤹‍♀️🤹‍♀🤹🏻‍♀️🤹🏻‍♀🤹🏼‍♀️🤹🏼‍♀🤹🏽‍♀️🤹🏽‍♀🤹🏾‍♀️🤹🏾‍♀🤹🏿‍♀️🤹🏿‍♀👫👬👭💏👩‍❤️‍💋‍👨👩‍❤‍💋‍👨👨‍❤️‍💋‍👨👨‍❤‍💋‍👨👩‍❤️‍💋‍👩👩‍❤‍💋‍👩💑👩‍❤️‍👨👩‍❤‍👨👨‍❤️‍👨👨‍❤‍👨👩‍❤️‍👩👩‍❤‍👩👪👨‍👩‍👦👨‍👩‍👧👨‍👩‍👧‍👦👨‍👩‍👦‍👦👨‍👩‍👧‍👧👨‍👨‍👦👨‍👨‍👧👨‍👨‍👧‍👦👨‍👨‍👦‍👦👨‍👨‍👧‍👧👩‍👩‍👦👩‍👩‍👧👩‍👩‍👧‍👦👩‍👩‍👦‍👦👩‍👩‍👧‍👧👨‍👦👨‍👦‍👦👨‍👧👨‍👧‍👦👨‍👧‍👧👩‍👦👩‍👦‍👦👩‍👧👩‍👧‍👦👩‍👧‍👧🤳🤳🏻🤳🏼🤳🏽🤳🏾🤳🏿💪💪🏻💪🏼💪🏽💪🏾💪🏿🦵🦵🏻🦵🏼🦵🏽🦵🏾🦵🏿🦶🦶🏻🦶🏼🦶🏽🦶🏾🦶🏿👈👈🏻👈🏼👈🏽👈🏾👈🏿👉👉🏻👉🏼👉🏽👉🏾👉🏿☝️☝☝🏻☝🏼☝🏽☝🏾☝🏿👆👆🏻👆🏼👆🏽👆🏾👆🏿🖕🖕🏻🖕🏼🖕🏽🖕🏾🖕🏿👇👇🏻👇🏼👇🏽👇🏾👇🏿✌️✌✌🏻✌🏼✌🏽✌🏾✌🏿🤞🤞🏻🤞🏼🤞🏽🤞🏾🤞🏿🖖🖖🏻🖖🏼🖖🏽🖖🏾🖖🏿🤘🤘🏻🤘🏼🤘🏽🤘🏾🤘🏿🤙🤙🏻🤙🏼🤙🏽🤙🏾🤙🏿🖐️🖐🖐🏻🖐🏼🖐🏽🖐🏾🖐🏿✋✋🏻✋🏼✋🏽✋🏾✋🏿👌👌🏻👌🏼👌🏽👌🏾👌🏿👍👍🏻👍🏼👍🏽👍🏾👍🏿👎👎🏻👎🏼👎🏽👎🏾👎🏿✊✊🏻✊🏼✊🏽✊🏾✊🏿👊👊🏻👊🏼👊🏽👊🏾👊🏿🤛🤛🏻🤛🏼🤛🏽🤛🏾🤛🏿🤜🤜🏻🤜🏼🤜🏽🤜🏾🤜🏿🤚🤚🏻🤚🏼🤚🏽🤚🏾🤚🏿👋👋🏻👋🏼👋🏽👋🏾👋🏿🤟🤟🏻🤟🏼🤟🏽🤟🏾🤟🏿✍️✍✍🏻✍🏼✍🏽✍🏾✍🏿👏👏🏻👏🏼👏🏽👏🏾👏🏿👐👐🏻👐🏼👐🏽👐🏾👐🏿🙌🙌🏻🙌🏼🙌🏽🙌🏾🙌🏿🤲🤲🏻🤲🏼🤲🏽🤲🏾🤲🏿🙏🙏🏻🙏🏼🙏🏽🙏🏾🙏🏿🤝💅💅🏻💅🏼💅🏽💅🏾💅🏿👂👂🏻👂🏼👂🏽👂🏾👂🏿👃👃🏻👃🏼👃🏽👃🏾👃🏿🦰🦱🦲🦳👣👀👁️👁👁️‍🗨️👁‍🗨️👁️‍🗨👁‍🗨🧠🦴🦷👅👄💋💘❤️❤💓💔💕💖💗💙💚💛🧡💜🖤💝💞💟❣️❣💌💤💢💣💥💦💨💫💬🗨️🗨🗯️🗯💭🕳️🕳👓🕶️🕶🥽🥼👔👕👖🧣🧤🧥🧦👗👘👙👚👛👜👝🛍️🛍🎒👞👟🥾🥿👠👡👢👑👒🎩🎓🧢⛑️⛑📿💄💍💎🐵🐒🦍🐶🐕🐩🐺🦊🦝🐱🐈🦁🐯🐅🐆🐴🐎🦄🦓🦌🐮🐂🐃🐄🐷🐖🐗🐽🐏🐑🐐🐪🐫🦙🦒🐘🦏🦛🐭🐁🐀🐹🐰🐇🐿️🐿🦔🦇🐻🐨🐼🦘🦡🐾🦃🐔🐓🐣🐤🐥🐦🐧🕊️🕊🦅🦆🦢🦉🦚🦜🐸🐊🐢🦎🐍🐲🐉🦕🦖🐳🐋🐬🐟🐠🐡🦈🐙🐚🦀🦞🦐🦑🐌🦋🐛🐜🐝🐞🦗🕷️🕷🕸️🕸🦂🦟🦠💐🌸💮🏵️🏵🌹🥀🌺🌻🌼🌷🌱🌲🌳🌴🌵🌾🌿☘️☘🍀🍁🍂🍃🍇🍈🍉🍊🍋🍌🍍🥭🍎🍏🍐🍑🍒🍓🥝🍅🥥🥑🍆🥔🥕🌽🌶️🌶🥒🥬🥦🍄🥜🌰🍞🥐🥖🥨🥯🥞🧀🍖🍗🥩🥓🍔🍟🍕🌭🥪🌮🌯🥙🥚🍳🥘🍲🥣🥗🍿🧂🥫🍱🍘🍙🍚🍛🍜🍝🍠🍢🍣🍤🍥🥮🍡🥟🥠🥡🍦🍧🍨🍩🍪🎂🍰🧁🥧🍫🍬🍭🍮🍯🍼🥛☕🍵🍶🍾🍷🍸🍹🍺🍻🥂🥃🥤🥢🍽️🍽🍴🥄🔪🏺🌍🌎🌏🌐🗺️🗺🗾🧭🏔️🏔⛰️⛰🌋🗻🏕️🏕🏖️🏖🏜️🏜🏝️🏝🏞️🏞🏟️🏟🏛️🏛🏗️🏗🧱🏘️🏘🏚️🏚🏠🏡🏢🏣🏤🏥🏦🏨🏩🏪🏫🏬🏭🏯🏰💒🗼🗽⛪🕌🕍⛩️⛩🕋⛲⛺🌁🌃🏙️🏙🌄🌅🌆🌇🌉♨️♨🌌🎠🎡🎢💈🎪🚂🚃🚄🚅🚆🚇🚈🚉🚊🚝🚞🚋🚌🚍🚎🚐🚑🚒🚓🚔🚕🚖🚗🚘🚙🚚🚛🚜🚲🛴🛹🛵🚏🛣️🛣🛤️🛤🛢️🛢⛽🚨🚥🚦🛑🚧⚓⛵🛶🚤🛳️🛳⛴️⛴🛥️🛥🚢✈️✈🛩️🛩🛫🛬💺🚁🚟🚠🚡🛰️🛰🚀🛸🛎️🛎🧳⌛⏳⌚⏰⏱️⏱⏲️⏲🕰️🕰🕛🕧🕐🕜🕑🕝🕒🕞🕓🕟🕔🕠🕕🕡🕖🕢🕗🕣🕘🕤🕙🕥🕚🕦🌑🌒🌓🌔🌕🌖🌗🌘🌙🌚🌛🌜🌡️🌡☀️☀🌝🌞⭐🌟🌠☁️☁⛅⛈️⛈🌤️🌤🌥️🌥🌦️🌦🌧️🌧🌨️🌨🌩️🌩🌪️🌪🌫️🌫🌬️🌬🌀🌈🌂☂️☂☔⛱️⛱⚡❄️❄☃️☃⛄☄️☄🔥💧🌊🎃🎄🎆🎇🧨✨🎈🎉🎊🎋🎍🎎🎏🎐🎑🧧🎀🎁🎗️🎗🎟️🎟🎫🎖️🎖🏆🏅🥇🥈🥉⚽⚾🥎🏀🏐🏈🏉🎾🥏🎳🏏🏑🏒🥍🏓🏸🥊🥋🥅⛳⛸️⛸🎣🎽🎿🛷🥌🎯🎱🔮🧿🎮🕹️🕹🎰🎲🧩🧸♠️♠♥️♥♦️♦♣️♣♟️♟🃏🀄🎴🎭🖼️🖼🎨🧵🧶🔇🔈🔉🔊📢📣📯🔔🔕🎼🎵🎶🎙️🎙🎚️🎚🎛️🎛🎤🎧📻🎷🎸🎹🎺🎻🥁📱📲☎️☎📞📟📠🔋🔌💻🖥️🖥🖨️🖨⌨️⌨🖱️🖱🖲️🖲💽💾💿📀🧮🎥🎞️🎞📽️📽🎬📺📷📸📹📼🔍🔎🕯️🕯💡🔦🏮📔📕📖📗📘📙📚📓📒📃📜📄📰🗞️🗞📑🔖🏷️🏷💰💴💵💶💷💸💳🧾💹💱💲✉️✉📧📨📩📤📥📦📫📪📬📭📮🗳️🗳✏️✏✒️✒🖋️🖋🖊️🖊🖌️🖌🖍️🖍📝💼📁📂🗂️🗂📅📆🗒️🗒🗓️🗓📇📈📉📊📋📌📍📎🖇️🖇📏📐✂️✂🗃️🗃🗄️🗄🗑️🗑🔒🔓🔏🔐🔑🗝️🗝🔨⛏️⛏⚒️⚒🛠️🛠🗡️🗡⚔️⚔🔫🏹🛡️🛡🔧🔩⚙️⚙🗜️🗜⚖️⚖🔗⛓️⛓🧰🧲⚗️⚗🧪🧫🧬🔬🔭📡💉💊🚪🛏️🛏🛋️🛋🚽🚿🛁🧴🧷🧹🧺🧻🧼🧽🧯🛒🚬⚰️⚰⚱️⚱🗿🏧🚮🚰♿🚹🚺🚻🚼🚾🛂🛃🛄🛅⚠️⚠🚸⛔🚫🚳🚭🚯🚱🚷📵🔞☢️☢☣️☣⬆️⬆↗️↗➡️➡↘️↘⬇️⬇↙️↙⬅️⬅↖️↖↕️↕↔️↔↩️↩↪️↪⤴️⤴⤵️⤵🔃🔄🔙🔚🔛🔜🔝🛐⚛️⚛🕉️🕉✡️✡☸️☸☯️☯✝️✝☦️☦☪️☪☮️☮🕎🔯♈♉♊♋♌♍♎♏♐♑♒♓⛎🔀🔁🔂▶️▶⏩⏭️⏭⏯️⏯◀️◀⏪⏮️⏮🔼⏫🔽⏬⏸️⏸⏹️⏹⏺️⏺⏏️⏏🎦🔅🔆📶📳📴♀️♀♂️♂⚕️⚕♾️♾♻️♻⚜️⚜🔱📛🔰⭕✅☑️☑✔️✔✖️✖❌❎➕➖➗➰➿〽️〽✳️✳✴️✴❇️❇‼️‼⁉️⁉❓❔❕❗〰️〰©️©®️®™️™#️⃣#⃣*️⃣*⃣0️⃣0⃣1️⃣1⃣2️⃣2⃣3️⃣3⃣4️⃣4⃣5️⃣5⃣6️⃣6⃣7️⃣7⃣8️⃣8⃣9️⃣9⃣🔟💯🔠🔡🔢🔣🔤🅰️🅰🆎🅱️🅱🆑🆒🆓ℹ️ℹ🆔Ⓜ️Ⓜ🆕🆖🅾️🅾🆗🅿️🅿🆘🆙🆚🈁🈂️🈂🈷️🈷🈶🈯🉐🈹🈚🈲🉑🈸🈴🈳㊗️㊗㊙️㊙🈺🈵▪️▪▫️▫◻️◻◼️◼◽◾⬛⬜🔶🔷🔸🔹🔺🔻💠🔘🔲🔳⚪⚫🔴🔵🏁🚩🎌🏴🏳️🏳🏳️‍🌈🏳‍🌈🏴‍☠️🏴‍☠🇦🇨🇦🇩🇦🇪🇦🇫🇦🇬🇦🇮🇦🇱🇦🇲🇦🇴🇦🇶🇦🇷🇦🇸🇦🇹🇦🇺🇦🇼🇦🇽🇦🇿🇧🇦🇧🇧🇧🇩🇧🇪🇧🇫🇧🇬🇧🇭🇧🇮🇧🇯🇧🇱🇧🇲🇧🇳🇧🇴🇧🇶🇧🇷🇧🇸🇧🇹🇧🇻🇧🇼🇧🇾🇧🇿🇨🇦🇨🇨🇨🇩🇨🇫🇨🇬🇨🇭🇨🇮🇨🇰🇨🇱🇨🇲🇨🇳🇨🇴🇨🇵🇨🇷🇨🇺🇨🇻🇨🇼🇨🇽🇨🇾🇨🇿🇩🇪🇩🇬🇩🇯🇩🇰🇩🇲🇩🇴🇩🇿🇪🇦🇪🇨🇪🇪🇪🇬🇪🇭🇪🇷🇪🇸🇪🇹🇪🇺🇫🇮🇫🇯🇫🇰🇫🇲🇫🇴🇫🇷🇬🇦🇬🇧🇬🇩🇬🇪🇬🇫🇬🇬🇬🇭🇬🇮🇬🇱🇬🇲🇬🇳🇬🇵🇬🇶🇬🇷🇬🇸🇬🇹🇬🇺🇬🇼🇬🇾🇭🇰🇭🇲🇭🇳🇭🇷🇭🇹🇭🇺🇮🇨🇮🇩🇮🇪🇮🇱🇮🇲🇮🇳🇮🇴🇮🇶🇮🇷🇮🇸🇮🇹🇯🇪🇯🇲🇯🇴🇯🇵🇰🇪🇰🇬🇰🇭🇰🇮🇰🇲🇰🇳🇰🇵🇰🇷🇰🇼🇰🇾🇰🇿🇱🇦🇱🇧🇱🇨🇱🇮🇱🇰🇱🇷🇱🇸🇱🇹🇱🇺🇱🇻🇱🇾🇲🇦🇲🇨🇲🇩🇲🇪🇲🇫🇲🇬🇲🇭🇲🇰🇲🇱🇲🇲🇲🇳🇲🇴🇲🇵🇲🇶🇲🇷🇲🇸🇲🇹🇲🇺🇲🇻🇲🇼🇲🇽🇲🇾🇲🇿🇳🇦🇳🇨🇳🇪🇳🇫🇳🇬🇳🇮🇳🇱🇳🇴🇳🇵🇳🇷🇳🇺🇳🇿🇴🇲🇵🇦🇵🇪🇵🇫🇵🇬🇵🇭🇵🇰🇵🇱🇵🇲🇵🇳🇵🇷🇵🇸🇵🇹🇵🇼🇵🇾🇶🇦🇷🇪🇷🇴🇷🇸🇷🇺🇷🇼🇸🇦🇸🇧🇸🇨🇸🇩🇸🇪🇸🇬🇸🇭🇸🇮🇸🇯🇸🇰🇸🇱🇸🇲🇸🇳🇸🇴🇸🇷🇸🇸🇸🇹🇸🇻🇸🇽🇸🇾🇸🇿🇹🇦🇹🇨🇹🇩🇹🇫🇹🇬🇹🇭🇹🇯🇹🇰🇹🇱🇹🇲🇹🇳🇹🇴🇹🇷🇹🇹🇹🇻🇹🇼🇹🇿🇺🇦🇺🇬🇺🇲🇺🇳🇺🇸🇺🇾🇺🇿🇻🇦🇻🇨🇻🇪🇻🇬🇻🇮🇻🇳🇻🇺🇼🇫🇼🇸🇽🇰🇾🇪🇾🇹🇿🇦🇿🇲🇿🇼🏴󠁧󠁢󠁥󠁮󠁧󠁿🏴󠁧󠁢󠁳󠁣󠁴󠁿🏴󠁧󠁢󠁷󠁬󠁳󠁿"
  );
  expect(() => emoji.parse(":-)")).toThrow();
  expect(() => emoji.parse("😀 is an emoji")).toThrow();
  expect(() => emoji.parse("😀stuff")).toThrow();
  expect(() => emoji.parse("stuff😀")).toThrow();
});

test("uuid", () => {
  const uuid = z.string().uuid("custom error");
  uuid.parse("9491d710-3185-4e06-bea0-6a2f275345e0");
  uuid.parse("00000000-0000-0000-0000-000000000000");
  uuid.parse("b3ce60f8-e8b9-40f5-1150-172ede56ff74"); // Variant 0 - RFC 4122: Reserved, NCS backward compatibility
  uuid.parse("92e76bf9-28b3-4730-cd7f-cb6bc51f8c09"); // Variant 2 - RFC 4122: Reserved, Microsoft Corporation backward compatibility
  const result = uuid.safeParse("9491d710-3185-4e06-bea0-6a2f275345e0X");
  expect(result.success).toEqual(false);
  if (!result.success) {
    expect(result.error.issues[0].message).toEqual("custom error");
  }
});

test("bad uuid", () => {
  const uuid = z.string().uuid("custom error");
  uuid.parse("9491d710-3185-4e06-bea0-6a2f275345e0");
  const result = uuid.safeParse("invalid uuid");
  expect(result.success).toEqual(false);
  if (!result.success) {
    expect(result.error.issues[0].message).toEqual("custom error");
  }
});

test("cuid", () => {
  const cuid = z.string().cuid();
  cuid.parse("ckopqwooh000001la8mbi2im9");
  const result = cuid.safeParse("cifjhdsfhsd-invalid-cuid");
  expect(result.success).toEqual(false);
  if (!result.success) {
    expect(result.error.issues[0].message).toEqual("Invalid cuid");
  }
});

test("cuid2", () => {
  const cuid2 = z.string().cuid2();
  const validStrings = [
    "a", // short string
    "tz4a98xxat96iws9zmbrgj3a", // normal string
    "kf5vz6ssxe4zjcb409rjgo747tc5qjazgptvotk6", // longer than require("@paralleldrive/cuid2").bigLength
  ];
  validStrings.forEach((s) => cuid2.parse(s));
  const invalidStrings = [
    "", // empty string
    "1z4a98xxat96iws9zmbrgj3a", // starts with a number
    "tz4a98xxat96iws9zMbrgj3a", // include uppercase
    "tz4a98xxat96iws-zmbrgj3a", // involve symbols
  ];
  const results = invalidStrings.map((s) => cuid2.safeParse(s));
  expect(results.every((r) => !r.success)).toEqual(true);
  if (!results[0].success) {
    expect(results[0].error.issues[0].message).toEqual("Invalid cuid2");
  }
});

test("regex", () => {
  z.string()
    .regex(/^moo+$/)
    .parse("mooooo");
  expect(() => z.string().uuid().parse("purr")).toThrow();
});

test("regexp error message", () => {
  const result = z
    .string()
    .regex(/^moo+$/)
    .safeParse("boooo");
  if (!result.success) {
    expect(result.error.issues[0].message).toEqual("Invalid");
  } else {
    throw new Error("validation should have failed");
  }

  expect(() => z.string().uuid().parse("purr")).toThrow();
});

test("regex lastIndex reset", () => {
  const schema = z.string().regex(/^\d+$/g);
  expect(schema.safeParse("123").success).toEqual(true);
  expect(schema.safeParse("123").success).toEqual(true);
  expect(schema.safeParse("123").success).toEqual(true);
  expect(schema.safeParse("123").success).toEqual(true);
  expect(schema.safeParse("123").success).toEqual(true);
});

test("checks getters", () => {
  expect(z.string().email().isEmail).toEqual(true);
  expect(z.string().email().isURL).toEqual(false);
  expect(z.string().email().isCUID).toEqual(false);
  expect(z.string().email().isCUID2).toEqual(false);
  expect(z.string().email().isUUID).toEqual(false);
  expect(z.string().email().isIP).toEqual(false);

  expect(z.string().url().isEmail).toEqual(false);
  expect(z.string().url().isURL).toEqual(true);
  expect(z.string().url().isCUID).toEqual(false);
  expect(z.string().url().isCUID2).toEqual(false);
  expect(z.string().url().isUUID).toEqual(false);
  expect(z.string().url().isIP).toEqual(false);

  expect(z.string().cuid().isEmail).toEqual(false);
  expect(z.string().cuid().isURL).toEqual(false);
  expect(z.string().cuid().isCUID).toEqual(true);
  expect(z.string().cuid().isCUID2).toEqual(false);
  expect(z.string().cuid().isUUID).toEqual(false);
  expect(z.string().cuid().isIP).toEqual(false);

  expect(z.string().cuid2().isEmail).toEqual(false);
  expect(z.string().cuid2().isURL).toEqual(false);
  expect(z.string().cuid2().isCUID).toEqual(false);
  expect(z.string().cuid2().isCUID2).toEqual(true);
  expect(z.string().cuid2().isUUID).toEqual(false);
  expect(z.string().cuid2().isIP).toEqual(false);

  expect(z.string().uuid().isEmail).toEqual(false);
  expect(z.string().uuid().isURL).toEqual(false);
  expect(z.string().uuid().isCUID).toEqual(false);
  expect(z.string().uuid().isCUID2).toEqual(false);
  expect(z.string().uuid().isUUID).toEqual(true);
  expect(z.string().uuid().isIP).toEqual(false);

  expect(z.string().ip().isEmail).toEqual(false);
  expect(z.string().ip().isURL).toEqual(false);
  expect(z.string().ip().isCUID).toEqual(false);
  expect(z.string().ip().isCUID2).toEqual(false);
  expect(z.string().ip().isUUID).toEqual(false);
  expect(z.string().ip().isIP).toEqual(true);
});

test("min max getters", () => {
  expect(z.string().min(5).minLength).toEqual(5);
  expect(z.string().min(5).min(10).minLength).toEqual(10);
  expect(z.string().minLength).toEqual(null);

  expect(z.string().max(5).maxLength).toEqual(5);
  expect(z.string().max(5).max(1).maxLength).toEqual(1);
  expect(z.string().maxLength).toEqual(null);
});

test("trim", () => {
  expect(z.string().trim().min(2).parse(" 12 ")).toEqual("12");

  // ordering of methods is respected
  expect(z.string().min(2).trim().parse(" 1 ")).toEqual("1");
  expect(() => z.string().trim().min(2).parse(" 1 ")).toThrow();
});

test("lowerCase", () => {
  expect(z.string().toLowerCase().parse("ASDF")).toEqual("asdf");
  expect(z.string().toUpperCase().parse("asdf")).toEqual("ASDF");
});

test("datetime", () => {
  const a = z.string().datetime({});
  expect(a.isDatetime).toEqual(true);

  const b = z.string().datetime({ offset: true });
  expect(b.isDatetime).toEqual(true);

  const c = z.string().datetime({ precision: 3 });
  expect(c.isDatetime).toEqual(true);

  const d = z.string().datetime({ offset: true, precision: 0 });
  expect(d.isDatetime).toEqual(true);

  const { isDatetime } = z.string().datetime();
  expect(isDatetime).toEqual(true);
});

test("datetime parsing", () => {
  const datetime = z.string().datetime();
  datetime.parse("1970-01-01T00:00:00.000Z");
  datetime.parse("2022-10-13T09:52:31.816Z");
  datetime.parse("2022-10-13T09:52:31.8162314Z");
  datetime.parse("1970-01-01T00:00:00Z");
  datetime.parse("2022-10-13T09:52:31Z");
  expect(() => datetime.parse("")).toThrow();
  expect(() => datetime.parse("foo")).toThrow();
  expect(() => datetime.parse("2020-10-14")).toThrow();
  expect(() => datetime.parse("T18:45:12.123")).toThrow();
  expect(() => datetime.parse("2020-10-14T17:42:29+00:00")).toThrow();

  const datetimeNoMs = z.string().datetime({ precision: 0 });
  datetimeNoMs.parse("1970-01-01T00:00:00Z");
  datetimeNoMs.parse("2022-10-13T09:52:31Z");
  expect(() => datetimeNoMs.parse("tuna")).toThrow();
  expect(() => datetimeNoMs.parse("1970-01-01T00:00:00.000Z")).toThrow();
  expect(() => datetimeNoMs.parse("1970-01-01T00:00:00.Z")).toThrow();
  expect(() => datetimeNoMs.parse("2022-10-13T09:52:31.816Z")).toThrow();

  const datetime3Ms = z.string().datetime({ precision: 3 });
  datetime3Ms.parse("1970-01-01T00:00:00.000Z");
  datetime3Ms.parse("2022-10-13T09:52:31.123Z");
  expect(() => datetime3Ms.parse("tuna")).toThrow();
  expect(() => datetime3Ms.parse("1970-01-01T00:00:00.1Z")).toThrow();
  expect(() => datetime3Ms.parse("1970-01-01T00:00:00.12Z")).toThrow();
  expect(() => datetime3Ms.parse("2022-10-13T09:52:31Z")).toThrow();

  const datetimeOffset = z.string().datetime({ offset: true });
  datetimeOffset.parse("1970-01-01T00:00:00.000Z");
  datetimeOffset.parse("2022-10-13T09:52:31.816234134Z");
  datetimeOffset.parse("1970-01-01T00:00:00Z");
  datetimeOffset.parse("2022-10-13T09:52:31.4Z");
  datetimeOffset.parse("2020-10-14T17:42:29+00:00");
  datetimeOffset.parse("2020-10-14T17:42:29+03:15");
  datetimeOffset.parse("2020-10-14T17:42:29+0315");
  datetimeOffset.parse("2020-10-14T17:42:29+03");
  expect(() => datetimeOffset.parse("tuna")).toThrow();
  expect(() => datetimeOffset.parse("2022-10-13T09:52:31.Z")).toThrow();

  const datetimeOffsetNoMs = z
    .string()
    .datetime({ offset: true, precision: 0 });
  datetimeOffsetNoMs.parse("1970-01-01T00:00:00Z");
  datetimeOffsetNoMs.parse("2022-10-13T09:52:31Z");
  datetimeOffsetNoMs.parse("2020-10-14T17:42:29+00:00");
  datetimeOffsetNoMs.parse("2020-10-14T17:42:29+0000");
  datetimeOffsetNoMs.parse("2020-10-14T17:42:29+00");
  expect(() => datetimeOffsetNoMs.parse("tuna")).toThrow();
  expect(() => datetimeOffsetNoMs.parse("1970-01-01T00:00:00.000Z")).toThrow();
  expect(() => datetimeOffsetNoMs.parse("1970-01-01T00:00:00.Z")).toThrow();
  expect(() => datetimeOffsetNoMs.parse("2022-10-13T09:52:31.816Z")).toThrow();
  expect(() =>
    datetimeOffsetNoMs.parse("2020-10-14T17:42:29.124+00:00")
  ).toThrow();

  const datetimeOffset4Ms = z.string().datetime({ offset: true, precision: 4 });
  datetimeOffset4Ms.parse("1970-01-01T00:00:00.1234Z");
  datetimeOffset4Ms.parse("2020-10-14T17:42:29.1234+00:00");
  datetimeOffset4Ms.parse("2020-10-14T17:42:29.1234+0000");
  datetimeOffset4Ms.parse("2020-10-14T17:42:29.1234+00");
  expect(() => datetimeOffset4Ms.parse("tuna")).toThrow();
  expect(() => datetimeOffset4Ms.parse("1970-01-01T00:00:00.123Z")).toThrow();
  expect(() =>
    datetimeOffset4Ms.parse("2020-10-14T17:42:29.124+00:00")
  ).toThrow();
});

<<<<<<< HEAD
test("date", () => {
  const a = z.string().date();
  expect(a.isDate).toEqual(true);
});

test("date parsing", () => {
  const date = z.string().date();
  date.parse("1970-01-01");
  date.parse("2022-10-13");
  expect(() => date.parse("")).toThrow();
  expect(() => date.parse("foo")).toThrow();
  expect(() => date.parse("200-01-01")).toThrow();
  expect(() => date.parse("20000-01-01")).toThrow();
  expect(() => date.parse("2000-0-01")).toThrow();
  expect(() => date.parse("2000-011-01")).toThrow();
  expect(() => date.parse("2000-01-0")).toThrow();
  expect(() => date.parse("2000-01-011")).toThrow();
  expect(() => date.parse("2000/01/01")).toThrow();
  expect(() => date.parse("01-01-2022")).toThrow();
  expect(() => date.parse("01/01/2022")).toThrow();
  expect(() => date.parse("2000-01-01 00:00:00Z")).toThrow();
  expect(() => date.parse("2020-10-14T17:42:29+00:00")).toThrow();
  expect(() => date.parse("2020-10-14T17:42:29Z")).toThrow();
  expect(() => date.parse("2020-10-14T17:42:29")).toThrow();
  expect(() => date.parse("2020-10-14T17:42:29.123Z")).toThrow();
});

test("time", () => {
  const a = z.string().time();
  expect(a.isTime).toEqual(true);
});

test("time parsing", () => {
  const time = z.string().time();
  time.parse("00:00:00");
  time.parse("09:52:31");
  time.parse("23:59:59.9999999");
  expect(() => time.parse("")).toThrow();
  expect(() => time.parse("foo")).toThrow();
  expect(() => time.parse("00:00:00Z")).toThrow();
  expect(() => time.parse("0:00:00")).toThrow();
  expect(() => time.parse("00:0:00")).toThrow();
  expect(() => time.parse("00:00:0")).toThrow();
  expect(() => time.parse("00:00:00.000+00:00")).toThrow();

  const time2 = z.string().time({ precision: 2 });
  time2.parse("00:00:00.00");
  time2.parse("09:52:31.12");
  time2.parse("23:59:59.99");
  expect(() => time2.parse("")).toThrow();
  expect(() => time2.parse("foo")).toThrow();
  expect(() => time2.parse("00:00:00")).toThrow();
  expect(() => time2.parse("00:00:00.00Z")).toThrow();
  expect(() => time2.parse("00:00:00.0")).toThrow();
  expect(() => time2.parse("00:00:00.000")).toThrow();
  expect(() => time2.parse("00:00:00.00+00:00")).toThrow();

  const time3 = z.string().time({ offset: true });
  time3.parse("00:00:00Z");
  time3.parse("09:52:31Z");
  time3.parse("00:00:00+00:00");
  time3.parse("00:00:00+0000");
  time3.parse("00:00:00.000Z");
  time3.parse("00:00:00.000+00:00");
  time3.parse("00:00:00.000+0000");
  expect(() => time3.parse("")).toThrow();
  expect(() => time3.parse("foo")).toThrow();
  expect(() => time3.parse("00:00:00")).toThrow();
  expect(() => time3.parse("00:00:00.000")).toThrow();

  const time4 = z.string().time({ offset: true, precision: 0 });
  time4.parse("00:00:00Z");
  time4.parse("09:52:31Z");
  time4.parse("00:00:00+00:00");
  time4.parse("00:00:00+0000");
  expect(() => time4.parse("")).toThrow();
  expect(() => time4.parse("foo")).toThrow();
  expect(() => time4.parse("00:00:00.0")).toThrow();
  expect(() => time4.parse("00:00:00.000")).toThrow();
  expect(() => time4.parse("00:00:00.000+00:00")).toThrow();
=======
test("IP validation", () => {
  const ip = z.string().ip();
  expect(ip.safeParse("122.122.122.122").success).toBe(true);

  const ipv4 = z.string().ip({ version: "v4" });
  expect(() => ipv4.parse("6097:adfa:6f0b:220d:db08:5021:6191:7990")).toThrow();

  const ipv6 = z.string().ip({ version: "v6" });
  expect(() => ipv6.parse("254.164.77.1")).toThrow();

  const validIPs = [
    "1e5e:e6c8:daac:514b:114b:e360:d8c0:682c",
    "9d4:c956:420f:5788:4339:9b3b:2418:75c3",
    "a6ea::2454:a5ce:94.105.123.75",
    "474f:4c83::4e40:a47:ff95:0cda",
    "d329:0:25b4:db47:a9d1:0:4926:0000",
    "e48:10fb:1499:3e28:e4b6:dea5:4692:912c",
    "114.71.82.94",
    "0.0.0.0",
    "37.85.236.115",
  ];

  const invalidIPs = [
    "d329:1be4:25b4:db47:a9d1:dc71:4926:992c:14af",
    "d5e7:7214:2b78::3906:85e6:53cc:709:32ba",
    "8f69::c757:395e:976e::3441",
    "54cb::473f:d516:0.255.256.22",
    "54cb::473f:d516:192.168.1",
    "256.0.4.4",
    "-1.0.555.4",
    "0.0.0.0.0",
    "1.1.1",
  ];
  // no parameters check IPv4 or IPv6
  const ipSchema = z.string().ip();
  expect(validIPs.every((ip) => ipSchema.safeParse(ip).success)).toBe(true);
  expect(
    invalidIPs.every((ip) => ipSchema.safeParse(ip).success === false)
  ).toBe(true);
>>>>>>> d6f08908
});<|MERGE_RESOLUTION|>--- conflicted
+++ resolved
@@ -399,7 +399,6 @@
   ).toThrow();
 });
 
-<<<<<<< HEAD
 test("date", () => {
   const a = z.string().date();
   expect(a.isDate).toEqual(true);
@@ -480,7 +479,8 @@
   expect(() => time4.parse("00:00:00.0")).toThrow();
   expect(() => time4.parse("00:00:00.000")).toThrow();
   expect(() => time4.parse("00:00:00.000+00:00")).toThrow();
-=======
+});
+  
 test("IP validation", () => {
   const ip = z.string().ip();
   expect(ip.safeParse("122.122.122.122").success).toBe(true);
@@ -520,5 +520,4 @@
   expect(
     invalidIPs.every((ip) => ipSchema.safeParse(ip).success === false)
   ).toBe(true);
->>>>>>> d6f08908
 });