import * as z from './index';
import { util } from './helpers/util';

type TypeResult = { schema: any; id: string; type: string };

const isOptional = (schema: z.ZodType<any, any>): boolean => {
  // const def: z.ZodDef = schema._def;
  // if (def.t === z.ZodTypes.undefined) return true;
  // else if (def.t === z.ZodTypes.intersection) {
  //   return isOptional(def.right) && isOptional(def.left);
  // } else if (def.t === z.ZodTypes.union) {
  //   return def.options.map(isOptional).some(x => x === true);
  // }
  // return false;

  return schema.isOptional();
};

export class ZodCodeGenerator {
  seen: TypeResult[] = [];
  serial: number = 0;

  randomId = () => {
    return `IZod${this.serial++}`;
  };

  findBySchema = (schema: z.ZodType<any, any>) => {
    return this.seen.find(s => s.schema === schema);
  };

  findById = (id: string) => {
    const found = this.seen.find(s => s.id === id);
    if (!found) throw new Error(`Unfound ID: ${id}`);
    return found;
  };

  dump = () => {
    return `
type Identity<T> = T;

${this.seen
  .map(item => `type ${item.id} = Identity<${item.type}>;`)
  .join('\n\n')}
`;
  };

  setType = (id: string, type: string) => {
    const found = this.findById(id);
    found.type = type;
    return found;
  };

  generate = (schema: z.ZodType<any, any>): TypeResult => {
    const found = this.findBySchema(schema);
    if (found) return found;

    const def: z.ZodDef = schema._def;

    const id = this.randomId();

    const ty = {
      schema,
      id,
      type: `__INCOMPLETE__`,
    };

    this.seen.push(ty);

    switch (def.t) {
      case z.ZodTypes.string:
        return this.setType(id, `string`);
      case z.ZodTypes.number:
        return this.setType(id, `number`);
      case z.ZodTypes.bigint:
        return this.setType(id, `bigint`);
      case z.ZodTypes.boolean:
        return this.setType(id, `boolean`);
      case z.ZodTypes.date:
        return this.setType(id, `Date`);
      case z.ZodTypes.undefined:
        return this.setType(id, `undefined`);
      case z.ZodTypes.null:
        return this.setType(id, `null`);
      case z.ZodTypes.any:
        return this.setType(id, `any`);
      case z.ZodTypes.unknown:
        return this.setType(id, `unknown`);
      case z.ZodTypes.never:
        return this.setType(id, `never`);
      case z.ZodTypes.void:
        return this.setType(id, `void`);
      case z.ZodTypes.literal:
        const val = def.value;
        const literalType = typeof val === 'string' ? `"${val}"` : `${val}`;
        return this.setType(id, literalType);
      case z.ZodTypes.enum:
        return this.setType(id, def.values.map(v => `"${v}"`).join(' | '));
      case z.ZodTypes.object:
        const objectLines: string[] = [];
        const shape = def.shape();

        for (const key in shape) {
          const childSchema = shape[key];
          const childType = this.generate(childSchema);
          const OPTKEY = isOptional(childSchema) ? '?' : '';
          objectLines.push(`${key}${OPTKEY}: ${childType.id}`);
        }
        const baseStruct = `{\n${objectLines
          .map(line => `  ${line};`)
          .join('\n')}\n}`;
        this.setType(id, `${baseStruct}`);
        break;
      case z.ZodTypes.tuple:
        const tupleLines: string[] = [];
        for (const elSchema of def.items) {
          const elType = this.generate(elSchema);
          tupleLines.push(elType.id);
        }
        const baseTuple = `[\n${tupleLines
          .map(line => `  ${line},`)
          .join('\n')}\n]`;
        return this.setType(id, `${baseTuple}`);
      case z.ZodTypes.array:
        return this.setType(id, `${this.generate(def.type).id}[]`);
      case z.ZodTypes.function:
        const args = this.generate(def.args);
        const returns = this.generate(def.returns);
        return this.setType(id, `(...args: ${args.id})=>${returns.id}`);
      case z.ZodTypes.promise:
        const promValue = this.generate(def.type);
        return this.setType(id, `Promise<${promValue.id}>`);
      case z.ZodTypes.union:
        const unionLines: string[] = [];
        for (const elSchema of def.options) {
          const elType = this.generate(elSchema);
          unionLines.push(elType.id);
        }
        return this.setType(id, unionLines.join(` | `));
      case z.ZodTypes.intersection:
        return this.setType(
          id,
          `${this.generate(def.left).id} & ${this.generate(def.right).id}`,
        );
      case z.ZodTypes.record:
        return this.setType(
          id,
          `{[k:string]: ${this.generate(def.valueType).id}}`,
        );
<<<<<<< HEAD
      case z.ZodTypes.transformer:
        return this.setType(
          id,
          `{[k:string]: ${this.generate(def.output).id}}`,
        );
=======
>>>>>>> 0855d3ee
      case z.ZodTypes.lazy:
        const lazyType = def.getter();
        return this.setType(id, this.generate(lazyType).id);
      case z.ZodTypes.nativeEnum:
        // const lazyType = def.getter();
        return this.setType(id, 'asdf');
      case z.ZodTypes.optional:
        return this.setType(id, `${this.generate(def.innerType).id}?`);
      default:
        util.assertNever(def);
    }
    return this.findById(id);
  };

  static create = () => new ZodCodeGenerator();
}<|MERGE_RESOLUTION|>--- conflicted
+++ resolved
@@ -146,14 +146,8 @@
           id,
           `{[k:string]: ${this.generate(def.valueType).id}}`,
         );
-<<<<<<< HEAD
       case z.ZodTypes.transformer:
-        return this.setType(
-          id,
-          `{[k:string]: ${this.generate(def.output).id}}`,
-        );
-=======
->>>>>>> 0855d3ee
+        return this.setType(id, this.generate(def.output).id);
       case z.ZodTypes.lazy:
         const lazyType = def.getter();
         return this.setType(id, this.generate(lazyType).id);
@@ -161,7 +155,12 @@
         // const lazyType = def.getter();
         return this.setType(id, 'asdf');
       case z.ZodTypes.optional:
-        return this.setType(id, `${this.generate(def.innerType).id}?`);
+        return this.setType(
+          id,
+          `${this.generate(def.innerType).id} | undefined`,
+        );
+      case z.ZodTypes.nullable:
+        return this.setType(id, `${this.generate(def.innerType).id} | null`);
       default:
         util.assertNever(def);
     }
