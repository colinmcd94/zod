/* ZOD */

import { ZodString, ZodStringDef } from './types/string';
import { ZodNumber, ZodNumberDef } from './types/number';
import { ZodBigInt, ZodBigIntDef } from './types/bigint';
import { ZodBoolean, ZodBooleanDef } from './types/boolean';
import { ZodDate, ZodDateDef } from './types/date';
import { ZodUndefined, ZodUndefinedDef } from './types/undefined';
import { ZodNull, ZodNullDef } from './types/null';
import { ZodAny, ZodAnyDef } from './types/any';
import { ZodUnknown, ZodUnknownDef } from './types/unknown';
import { ZodVoid, ZodVoidDef } from './types/void';
import { ZodArray, ZodArrayDef } from './types/array';
import { ZodObject, ZodObjectDef } from './types/object';
import { ZodUnion, ZodUnionDef } from './types/union';
import { ZodIntersection, ZodIntersectionDef } from './types/intersection';
import { ZodTuple, ZodTupleDef } from './types/tuple';
import { ZodRecord, ZodRecordDef } from './types/record';
import { ZodFunction, ZodFunctionDef } from './types/function';
import { ZodLazy, ZodLazyDef } from './types/lazy';
import { ZodLiteral, ZodLiteralDef } from './types/literal';
import { ZodEnum, ZodEnumDef } from './types/enum';
import { ZodNativeEnum, ZodNativeEnumDef } from './types/nativeEnum';
import { ZodPromise, ZodPromiseDef } from './types/promise';
<<<<<<< HEAD
import { ZodTransformer, ZodTransformerDef } from './types/transformer';
import { TypeOf, input, output, ZodType, ZodTypeAny, ZodTypeDef, ZodTypes } from './types/base';
import { ZodError, ZodErrorCode } from './ZodError';
=======
import { TypeOf, ZodType, ZodTypeAny, ZodTypeDef, ZodTypes } from './types/base';
// import { ZodError, ZodErrorCode, ZodInvalidTypeError,
// ZodNonEmptyArrayIsEmptyError,
// ZodUnrecognizedKeysError,
// ZodInvalidUnionError,
// ZodInvalidLiteralValueError,
// ZodInvalidEnumValueError,
// ZodInvalidArgumentsError,
// ZodInvalidReturnTypeError,
// ZodInvalidDateError,
// ZodInvalidStringError,
// ZodTooSmallError,
// ZodTooBigError,
// ZodCustomError } from './ZodError';
>>>>>>> 6c50f761
import { ZodParsedType } from './parser';

import { ZodErrorMap } from './defaultErrorMap';

import { ZodCodeGenerator } from './codegen';

export { ZodTypeDef, ZodTypes };
type ZodDef =
  | ZodStringDef
  | ZodNumberDef
  | ZodBigIntDef
  | ZodBooleanDef
  | ZodDateDef
  | ZodUndefinedDef
  | ZodNullDef
  | ZodAnyDef
  | ZodUnknownDef
  | ZodVoidDef
  | ZodArrayDef
  | ZodObjectDef
  | ZodUnionDef
  | ZodIntersectionDef
  | ZodTupleDef
  | ZodRecordDef
  | ZodFunctionDef
  | ZodLazyDef
  | ZodLiteralDef
  | ZodEnumDef
<<<<<<< HEAD
  | ZodPromiseDef
  | ZodTransformerDef;
=======
  | ZodNativeEnumDef
  | ZodPromiseDef;
>>>>>>> 6c50f761

const stringType = ZodString.create;
const numberType = ZodNumber.create;
const bigIntType = ZodBigInt.create;
const booleanType = ZodBoolean.create;
const dateType = ZodDate.create;
const undefinedType = ZodUndefined.create;
const nullType = ZodNull.create;
const anyType = ZodAny.create;
const unknownType = ZodUnknown.create;
const voidType = ZodVoid.create;
const arrayType = ZodArray.create;
const objectType = ZodObject.create;
const unionType = ZodUnion.create;
const intersectionType = ZodIntersection.create;
const tupleType = ZodTuple.create;
const recordType = ZodRecord.create;
const functionType = ZodFunction.create;
const lazyType = ZodLazy.create;
const literalType = ZodLiteral.create;
const enumType = ZodEnum.create;
const nativeEnumType = ZodNativeEnum.create;
const promiseType = ZodPromise.create;
const transformerType = ZodTransformer.create;
const ostring = () => stringType().optional();
const onumber = () => numberType().optional();
const oboolean = () => booleanType().optional();

const codegen = ZodCodeGenerator.create;

export const custom = <T>(check: (data: unknown) => any, params?: Parameters<ZodAny['refine']>[1]): ZodType<T> =>
  anyType().refine(check, params);

const instanceOfType = <T extends new (...args: any[]) => any>(
  cls: T,
  params: Parameters<ZodAny['refine']>[1] = { message: `Input not instance of ${cls.name}` },
) => custom<InstanceType<T>>(data => data instanceof cls, params);

export {
  stringType as string,
  numberType as number,
  bigIntType as bigint,
  booleanType as boolean,
  dateType as date,
  undefinedType as undefined,
  nullType as null,
  anyType as any,
  unknownType as unknown,
  voidType as void,
  arrayType as array,
  objectType as object,
  unionType as union,
  intersectionType as intersection,
  tupleType as tuple,
  recordType as record,
  functionType as function,
  lazyType as lazy,
  literalType as literal,
  enumType as enum,
  nativeEnumType as nativeEnum,
  promiseType as promise,
  instanceOfType as instanceof,
  transformerType as transformer,
  ostring,
  onumber,
  oboolean,
  codegen,
};

export const late = {
  object: ZodObject.lazycreate,
};

export {
  ZodString,
  ZodNumber,
  ZodBigInt,
  ZodBoolean,
  ZodDate,
  ZodUndefined,
  ZodNull,
  ZodAny,
  ZodUnknown,
  ZodVoid,
  ZodArray,
  ZodObject,
  ZodUnion,
  ZodIntersection,
  ZodTuple,
  ZodRecord,
  ZodFunction,
  ZodLazy,
  ZodLiteral,
  ZodEnum,
  ZodNativeEnum,
  ZodPromise,
  ZodTransformer,
  ZodType,
  ZodType as Schema,
  ZodType as ZodSchema,
  ZodTypeAny,
  ZodDef,
  ZodErrorMap,
  ZodParsedType,
  ZodCodeGenerator,
};

<<<<<<< HEAD
export { TypeOf, TypeOf as infer, input, output };
=======
export * from './ZodError';

export { TypeOf, TypeOf as infer };
>>>>>>> 6c50f761
<|MERGE_RESOLUTION|>--- conflicted
+++ resolved
@@ -22,26 +22,17 @@
 import { ZodEnum, ZodEnumDef } from './types/enum';
 import { ZodNativeEnum, ZodNativeEnumDef } from './types/nativeEnum';
 import { ZodPromise, ZodPromiseDef } from './types/promise';
-<<<<<<< HEAD
 import { ZodTransformer, ZodTransformerDef } from './types/transformer';
-import { TypeOf, input, output, ZodType, ZodTypeAny, ZodTypeDef, ZodTypes } from './types/base';
-import { ZodError, ZodErrorCode } from './ZodError';
-=======
-import { TypeOf, ZodType, ZodTypeAny, ZodTypeDef, ZodTypes } from './types/base';
-// import { ZodError, ZodErrorCode, ZodInvalidTypeError,
-// ZodNonEmptyArrayIsEmptyError,
-// ZodUnrecognizedKeysError,
-// ZodInvalidUnionError,
-// ZodInvalidLiteralValueError,
-// ZodInvalidEnumValueError,
-// ZodInvalidArgumentsError,
-// ZodInvalidReturnTypeError,
-// ZodInvalidDateError,
-// ZodInvalidStringError,
-// ZodTooSmallError,
-// ZodTooBigError,
-// ZodCustomError } from './ZodError';
->>>>>>> 6c50f761
+import {
+  TypeOf,
+  input,
+  output,
+  ZodType,
+  ZodTypeAny,
+  ZodTypeDef,
+  ZodTypes,
+} from './types/base';
+// import { ZodError, ZodErrorCode } from './ZodError';
 import { ZodParsedType } from './parser';
 
 import { ZodErrorMap } from './defaultErrorMap';
@@ -70,13 +61,9 @@
   | ZodLazyDef
   | ZodLiteralDef
   | ZodEnumDef
-<<<<<<< HEAD
   | ZodPromiseDef
-  | ZodTransformerDef;
-=======
-  | ZodNativeEnumDef
-  | ZodPromiseDef;
->>>>>>> 6c50f761
+  | ZodTransformerDef
+  | ZodNativeEnumDef;
 
 const stringType = ZodString.create;
 const numberType = ZodNumber.create;
@@ -107,12 +94,16 @@
 
 const codegen = ZodCodeGenerator.create;
 
-export const custom = <T>(check: (data: unknown) => any, params?: Parameters<ZodAny['refine']>[1]): ZodType<T> =>
-  anyType().refine(check, params);
+export const custom = <T>(
+  check: (data: unknown) => any,
+  params?: Parameters<ZodAny['refine']>[1],
+): ZodType<T> => anyType().refine(check, params);
 
 const instanceOfType = <T extends new (...args: any[]) => any>(
   cls: T,
-  params: Parameters<ZodAny['refine']>[1] = { message: `Input not instance of ${cls.name}` },
+  params: Parameters<ZodAny['refine']>[1] = {
+    message: `Input not instance of ${cls.name}`,
+  },
 ) => custom<InstanceType<T>>(data => data instanceof cls, params);
 
 export {
@@ -184,10 +175,5 @@
   ZodCodeGenerator,
 };
 
-<<<<<<< HEAD
 export { TypeOf, TypeOf as infer, input, output };
-=======
-export * from './ZodError';
-
-export { TypeOf, TypeOf as infer };
->>>>>>> 6c50f761
+export * from './ZodError';