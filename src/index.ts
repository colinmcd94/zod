/* ZOD */

import { ZodString, ZodStringDef } from './types/string';
import { ZodNumber, ZodNumberDef } from './types/number';
import { ZodBigInt, ZodBigIntDef } from './types/bigint';
import { ZodBoolean, ZodBooleanDef } from './types/boolean';
import { ZodDate, ZodDateDef } from './types/date';
import { ZodUndefined, ZodUndefinedDef } from './types/undefined';
import { ZodNull, ZodNullDef } from './types/null';
import { ZodAny, ZodAnyDef } from './types/any';
import { ZodUnknown, ZodUnknownDef } from './types/unknown';
import { ZodNever, ZodNeverDef } from './types/never';
import { ZodVoid, ZodVoidDef } from './types/void';
import { ZodArray, ZodArrayDef } from './types/array';
import { ZodObject, ZodObjectDef } from './types/object';
import { ZodUnion, ZodUnionDef } from './types/union';
import { ZodIntersection, ZodIntersectionDef } from './types/intersection';
import { ZodTuple, ZodTupleDef } from './types/tuple';
import { ZodRecord, ZodRecordDef } from './types/record';
import { ZodFunction, ZodFunctionDef } from './types/function';
import { ZodLazy, ZodLazyDef } from './types/lazy';
import { ZodLiteral, ZodLiteralDef } from './types/literal';
import { ZodEnum, ZodEnumDef } from './types/enum';
import { ZodNativeEnum, ZodNativeEnumDef } from './types/nativeEnum';
import { ZodPromise, ZodPromiseDef } from './types/promise';
import { ZodTransformer, ZodTransformerDef } from './types/transformer';
import {
  TypeOf,
  input,
  output,
  ZodType,
  ZodTypeAny,
  ZodTypeDef,
  ZodTypes,
} from './types/base';

// import { ZodError, ZodErrorCode } from './ZodError';

import { ZodParsedType } from './parser';
import { ZodErrorMap } from './defaultErrorMap';
import { ZodCodeGenerator } from './codegen';
import { ZodOptional, ZodOptionalDef } from "./types/optional";

export { ZodTypeDef, ZodTypes };
type ZodDef =
  | ZodStringDef
  | ZodNumberDef
  | ZodBigIntDef
  | ZodBooleanDef
  | ZodDateDef
  | ZodUndefinedDef
  | ZodNullDef
  | ZodAnyDef
  | ZodUnknownDef
  | ZodNeverDef
  | ZodVoidDef
  | ZodArrayDef
  | ZodObjectDef
  | ZodUnionDef
  | ZodIntersectionDef
  | ZodTupleDef
  | ZodRecordDef
  | ZodFunctionDef
  | ZodLazyDef
  | ZodLiteralDef
  | ZodEnumDef
<<<<<<< HEAD
  | ZodPromiseDef
  | ZodTransformerDef
  | ZodNativeEnumDef;
=======
  | ZodNativeEnumDef
  | ZodOptionalDef
  | ZodPromiseDef;
>>>>>>> 0855d3ee

const stringType = ZodString.create;
const numberType = ZodNumber.create;
const bigIntType = ZodBigInt.create;
const booleanType = ZodBoolean.create;
const dateType = ZodDate.create;
const undefinedType = ZodUndefined.create;
const nullType = ZodNull.create;
const anyType = ZodAny.create;
const unknownType = ZodUnknown.create;
const neverType = ZodNever.create;
const voidType = ZodVoid.create;
const arrayType = ZodArray.create;
const objectType = ZodObject.create;
const unionType = ZodUnion.create;
const intersectionType = ZodIntersection.create;
const tupleType = ZodTuple.create;
const recordType = ZodRecord.create;
const functionType = ZodFunction.create;
const lazyType = ZodLazy.create;
const literalType = ZodLiteral.create;
const enumType = ZodEnum.create;
const nativeEnumType = ZodNativeEnum.create;
const promiseType = ZodPromise.create;
<<<<<<< HEAD
const transformerType = ZodTransformer.create;
=======
const optionalType = ZodOptional.create;
>>>>>>> 0855d3ee
const ostring = () => stringType().optional();
const onumber = () => numberType().optional();
const oboolean = () => booleanType().optional();

const codegen = ZodCodeGenerator.create;

export const custom = <T>(
  check: (data: unknown) => any,
  params?: Parameters<ZodAny['refine']>[1],
): ZodType<T> => anyType().refine(check, params);

const instanceOfType = <T extends new (...args: any[]) => any>(
  cls: T,
  params: Parameters<ZodAny['refine']>[1] = {
    message: `Input not instance of ${cls.name}`,
  },
) => custom<InstanceType<T>>(data => data instanceof cls, params);

export {
  stringType as string,
  numberType as number,
  bigIntType as bigint,
  booleanType as boolean,
  dateType as date,
  undefinedType as undefined,
  nullType as null,
  anyType as any,
  unknownType as unknown,
  neverType as never,
  voidType as void,
  arrayType as array,
  objectType as object,
  unionType as union,
  intersectionType as intersection,
  tupleType as tuple,
  recordType as record,
  functionType as function,
  lazyType as lazy,
  literalType as literal,
  enumType as enum,
  nativeEnumType as nativeEnum,
  promiseType as promise,
  instanceOfType as instanceof,
<<<<<<< HEAD
  transformerType as transformer,
=======
  optionalType as optional,
>>>>>>> 0855d3ee
  ostring,
  onumber,
  oboolean,
  codegen,
};

export const late = {
  object: ZodObject.lazycreate,
};

export {
  ZodString,
  ZodNumber,
  ZodBigInt,
  ZodBoolean,
  ZodDate,
  ZodUndefined,
  ZodNull,
  ZodAny,
  ZodUnknown,
  ZodNever,
  ZodVoid,
  ZodArray,
  ZodObject,
  ZodUnion,
  ZodIntersection,
  ZodTuple,
  ZodRecord,
  ZodFunction,
  ZodLazy,
  ZodLiteral,
  ZodEnum,
  ZodNativeEnum,
  ZodPromise,
  ZodTransformer,
  ZodType,
  ZodType as Schema,
  ZodType as ZodSchema,
  ZodTypeAny,
  ZodDef,
  ZodErrorMap,
  ZodParsedType,
  ZodCodeGenerator,
  ZodOptional,
};

export { TypeOf, TypeOf as infer, input, output };

export * from './ZodError';<|MERGE_RESOLUTION|>--- conflicted
+++ resolved
@@ -24,6 +24,8 @@
 import { ZodNativeEnum, ZodNativeEnumDef } from './types/nativeEnum';
 import { ZodPromise, ZodPromiseDef } from './types/promise';
 import { ZodTransformer, ZodTransformerDef } from './types/transformer';
+import { ZodOptional, ZodOptionalDef } from './types/optional';
+import { ZodNullable, ZodNullableDef } from './types/nullable';
 import {
   TypeOf,
   input,
@@ -39,7 +41,6 @@
 import { ZodParsedType } from './parser';
 import { ZodErrorMap } from './defaultErrorMap';
 import { ZodCodeGenerator } from './codegen';
-import { ZodOptional, ZodOptionalDef } from "./types/optional";
 
 export { ZodTypeDef, ZodTypes };
 type ZodDef =
@@ -64,15 +65,11 @@
   | ZodLazyDef
   | ZodLiteralDef
   | ZodEnumDef
-<<<<<<< HEAD
-  | ZodPromiseDef
   | ZodTransformerDef
-  | ZodNativeEnumDef;
-=======
   | ZodNativeEnumDef
   | ZodOptionalDef
+  | ZodNullableDef
   | ZodPromiseDef;
->>>>>>> 0855d3ee
 
 const stringType = ZodString.create;
 const numberType = ZodNumber.create;
@@ -97,11 +94,9 @@
 const enumType = ZodEnum.create;
 const nativeEnumType = ZodNativeEnum.create;
 const promiseType = ZodPromise.create;
-<<<<<<< HEAD
 const transformerType = ZodTransformer.create;
-=======
 const optionalType = ZodOptional.create;
->>>>>>> 0855d3ee
+const nullableType = ZodNullable.create;
 const ostring = () => stringType().optional();
 const onumber = () => numberType().optional();
 const oboolean = () => booleanType().optional();
@@ -145,11 +140,9 @@
   nativeEnumType as nativeEnum,
   promiseType as promise,
   instanceOfType as instanceof,
-<<<<<<< HEAD
   transformerType as transformer,
-=======
   optionalType as optional,
->>>>>>> 0855d3ee
+  nullableType as nullable,
   ostring,
   onumber,
   oboolean,
@@ -185,6 +178,8 @@
   ZodNativeEnum,
   ZodPromise,
   ZodTransformer,
+  ZodOptional,
+  ZodNullable,
   ZodType,
   ZodType as Schema,
   ZodType as ZodSchema,
@@ -193,7 +188,6 @@
   ZodErrorMap,
   ZodParsedType,
   ZodCodeGenerator,
-  ZodOptional,
 };
 
 export { TypeOf, TypeOf as infer, input, output };
