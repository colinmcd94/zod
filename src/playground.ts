import * as z from '.';
import { ZodIssueCode } from './ZodError';

const run = async () => {
<<<<<<< HEAD
  const noNested = z.string()._refinement((_val, ctx) => {
    if (ctx.path.length > 0) {
      ctx.addIssue({
        code: ZodIssueCode.custom,
        message: `schema cannot be nested. path: ${ctx.path.join('.')}`,
      });
    }
  });

  const data = z.object({
    foo: noNested,
  });

  const t1 = await noNested.spa('asdf');
  const t2 = await data.spa({ foo: 'asdf' });
  console.log(t1);
  console.log(t2);
=======
  let count = 0;

  const base = z.object({
    hello: z.string(),
    foo: z
      .number()
      .refine(async () => {
        count++;
        return false;
      })
      .refine(async () => {
        count++;
        return false;
      }),
  });

  const testval = { hello: 'bye', foo: 3 };
  const result1 = await base.safeParseAsync(testval);
  const result2 = await base.safeParseAsync(testval, {
    runAsyncValidationsInSeries: true,
  });

  if (result1.success === false) {
    console.log(`count: ${count}`);
    console.log(`issues: ${result1.error.issues.length}`);
    console.log(result1);
  }

  if (result2.success === false) {
    console.log(`count: ${count}`);
    console.log(`issues: ${result2.error.issues.length}`);
    console.log(result2);
  }
>>>>>>> 9c4d3649
};

run();

// export const T = z.object({
//   test: z.string().optional(),
// });

// console.log(T.safeParse({}));

// const r = T.safeParse({});

// if (r.success) {
//   console.log(JSON.stringify(r.data));
// }

// console.log(JSON.stringify({ test: undefined, test2: undefined }, null, 2));<|MERGE_RESOLUTION|>--- conflicted
+++ resolved
@@ -2,7 +2,6 @@
 import { ZodIssueCode } from './ZodError';
 
 const run = async () => {
-<<<<<<< HEAD
   const noNested = z.string()._refinement((_val, ctx) => {
     if (ctx.path.length > 0) {
       ctx.addIssue({
@@ -20,41 +19,6 @@
   const t2 = await data.spa({ foo: 'asdf' });
   console.log(t1);
   console.log(t2);
-=======
-  let count = 0;
-
-  const base = z.object({
-    hello: z.string(),
-    foo: z
-      .number()
-      .refine(async () => {
-        count++;
-        return false;
-      })
-      .refine(async () => {
-        count++;
-        return false;
-      }),
-  });
-
-  const testval = { hello: 'bye', foo: 3 };
-  const result1 = await base.safeParseAsync(testval);
-  const result2 = await base.safeParseAsync(testval, {
-    runAsyncValidationsInSeries: true,
-  });
-
-  if (result1.success === false) {
-    console.log(`count: ${count}`);
-    console.log(`issues: ${result1.error.issues.length}`);
-    console.log(result1);
-  }
-
-  if (result2.success === false) {
-    console.log(`count: ${count}`);
-    console.log(`issues: ${result2.error.issues.length}`);
-    console.log(result2);
-  }
->>>>>>> 9c4d3649
 };
 
 run();
