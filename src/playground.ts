--- conflicted
+++ resolved
@@ -2,55 +2,6 @@
 
 const run = async () => {
   z;
-<<<<<<< HEAD
-  const schema = z
-    .object({
-      inner: z.object({
-        name: z
-          .string()
-          .refine((val) => val.length > 5)
-          .array()
-          .refine((val) => val.length > 5),
-      }),
-      password: z.string().refine((val) => val === val.toUpperCase()),
-      confirm: z.string(),
-    })
-    .refine(
-      (val) => {
-        console.log(`FORM DATA`);
-        console.log(JSON.stringify(val, null, 2));
-        return val.confirm === val.password;
-      },
-      { path: ["confirm"] }
-    );
-  const result = schema.safeParse({
-    inner: { name: ["aasd", "asdfasdfasfd", "aasd"] },
-    password: "peanuts",
-    confirm: "peanuts",
-  });
-  console.log(result);
-=======
-  const schema = z.object({
-    inner: z.object({
-      name: z
-        .string()
-        .refine((val) => val.length > 5)
-        .array()
-        .refine((val) => val.length <= 1),
-    }),
-  });
-
-  const invalidItem = {
-    inner: { name: ["aasd", "asdfasdfasfd"] },
-  };
-  const invalidArray = {
-    inner: { name: ["asdfasdf", "asdfasdfasfd"] },
-  };
-  const result1 = schema.safeParse(invalidItem);
-  result1;
-  const result2 = schema.safeParse(invalidArray);
-  if (!result2.success) console.log(result2.error?.format());
->>>>>>> 89312654
 };
 
 run();
