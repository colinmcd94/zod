--- conflicted
+++ resolved
@@ -400,14 +400,9 @@
   nullable(): ZodNullable<this> {
     return ZodNullable.create(this, this._def) as any;
   }
-<<<<<<< HEAD
-
-  nullish(): ZodNullable<ZodOptional<this>> {
-    return this.optional().nullable();
-=======
+
   nullish(): ZodOptional<ZodNullable<this>> {
     return this.nullable().optional();
->>>>>>> b898ee57
   }
 
   array(): ZodArray<this> {
@@ -459,13 +454,8 @@
     });
   }
 
-<<<<<<< HEAD
-  catch(def: Input): ZodCatch<this>;
-  catch(def: () => Input): ZodCatch<this>;
-=======
   catch(def: Output): ZodCatch<this>;
   catch(def: () => Output): ZodCatch<this>;
->>>>>>> b898ee57
   catch(def: any) {
     const catchValueFunc = typeof def === "function" ? def : () => def;
 
