import { defaultErrorMap, getErrorMap } from "./errors";
import { enumUtil } from "./helpers/enumUtil";
import { errorUtil } from "./helpers/errorUtil";
import {
  addIssueToContext,
  AsyncParseReturnType,
  DIRTY,
  INVALID,
  isAborted,
  isAsync,
  isDirty,
  isValid,
  makeIssue,
  OK,
  ParseContext,
  ParseInput,
  ParseParams,
  ParsePath,
  ParseReturnType,
  ParseStatus,
  SyncParseReturnType,
} from "./helpers/parseUtil";
import { partialUtil } from "./helpers/partialUtil";
import { Primitive } from "./helpers/typeAliases";
import { getParsedType, objectUtil, util, ZodParsedType } from "./helpers/util";
import type { StandardSchemaV1 } from "./standard-schema";
import {
  IssueData,
  StringValidation,
  ZodCustomIssue,
  ZodError,
  ZodErrorMap,
  ZodIssue,
  ZodIssueCode,
} from "./ZodError";

///////////////////////////////////////
///////////////////////////////////////
//////////                   //////////
//////////      ZodType      //////////
//////////                   //////////
///////////////////////////////////////
///////////////////////////////////////

export interface RefinementCtx {
  addIssue: (arg: IssueData) => void;
  path: (string | number)[];
}
export type ZodRawShape = { [k: string]: ZodTypeAny };
export type ZodTypeAny = ZodType<any, any, any>;
export type TypeOf<T extends ZodType<any, any, any>> = T["_output"];
export type input<T extends ZodType<any, any, any>> = T["_input"];
export type output<T extends ZodType<any, any, any>> = T["_output"];
export type { TypeOf as infer };

export type CustomErrorParams = Partial<util.Omit<ZodCustomIssue, "code">>;
export interface ZodTypeDef {
  errorMap?: ZodErrorMap;
  description?: string;
}

class ParseInputLazyPath implements ParseInput {
  parent: ParseContext;
  data: any;
  _path: ParsePath;
  _key: string | number | (string | number)[];
  _cachedPath: ParsePath = [];
  constructor(
    parent: ParseContext,
    value: any,
    path: ParsePath,
    key: string | number | (string | number)[]
  ) {
    this.parent = parent;
    this.data = value;
    this._path = path;
    this._key = key;
  }
  get path() {
    if (!this._cachedPath.length) {
      if (this._key instanceof Array) {
        this._cachedPath.push(...this._path, ...this._key);
      } else {
        this._cachedPath.push(...this._path, this._key);
      }
    }

    return this._cachedPath;
  }
}

const handleResult = <Input, Output>(
  ctx: ParseContext,
  result: SyncParseReturnType<Output>
):
  | { success: true; data: Output }
  | { success: false; error: ZodError<Input> } => {
  if (isValid(result)) {
    return { success: true, data: result.value };
  } else {
    if (!ctx.common.issues.length) {
      throw new Error("Validation failed but no issues detected.");
    }

    return {
      success: false,
      get error() {
        if ((this as any)._error) return (this as any)._error as Error;
        const error = new ZodError(ctx.common.issues);
        (this as any)._error = error;
        return (this as any)._error;
      },
    };
  }
};

export type RawCreateParams =
  | {
      errorMap?: ZodErrorMap;
      invalid_type_error?: string;
      required_error?: string;
      message?: string;
      description?: string;
    }
  | undefined;
export type ProcessedCreateParams = {
  errorMap?: ZodErrorMap;
  description?: string;
};
function processCreateParams(params: RawCreateParams): ProcessedCreateParams {
  if (!params) return {};
  const { errorMap, invalid_type_error, required_error, description } = params;
  if (errorMap && (invalid_type_error || required_error)) {
    throw new Error(
      `Can't use "invalid_type_error" or "required_error" in conjunction with custom error map.`
    );
  }
  if (errorMap) return { errorMap: errorMap, description };
  const customMap: ZodErrorMap = (iss, ctx) => {
    const { message } = params;

    if (iss.code === "invalid_enum_value") {
      return { message: message ?? ctx.defaultError };
    }
    if (typeof ctx.data === "undefined") {
      return { message: message ?? required_error ?? ctx.defaultError };
    }
    if (iss.code !== "invalid_type") return { message: ctx.defaultError };
    return { message: message ?? invalid_type_error ?? ctx.defaultError };
  };
  return { errorMap: customMap, description };
}

export type SafeParseSuccess<Output> = {
  success: true;
  data: Output;
  error?: never;
};
export type SafeParseError<Input> = {
  success: false;
  error: ZodError<Input>;
  data?: never;
};

export type SafeParseReturnType<Input, Output> =
  | SafeParseSuccess<Output>
  | SafeParseError<Input>;

export abstract class ZodType<
  Output = any,
  Def extends ZodTypeDef = ZodTypeDef,
  Input = Output
> implements StandardSchemaV1<Input, Output>
{
  readonly _type!: Output;
  readonly _output!: Output;
  readonly _input!: Input;
  readonly _def!: Def;

  get description() {
    return this._def.description;
  }

  "~standard": StandardSchemaV1.Props<Input, Output>;

  abstract _parse(input: ParseInput): ParseReturnType<Output>;

  _getType(input: ParseInput): string {
    return getParsedType(input.data);
  }

  _getOrReturnCtx(
    input: ParseInput,
    ctx?: ParseContext | undefined
  ): ParseContext {
    return (
      ctx || {
        common: input.parent.common,
        data: input.data,

        parsedType: getParsedType(input.data),

        schemaErrorMap: this._def.errorMap,
        path: input.path,
        parent: input.parent,
      }
    );
  }

  _processInputParams(input: ParseInput): {
    status: ParseStatus;
    ctx: ParseContext;
  } {
    return {
      status: new ParseStatus(),
      ctx: {
        common: input.parent.common,
        data: input.data,

        parsedType: getParsedType(input.data),

        schemaErrorMap: this._def.errorMap,
        path: input.path,
        parent: input.parent,
      },
    };
  }

  _parseSync(input: ParseInput): SyncParseReturnType<Output> {
    const result = this._parse(input);
    if (isAsync(result)) {
      throw new Error("Synchronous parse encountered promise.");
    }
    return result;
  }

  _parseAsync(input: ParseInput): AsyncParseReturnType<Output> {
    const result = this._parse(input);
    return Promise.resolve(result);
  }

  parse(data: unknown, params?: Partial<ParseParams>): Output {
    const result = this.safeParse(data, params);
    if (result.success) return result.data;
    throw result.error;
  }

  safeParse(
    data: unknown,
    params?: Partial<ParseParams>
  ): SafeParseReturnType<Input, Output> {
    const ctx: ParseContext = {
      common: {
        issues: [],
        async: params?.async ?? false,
        contextualErrorMap: params?.errorMap,
      },
      path: params?.path || [],
      schemaErrorMap: this._def.errorMap,
      parent: null,
      data,
      parsedType: getParsedType(data),
    };
    const result = this._parseSync({ data, path: ctx.path, parent: ctx });

    return handleResult(ctx, result);
  }

  "~validate"(
    data: unknown
  ):
    | StandardSchemaV1.Result<Output>
    | Promise<StandardSchemaV1.Result<Output>> {
    const ctx: ParseContext = {
      common: {
        issues: [],
        async: !!(this["~standard"] as any).async,
      },
      path: [],
      schemaErrorMap: this._def.errorMap,
      parent: null,
      data,
      parsedType: getParsedType(data),
    };

    if (!(this["~standard"] as any).async) {
      try {
        const result = this._parseSync({ data, path: [], parent: ctx });
        return isValid(result)
          ? {
              value: result.value,
            }
          : {
              issues: ctx.common.issues,
            };
      } catch (err: any) {
        if ((err as Error)?.message?.toLowerCase()?.includes("encountered")) {
          (this["~standard"] as any).async = true;
        }
        (ctx as any).common = {
          issues: [],
          async: true,
        };
      }
    }

    return this._parseAsync({ data, path: [], parent: ctx }).then((result) =>
      isValid(result)
        ? {
            value: result.value,
          }
        : {
            issues: ctx.common.issues,
          }
    );
  }

  async parseAsync(
    data: unknown,
    params?: Partial<ParseParams>
  ): Promise<Output> {
    const result = await this.safeParseAsync(data, params);
    if (result.success) return result.data;
    throw result.error;
  }

  async safeParseAsync(
    data: unknown,
    params?: Partial<ParseParams>
  ): Promise<SafeParseReturnType<Input, Output>> {
    const ctx: ParseContext = {
      common: {
        issues: [],
        contextualErrorMap: params?.errorMap,
        async: true,
      },
      path: params?.path || [],
      schemaErrorMap: this._def.errorMap,
      parent: null,
      data,
      parsedType: getParsedType(data),
    };

    const maybeAsyncResult = this._parse({ data, path: ctx.path, parent: ctx });
    const result = await (isAsync(maybeAsyncResult)
      ? maybeAsyncResult
      : Promise.resolve(maybeAsyncResult));
    return handleResult(ctx, result);
  }

  /** Alias of safeParseAsync */
  spa = this.safeParseAsync;

  refine<RefinedOutput extends Output>(
    check: (arg: Output) => arg is RefinedOutput,
    message?: string | CustomErrorParams | ((arg: Output) => CustomErrorParams)
  ): ZodEffects<this, RefinedOutput, Input>;
  refine(
    check: (arg: Output) => unknown | Promise<unknown>,
    message?: string | CustomErrorParams | ((arg: Output) => CustomErrorParams)
  ): ZodEffects<this, Output, Input>;
  refine(
    check: (arg: Output) => unknown,
    message?: string | CustomErrorParams | ((arg: Output) => CustomErrorParams)
  ): ZodEffects<this, Output, Input> {
    const getIssueProperties = (val: Output) => {
      if (typeof message === "string" || typeof message === "undefined") {
        return { message };
      } else if (typeof message === "function") {
        return message(val);
      } else {
        return message;
      }
    };
    return this._refinement((val, ctx) => {
      const result = check(val);
      const setError = () =>
        ctx.addIssue({
          code: ZodIssueCode.custom,
          ...getIssueProperties(val),
        });
      if (typeof Promise !== "undefined" && result instanceof Promise) {
        return result.then((data) => {
          if (!data) {
            setError();
            return false;
          } else {
            return true;
          }
        });
      }
      if (!result) {
        setError();
        return false;
      } else {
        return true;
      }
    });
  }

  refinement<RefinedOutput extends Output>(
    check: (arg: Output) => arg is RefinedOutput,
    refinementData: IssueData | ((arg: Output, ctx: RefinementCtx) => IssueData)
  ): ZodEffects<this, RefinedOutput, Input>;
  refinement(
    check: (arg: Output) => boolean,
    refinementData: IssueData | ((arg: Output, ctx: RefinementCtx) => IssueData)
  ): ZodEffects<this, Output, Input>;
  refinement(
    check: (arg: Output) => unknown,
    refinementData: IssueData | ((arg: Output, ctx: RefinementCtx) => IssueData)
  ): ZodEffects<this, Output, Input> {
    return this._refinement((val, ctx) => {
      if (!check(val)) {
        ctx.addIssue(
          typeof refinementData === "function"
            ? refinementData(val, ctx)
            : refinementData
        );
        return false;
      } else {
        return true;
      }
    });
  }

  _refinement(
    refinement: RefinementEffect<Output>["refinement"]
  ): ZodEffects<this, Output, Input> {
    return new ZodEffects({
      schema: this,
      typeName: ZodFirstPartyTypeKind.ZodEffects,
      effect: { type: "refinement", refinement },
    });
  }

  superRefine<RefinedOutput extends Output>(
    refinement: (arg: Output, ctx: RefinementCtx) => arg is RefinedOutput
  ): ZodEffects<this, RefinedOutput, Input>;
  superRefine(
    refinement: (arg: Output, ctx: RefinementCtx) => void
  ): ZodEffects<this, Output, Input>;
  superRefine(
    refinement: (arg: Output, ctx: RefinementCtx) => Promise<void>
  ): ZodEffects<this, Output, Input>;
  superRefine(
    refinement: (arg: Output, ctx: RefinementCtx) => unknown | Promise<unknown>
  ): ZodEffects<this, Output, Input> {
    return this._refinement(refinement);
  }

  constructor(def: Def) {
    this._def = def;
    this.parse = this.parse.bind(this);
    this.safeParse = this.safeParse.bind(this);
    this.parseAsync = this.parseAsync.bind(this);
    this.safeParseAsync = this.safeParseAsync.bind(this);
    this.spa = this.spa.bind(this);
    this.refine = this.refine.bind(this);
    this.refinement = this.refinement.bind(this);
    this.superRefine = this.superRefine.bind(this);
    this.optional = this.optional.bind(this);
    this.nullable = this.nullable.bind(this);
    this.nullish = this.nullish.bind(this);
    this.array = this.array.bind(this);
    this.promise = this.promise.bind(this);
    this.or = this.or.bind(this);
    this.and = this.and.bind(this);
    this.transform = this.transform.bind(this);
    this.brand = this.brand.bind(this);
    this.default = this.default.bind(this);
    this.catch = this.catch.bind(this);
    this.describe = this.describe.bind(this);
    this.pipe = this.pipe.bind(this);
    this.readonly = this.readonly.bind(this);
    this.isNullable = this.isNullable.bind(this);
    this.isOptional = this.isOptional.bind(this);
    this["~standard"] = {
      version: 1,
      vendor: "zod",
      validate: (data) => this["~validate"](data),
    };
  }

  optional(): ZodOptional<this> {
    return ZodOptional.create(this, this._def) as any;
  }
  nullable(): ZodNullable<this> {
    return ZodNullable.create(this, this._def) as any;
  }
  nullish(): ZodOptional<ZodNullable<this>> {
    return this.nullable().optional();
  }
  array(): ZodArray<this> {
    return ZodArray.create(this);
  }
  promise(): ZodPromise<this> {
    return ZodPromise.create(this, this._def);
  }

  or<T extends ZodTypeAny>(option: T): ZodUnion<[this, T]> {
    return ZodUnion.create([this, option], this._def) as any;
  }

  and<T extends ZodTypeAny>(incoming: T): ZodIntersection<this, T> {
    return ZodIntersection.create(this, incoming, this._def);
  }

  transform<NewOut>(
    transform: (arg: Output, ctx: RefinementCtx) => NewOut | Promise<NewOut>
  ): ZodEffects<this, NewOut> {
    return new ZodEffects({
      ...processCreateParams(this._def),
      schema: this,
      typeName: ZodFirstPartyTypeKind.ZodEffects,
      effect: { type: "transform", transform },
    }) as any;
  }

  default(def: util.noUndefined<Input>): ZodDefault<this>;
  default(def: () => util.noUndefined<Input>): ZodDefault<this>;
  default(def: any) {
    const defaultValueFunc = typeof def === "function" ? def : () => def;

    return new ZodDefault({
      ...processCreateParams(this._def),
      innerType: this,
      defaultValue: defaultValueFunc,
      typeName: ZodFirstPartyTypeKind.ZodDefault,
    }) as any;
  }

  brand<B extends string | number | symbol>(brand?: B): ZodBranded<this, B>;
  brand<B extends string | number | symbol>(): ZodBranded<this, B> {
    return new ZodBranded({
      typeName: ZodFirstPartyTypeKind.ZodBranded,
      type: this,
      ...processCreateParams(this._def),
    });
  }

  catch(def: Output): ZodCatch<this>;
  catch(
    def: (ctx: { error: ZodError; input: Input }) => Output
  ): ZodCatch<this>;
  catch(def: any) {
    const catchValueFunc = typeof def === "function" ? def : () => def;

    return new ZodCatch({
      ...processCreateParams(this._def),
      innerType: this,
      catchValue: catchValueFunc,
      typeName: ZodFirstPartyTypeKind.ZodCatch,
    }) as any;
  }

  describe(description: string): this {
    const This = (this as any).constructor;
    return new This({
      ...this._def,
      description,
    });
  }

  pipe<T extends ZodTypeAny>(target: T): ZodPipeline<this, T> {
    return ZodPipeline.create(this, target);
  }
  readonly(): ZodReadonly<this> {
    return ZodReadonly.create(this);
  }

  isOptional(): boolean {
    return this.safeParse(undefined).success;
  }
  isNullable(): boolean {
    return this.safeParse(null).success;
  }
}

/////////////////////////////////////////
/////////////////////////////////////////
//////////                     //////////
//////////      ZodString      //////////
//////////                     //////////
/////////////////////////////////////////
/////////////////////////////////////////
export type IpVersion = "v4" | "v6";
export type ZodStringCheck =
  | { kind: "min"; value: number; message?: string }
  | { kind: "max"; value: number; message?: string }
  | { kind: "length"; value: number; message?: string }
  | { kind: "email"; message?: string }
  | { kind: "url"; message?: string }
  | { kind: "emoji"; message?: string }
  | { kind: "uuid"; message?: string }
  | { kind: "nanoid"; message?: string }
  | { kind: "cuid"; message?: string }
  | { kind: "includes"; value: string; position?: number; message?: string }
  | { kind: "cuid2"; message?: string }
  | { kind: "ulid"; message?: string }
  | { kind: "startsWith"; value: string; message?: string }
  | { kind: "endsWith"; value: string; message?: string }
  | { kind: "regex"; regex: RegExp; message?: string }
  | { kind: "trim"; message?: string }
  | { kind: "toLowerCase"; message?: string }
  | { kind: "toUpperCase"; message?: string }
  | { kind: "jwt"; algorithm?: string; message?: string }
  | {
      kind: "datetime";
      offset: boolean;
      local: boolean;
      precision: number | null;
      message?: string;
    }
  | {
      kind: "date";
      // withDate: true;
      message?: string;
    }
  | {
      kind: "time";
      precision: number | null;
      message?: string;
    }
  | { kind: "duration"; message?: string }
  | { kind: "ip"; version?: IpVersion; message?: string }
  | { kind: "cidr"; version?: IpVersion; message?: string }
  | { kind: "base64"; message?: string }
  | { kind: "base64url"; message?: string };

export interface ZodStringDef extends ZodTypeDef {
  checks: ZodStringCheck[];
  typeName: ZodFirstPartyTypeKind.ZodString;
  coerce: boolean;
}

const cuidRegex = /^c[^\s-]{8,}$/i;
const cuid2Regex = /^[0-9a-z]+$/;
const ulidRegex = /^[0-9A-HJKMNP-TV-Z]{26}$/i;
// const uuidRegex =
//   /^([a-f0-9]{8}-[a-f0-9]{4}-[1-5][a-f0-9]{3}-[a-f0-9]{4}-[a-f0-9]{12}|00000000-0000-0000-0000-000000000000)$/i;
const uuidRegex =
  /^[0-9a-fA-F]{8}\b-[0-9a-fA-F]{4}\b-[0-9a-fA-F]{4}\b-[0-9a-fA-F]{4}\b-[0-9a-fA-F]{12}$/i;
const nanoidRegex = /^[a-z0-9_-]{21}$/i;
const jwtRegex = /^[A-Za-z0-9-_]+\.[A-Za-z0-9-_]+\.[A-Za-z0-9-_]*$/;
const durationRegex =
  /^[-+]?P(?!$)(?:(?:[-+]?\d+Y)|(?:[-+]?\d+[.,]\d+Y$))?(?:(?:[-+]?\d+M)|(?:[-+]?\d+[.,]\d+M$))?(?:(?:[-+]?\d+W)|(?:[-+]?\d+[.,]\d+W$))?(?:(?:[-+]?\d+D)|(?:[-+]?\d+[.,]\d+D$))?(?:T(?=[\d+-])(?:(?:[-+]?\d+H)|(?:[-+]?\d+[.,]\d+H$))?(?:(?:[-+]?\d+M)|(?:[-+]?\d+[.,]\d+M$))?(?:[-+]?\d+(?:[.,]\d+)?S)?)??$/;

// from https://stackoverflow.com/a/46181/1550155
// old version: too slow, didn't support unicode
// const emailRegex = /^((([a-z]|\d|[!#\$%&'\*\+\-\/=\?\^_`{\|}~]|[\u00A0-\uD7FF\uF900-\uFDCF\uFDF0-\uFFEF])+(\.([a-z]|\d|[!#\$%&'\*\+\-\/=\?\^_`{\|}~]|[\u00A0-\uD7FF\uF900-\uFDCF\uFDF0-\uFFEF])+)*)|((\x22)((((\x20|\x09)*(\x0d\x0a))?(\x20|\x09)+)?(([\x01-\x08\x0b\x0c\x0e-\x1f\x7f]|\x21|[\x23-\x5b]|[\x5d-\x7e]|[\u00A0-\uD7FF\uF900-\uFDCF\uFDF0-\uFFEF])|(\\([\x01-\x09\x0b\x0c\x0d-\x7f]|[\u00A0-\uD7FF\uF900-\uFDCF\uFDF0-\uFFEF]))))*(((\x20|\x09)*(\x0d\x0a))?(\x20|\x09)+)?(\x22)))@((([a-z]|\d|[\u00A0-\uD7FF\uF900-\uFDCF\uFDF0-\uFFEF])|(([a-z]|\d|[\u00A0-\uD7FF\uF900-\uFDCF\uFDF0-\uFFEF])([a-z]|\d|-|\.|_|~|[\u00A0-\uD7FF\uF900-\uFDCF\uFDF0-\uFFEF])*([a-z]|\d|[\u00A0-\uD7FF\uF900-\uFDCF\uFDF0-\uFFEF])))\.)+(([a-z]|[\u00A0-\uD7FF\uF900-\uFDCF\uFDF0-\uFFEF])|(([a-z]|[\u00A0-\uD7FF\uF900-\uFDCF\uFDF0-\uFFEF])([a-z]|\d|-|\.|_|~|[\u00A0-\uD7FF\uF900-\uFDCF\uFDF0-\uFFEF])*([a-z]|[\u00A0-\uD7FF\uF900-\uFDCF\uFDF0-\uFFEF])))$/i;
//old email regex
// const emailRegex = /^(([^<>()[\].,;:\s@"]+(\.[^<>()[\].,;:\s@"]+)*)|(".+"))@((?!-)([^<>()[\].,;:\s@"]+\.)+[^<>()[\].,;:\s@"]{1,})[^-<>()[\].,;:\s@"]$/i;
// eslint-disable-next-line
// const emailRegex =
//   /^(([^<>()[\]\\.,;:\s@\"]+(\.[^<>()[\]\\.,;:\s@\"]+)*)|(\".+\"))@((\[(((25[0-5])|(2[0-4][0-9])|(1[0-9]{2})|([0-9]{1,2}))\.){3}((25[0-5])|(2[0-4][0-9])|(1[0-9]{2})|([0-9]{1,2}))\])|(\[IPv6:(([a-f0-9]{1,4}:){7}|::([a-f0-9]{1,4}:){0,6}|([a-f0-9]{1,4}:){1}:([a-f0-9]{1,4}:){0,5}|([a-f0-9]{1,4}:){2}:([a-f0-9]{1,4}:){0,4}|([a-f0-9]{1,4}:){3}:([a-f0-9]{1,4}:){0,3}|([a-f0-9]{1,4}:){4}:([a-f0-9]{1,4}:){0,2}|([a-f0-9]{1,4}:){5}:([a-f0-9]{1,4}:){0,1})([a-f0-9]{1,4}|(((25[0-5])|(2[0-4][0-9])|(1[0-9]{2})|([0-9]{1,2}))\.){3}((25[0-5])|(2[0-4][0-9])|(1[0-9]{2})|([0-9]{1,2})))\])|([A-Za-z0-9]([A-Za-z0-9-]*[A-Za-z0-9])*(\.[A-Za-z]{2,})+))$/;
// const emailRegex =
//   /^[a-zA-Z0-9\.\!\#\$\%\&\'\*\+\/\=\?\^\_\`\{\|\}\~\-]+@[a-zA-Z0-9](?:[a-zA-Z0-9-]{0,61}[a-zA-Z0-9])?(?:\.[a-zA-Z0-9](?:[a-zA-Z0-9-]{0,61}[a-zA-Z0-9])?)*$/;
// const emailRegex =
//   /^(?:[a-z0-9!#$%&'*+/=?^_`{|}~-]+(?:\.[a-z0-9!#$%&'*+/=?^_`{|}~-]+)*|"(?:[\x01-\x08\x0b\x0c\x0e-\x1f\x21\x23-\x5b\x5d-\x7f]|\\[\x01-\x09\x0b\x0c\x0e-\x7f])*")@(?:(?:[a-z0-9](?:[a-z0-9-]*[a-z0-9])?\.)+[a-z0-9](?:[a-z0-9-]*[a-z0-9])?|\[(?:(?:25[0-5]|2[0-4][0-9]|[01]?[0-9][0-9]?)\.){3}(?:25[0-5]|2[0-4][0-9]|[01]?[0-9][0-9]?|[a-z0-9-]*[a-z0-9]:(?:[\x01-\x08\x0b\x0c\x0e-\x1f\x21-\x5a\x53-\x7f]|\\[\x01-\x09\x0b\x0c\x0e-\x7f])+)\])$/i;
const emailRegex =
  /^(?!\.)(?!.*\.\.)([A-Z0-9_'+\-\.]*)[A-Z0-9_+-]@([A-Z0-9][A-Z0-9\-]*\.)+[A-Z]{2,}$/i;
// const emailRegex =
//   /^[a-z0-9.!#$%&’*+/=?^_`{|}~-]+@[a-z0-9-]+(?:\.[a-z0-9\-]+)*$/i;

// from https://thekevinscott.com/emojis-in-javascript/#writing-a-regular-expression
const _emojiRegex = `^(\\p{Extended_Pictographic}|\\p{Emoji_Component})+$`;
let emojiRegex: RegExp;

// faster, simpler, safer
const ipv4Regex =
  /^(?:(?:25[0-5]|2[0-4][0-9]|1[0-9][0-9]|[1-9][0-9]|[0-9])\.){3}(?:25[0-5]|2[0-4][0-9]|1[0-9][0-9]|[1-9][0-9]|[0-9])$/;
const ipv4CidrRegex =
  /^(?:(?:25[0-5]|2[0-4][0-9]|1[0-9][0-9]|[1-9][0-9]|[0-9])\.){3}(?:25[0-5]|2[0-4][0-9]|1[0-9][0-9]|[1-9][0-9]|[0-9])\/(3[0-2]|[12]?[0-9])$/;

// const ipv6Regex =
// /^(([a-f0-9]{1,4}:){7}|::([a-f0-9]{1,4}:){0,6}|([a-f0-9]{1,4}:){1}:([a-f0-9]{1,4}:){0,5}|([a-f0-9]{1,4}:){2}:([a-f0-9]{1,4}:){0,4}|([a-f0-9]{1,4}:){3}:([a-f0-9]{1,4}:){0,3}|([a-f0-9]{1,4}:){4}:([a-f0-9]{1,4}:){0,2}|([a-f0-9]{1,4}:){5}:([a-f0-9]{1,4}:){0,1})([a-f0-9]{1,4}|(((25[0-5])|(2[0-4][0-9])|(1[0-9]{2})|([0-9]{1,2}))\.){3}((25[0-5])|(2[0-4][0-9])|(1[0-9]{2})|([0-9]{1,2})))$/;
const ipv6Regex =
  /^(([0-9a-fA-F]{1,4}:){7,7}[0-9a-fA-F]{1,4}|([0-9a-fA-F]{1,4}:){1,7}:|([0-9a-fA-F]{1,4}:){1,6}:[0-9a-fA-F]{1,4}|([0-9a-fA-F]{1,4}:){1,5}(:[0-9a-fA-F]{1,4}){1,2}|([0-9a-fA-F]{1,4}:){1,4}(:[0-9a-fA-F]{1,4}){1,3}|([0-9a-fA-F]{1,4}:){1,3}(:[0-9a-fA-F]{1,4}){1,4}|([0-9a-fA-F]{1,4}:){1,2}(:[0-9a-fA-F]{1,4}){1,5}|[0-9a-fA-F]{1,4}:((:[0-9a-fA-F]{1,4}){1,6})|:((:[0-9a-fA-F]{1,4}){1,7}|:)|fe80:(:[0-9a-fA-F]{0,4}){0,4}%[0-9a-zA-Z]{1,}|::(ffff(:0{1,4}){0,1}:){0,1}((25[0-5]|(2[0-4]|1{0,1}[0-9]){0,1}[0-9])\.){3,3}(25[0-5]|(2[0-4]|1{0,1}[0-9]){0,1}[0-9])|([0-9a-fA-F]{1,4}:){1,4}:((25[0-5]|(2[0-4]|1{0,1}[0-9]){0,1}[0-9])\.){3,3}(25[0-5]|(2[0-4]|1{0,1}[0-9]){0,1}[0-9]))$/;
const ipv6CidrRegex =
  /^(([0-9a-fA-F]{1,4}:){7,7}[0-9a-fA-F]{1,4}|([0-9a-fA-F]{1,4}:){1,7}:|([0-9a-fA-F]{1,4}:){1,6}:[0-9a-fA-F]{1,4}|([0-9a-fA-F]{1,4}:){1,5}(:[0-9a-fA-F]{1,4}){1,2}|([0-9a-fA-F]{1,4}:){1,4}(:[0-9a-fA-F]{1,4}){1,3}|([0-9a-fA-F]{1,4}:){1,3}(:[0-9a-fA-F]{1,4}){1,4}|([0-9a-fA-F]{1,4}:){1,2}(:[0-9a-fA-F]{1,4}){1,5}|[0-9a-fA-F]{1,4}:((:[0-9a-fA-F]{1,4}){1,6})|:((:[0-9a-fA-F]{1,4}){1,7}|:)|fe80:(:[0-9a-fA-F]{0,4}){0,4}%[0-9a-zA-Z]{1,}|::(ffff(:0{1,4}){0,1}:){0,1}((25[0-5]|(2[0-4]|1{0,1}[0-9]){0,1}[0-9])\.){3,3}(25[0-5]|(2[0-4]|1{0,1}[0-9]){0,1}[0-9])|([0-9a-fA-F]{1,4}:){1,4}:((25[0-5]|(2[0-4]|1{0,1}[0-9]){0,1}[0-9])\.){3,3}(25[0-5]|(2[0-4]|1{0,1}[0-9]){0,1}[0-9]))\/(12[0-8]|1[01][0-9]|[1-9]?[0-9])$/;

// https://stackoverflow.com/questions/7860392/determine-if-string-is-in-base64-using-javascript
const base64Regex =
  /^([0-9a-zA-Z+/]{4})*(([0-9a-zA-Z+/]{2}==)|([0-9a-zA-Z+/]{3}=))?$/;

// https://base64.guru/standards/base64url
const base64urlRegex =
  /^([0-9a-zA-Z-_]{4})*(([0-9a-zA-Z-_]{2}(==)?)|([0-9a-zA-Z-_]{3}(=)?))?$/;

// simple
// const dateRegexSource = `\\d{4}-\\d{2}-\\d{2}`;
// no leap year validation
// const dateRegexSource = `\\d{4}-((0[13578]|10|12)-31|(0[13-9]|1[0-2])-30|(0[1-9]|1[0-2])-(0[1-9]|1\\d|2\\d))`;
// with leap year validation
const dateRegexSource = `((\\d\\d[2468][048]|\\d\\d[13579][26]|\\d\\d0[48]|[02468][048]00|[13579][26]00)-02-29|\\d{4}-((0[13578]|1[02])-(0[1-9]|[12]\\d|3[01])|(0[469]|11)-(0[1-9]|[12]\\d|30)|(02)-(0[1-9]|1\\d|2[0-8])))`;
const dateRegex = new RegExp(`^${dateRegexSource}$`);

function timeRegexSource(args: { precision?: number | null }) {
  // let regex = `\\d{2}:\\d{2}:\\d{2}`;
  let regex = `([01]\\d|2[0-3]):[0-5]\\d:[0-5]\\d`;

  if (args.precision) {
    regex = `${regex}\\.\\d{${args.precision}}`;
  } else if (args.precision == null) {
    regex = `${regex}(\\.\\d+)?`;
  }
  return regex;
}
function timeRegex(args: {
  offset?: boolean;
  local?: boolean;
  precision?: number | null;
}) {
  return new RegExp(`^${timeRegexSource(args)}$`);
}

// Adapted from https://stackoverflow.com/a/3143231
export function datetimeRegex(args: {
  precision?: number | null;
  offset?: boolean;
  local?: boolean;
}) {
  let regex = `${dateRegexSource}T${timeRegexSource(args)}`;

  const opts: string[] = [];
  opts.push(args.local ? `Z?` : `Z`);
  if (args.offset) opts.push(`([+-]\\d{2}:?\\d{2})`);
  regex = `${regex}(${opts.join("|")})`;
  return new RegExp(`^${regex}$`);
}

function isValidIP(ip: string, version?: IpVersion) {
  if ((version === "v4" || !version) && ipv4Regex.test(ip)) {
    return true;
  }
  if ((version === "v6" || !version) && ipv6Regex.test(ip)) {
    return true;
  }

  return false;
}

<<<<<<< HEAD
function isValidJWT(jwt: string, alg?: string): boolean {
  if (!jwtRegex.test(jwt)) return false;
  try {
    const [header] = jwt.split(".");
    // Convert base64url to base64
    const base64 = header
      .replace(/-/g, "+")
      .replace(/_/g, "/")
      .padEnd(header.length + ((4 - (header.length % 4)) % 4), "=");
    const decoded = JSON.parse(atob(base64));
    if (typeof decoded !== "object" || decoded === null) return false;
    if (!decoded.typ || !decoded.alg) return false;
    if (alg && decoded.alg !== alg) return false;
    return true;
  } catch {
    return false;
  }
=======
function isValidCidr(ip: string, version?: IpVersion) {
  if ((version === "v4" || !version) && ipv4CidrRegex.test(ip)) {
    return true;
  }
  if ((version === "v6" || !version) && ipv6CidrRegex.test(ip)) {
    return true;
  }

  return false;
>>>>>>> c1dd537b
}

export class ZodString extends ZodType<string, ZodStringDef, string> {
  _parse(input: ParseInput): ParseReturnType<string> {
    if (this._def.coerce) {
      input.data = String(input.data);
    }
    const parsedType = this._getType(input);

    if (parsedType !== ZodParsedType.string) {
      const ctx = this._getOrReturnCtx(input);
      addIssueToContext(ctx, {
        code: ZodIssueCode.invalid_type,
        expected: ZodParsedType.string,
        received: ctx.parsedType,
      });
      return INVALID;
    }

    const status = new ParseStatus();
    let ctx: undefined | ParseContext = undefined;

    for (const check of this._def.checks) {
      if (check.kind === "min") {
        if (input.data.length < check.value) {
          ctx = this._getOrReturnCtx(input, ctx);
          addIssueToContext(ctx, {
            code: ZodIssueCode.too_small,
            minimum: check.value,
            type: "string",
            inclusive: true,
            exact: false,
            message: check.message,
          });
          status.dirty();
        }
      } else if (check.kind === "max") {
        if (input.data.length > check.value) {
          ctx = this._getOrReturnCtx(input, ctx);
          addIssueToContext(ctx, {
            code: ZodIssueCode.too_big,
            maximum: check.value,
            type: "string",
            inclusive: true,
            exact: false,
            message: check.message,
          });
          status.dirty();
        }
      } else if (check.kind === "length") {
        const tooBig = input.data.length > check.value;
        const tooSmall = input.data.length < check.value;
        if (tooBig || tooSmall) {
          ctx = this._getOrReturnCtx(input, ctx);
          if (tooBig) {
            addIssueToContext(ctx, {
              code: ZodIssueCode.too_big,
              maximum: check.value,
              type: "string",
              inclusive: true,
              exact: true,
              message: check.message,
            });
          } else if (tooSmall) {
            addIssueToContext(ctx, {
              code: ZodIssueCode.too_small,
              minimum: check.value,
              type: "string",
              inclusive: true,
              exact: true,
              message: check.message,
            });
          }
          status.dirty();
        }
      } else if (check.kind === "email") {
        if (!emailRegex.test(input.data)) {
          ctx = this._getOrReturnCtx(input, ctx);
          addIssueToContext(ctx, {
            validation: "email",
            code: ZodIssueCode.invalid_string,
            message: check.message,
          });
          status.dirty();
        }
      } else if (check.kind === "emoji") {
        if (!emojiRegex) {
          emojiRegex = new RegExp(_emojiRegex, "u");
        }
        if (!emojiRegex.test(input.data)) {
          ctx = this._getOrReturnCtx(input, ctx);
          addIssueToContext(ctx, {
            validation: "emoji",
            code: ZodIssueCode.invalid_string,
            message: check.message,
          });
          status.dirty();
        }
      } else if (check.kind === "uuid") {
        if (!uuidRegex.test(input.data)) {
          ctx = this._getOrReturnCtx(input, ctx);
          addIssueToContext(ctx, {
            validation: "uuid",
            code: ZodIssueCode.invalid_string,
            message: check.message,
          });
          status.dirty();
        }
      } else if (check.kind === "nanoid") {
        if (!nanoidRegex.test(input.data)) {
          ctx = this._getOrReturnCtx(input, ctx);
          addIssueToContext(ctx, {
            validation: "nanoid",
            code: ZodIssueCode.invalid_string,
            message: check.message,
          });
          status.dirty();
        }
      } else if (check.kind === "cuid") {
        if (!cuidRegex.test(input.data)) {
          ctx = this._getOrReturnCtx(input, ctx);
          addIssueToContext(ctx, {
            validation: "cuid",
            code: ZodIssueCode.invalid_string,
            message: check.message,
          });
          status.dirty();
        }
      } else if (check.kind === "cuid2") {
        if (!cuid2Regex.test(input.data)) {
          ctx = this._getOrReturnCtx(input, ctx);
          addIssueToContext(ctx, {
            validation: "cuid2",
            code: ZodIssueCode.invalid_string,
            message: check.message,
          });
          status.dirty();
        }
      } else if (check.kind === "ulid") {
        if (!ulidRegex.test(input.data)) {
          ctx = this._getOrReturnCtx(input, ctx);
          addIssueToContext(ctx, {
            validation: "ulid",
            code: ZodIssueCode.invalid_string,
            message: check.message,
          });
          status.dirty();
        }
      } else if (check.kind === "url") {
        try {
          new URL(input.data);
        } catch {
          ctx = this._getOrReturnCtx(input, ctx);
          addIssueToContext(ctx, {
            validation: "url",
            code: ZodIssueCode.invalid_string,
            message: check.message,
          });
          status.dirty();
        }
      } else if (check.kind === "regex") {
        check.regex.lastIndex = 0;
        const testResult = check.regex.test(input.data);
        if (!testResult) {
          ctx = this._getOrReturnCtx(input, ctx);
          addIssueToContext(ctx, {
            validation: "regex",
            code: ZodIssueCode.invalid_string,
            message: check.message,
          });
          status.dirty();
        }
      } else if (check.kind === "trim") {
        input.data = input.data.trim();
      } else if (check.kind === "includes") {
        if (!(input.data as string).includes(check.value, check.position)) {
          ctx = this._getOrReturnCtx(input, ctx);
          addIssueToContext(ctx, {
            code: ZodIssueCode.invalid_string,
            validation: { includes: check.value, position: check.position },
            message: check.message,
          });
          status.dirty();
        }
      } else if (check.kind === "toLowerCase") {
        input.data = input.data.toLowerCase();
      } else if (check.kind === "toUpperCase") {
        input.data = input.data.toUpperCase();
      } else if (check.kind === "startsWith") {
        if (!(input.data as string).startsWith(check.value)) {
          ctx = this._getOrReturnCtx(input, ctx);
          addIssueToContext(ctx, {
            code: ZodIssueCode.invalid_string,
            validation: { startsWith: check.value },
            message: check.message,
          });
          status.dirty();
        }
      } else if (check.kind === "endsWith") {
        if (!(input.data as string).endsWith(check.value)) {
          ctx = this._getOrReturnCtx(input, ctx);
          addIssueToContext(ctx, {
            code: ZodIssueCode.invalid_string,
            validation: { endsWith: check.value },
            message: check.message,
          });
          status.dirty();
        }
      } else if (check.kind === "datetime") {
        const regex = datetimeRegex(check);

        if (!regex.test(input.data)) {
          ctx = this._getOrReturnCtx(input, ctx);
          addIssueToContext(ctx, {
            code: ZodIssueCode.invalid_string,
            validation: "datetime",
            message: check.message,
          });
          status.dirty();
        }
      } else if (check.kind === "date") {
        const regex = dateRegex;

        if (!regex.test(input.data)) {
          ctx = this._getOrReturnCtx(input, ctx);
          addIssueToContext(ctx, {
            code: ZodIssueCode.invalid_string,
            validation: "date",
            message: check.message,
          });
          status.dirty();
        }
      } else if (check.kind === "time") {
        const regex = timeRegex(check);

        if (!regex.test(input.data)) {
          ctx = this._getOrReturnCtx(input, ctx);
          addIssueToContext(ctx, {
            code: ZodIssueCode.invalid_string,
            validation: "time",
            message: check.message,
          });
          status.dirty();
        }
      } else if (check.kind === "duration") {
        if (!durationRegex.test(input.data)) {
          ctx = this._getOrReturnCtx(input, ctx);
          addIssueToContext(ctx, {
            validation: "duration",
            code: ZodIssueCode.invalid_string,
            message: check.message,
          });
          status.dirty();
        }
      } else if (check.kind === "ip") {
        if (!isValidIP(input.data, check.version)) {
          ctx = this._getOrReturnCtx(input, ctx);
          addIssueToContext(ctx, {
            validation: "ip",
            code: ZodIssueCode.invalid_string,
            message: check.message,
          });
          status.dirty();
        }
<<<<<<< HEAD
      } else if (check.kind === "jwt") {
        if (!isValidJWT(input.data, check.algorithm)) {
          ctx = this._getOrReturnCtx(input, ctx);
          addIssueToContext(ctx, {
            validation: "jwt",
=======
      } else if (check.kind === "cidr") {
        if (!isValidCidr(input.data, check.version)) {
          ctx = this._getOrReturnCtx(input, ctx);
          addIssueToContext(ctx, {
            validation: "cidr",
>>>>>>> c1dd537b
            code: ZodIssueCode.invalid_string,
            message: check.message,
          });
          status.dirty();
        }
      } else if (check.kind === "base64") {
        if (!base64Regex.test(input.data)) {
          ctx = this._getOrReturnCtx(input, ctx);
          addIssueToContext(ctx, {
            validation: "base64",
            code: ZodIssueCode.invalid_string,
            message: check.message,
          });
          status.dirty();
        }
      } else if (check.kind === "base64url") {
        if (!base64urlRegex.test(input.data)) {
          ctx = this._getOrReturnCtx(input, ctx);
          addIssueToContext(ctx, {
            validation: "base64url",
            code: ZodIssueCode.invalid_string,
            message: check.message,
          });
          status.dirty();
        }
      } else {
        util.assertNever(check);
      }
    }

    return { status: status.value, value: input.data };
  }

  protected _regex(
    regex: RegExp,
    validation: StringValidation,
    message?: errorUtil.ErrMessage
  ) {
    return this.refinement((data) => regex.test(data), {
      validation,
      code: ZodIssueCode.invalid_string,
      ...errorUtil.errToObj(message),
    });
  }

  _addCheck(check: ZodStringCheck) {
    return new ZodString({
      ...this._def,
      checks: [...this._def.checks, check],
    });
  }

  email(message?: errorUtil.ErrMessage) {
    return this._addCheck({ kind: "email", ...errorUtil.errToObj(message) });
  }

  url(message?: errorUtil.ErrMessage) {
    return this._addCheck({ kind: "url", ...errorUtil.errToObj(message) });
  }

  emoji(message?: errorUtil.ErrMessage) {
    return this._addCheck({ kind: "emoji", ...errorUtil.errToObj(message) });
  }

  uuid(message?: errorUtil.ErrMessage) {
    return this._addCheck({ kind: "uuid", ...errorUtil.errToObj(message) });
  }
  nanoid(message?: errorUtil.ErrMessage) {
    return this._addCheck({ kind: "nanoid", ...errorUtil.errToObj(message) });
  }
  cuid(message?: errorUtil.ErrMessage) {
    return this._addCheck({ kind: "cuid", ...errorUtil.errToObj(message) });
  }

  cuid2(message?: errorUtil.ErrMessage) {
    return this._addCheck({ kind: "cuid2", ...errorUtil.errToObj(message) });
  }
  ulid(message?: errorUtil.ErrMessage) {
    return this._addCheck({ kind: "ulid", ...errorUtil.errToObj(message) });
  }
  base64(message?: errorUtil.ErrMessage) {
    return this._addCheck({ kind: "base64", ...errorUtil.errToObj(message) });
  }
  base64url(message?: errorUtil.ErrMessage) {
    // base64url encoding is a modification of base64 that can safely be used in URLs and filenames
    return this._addCheck({ kind: "base64url", ...errorUtil.errToObj(message) });
  }

  jwt(options?: { alg?: string; message?: string }) {
    return this._addCheck({ kind: "jwt", ...errorUtil.errToObj(options) });
  }

  ip(options?: string | { version?: IpVersion; message?: string }) {
    return this._addCheck({ kind: "ip", ...errorUtil.errToObj(options) });
  }

  cidr(options?: string | { version?: IpVersion; message?: string }) {
    return this._addCheck({ kind: "cidr", ...errorUtil.errToObj(options) });
  }

  datetime(
    options?:
      | string
      | {
          message?: string | undefined;
          precision?: number | null;
          offset?: boolean;
          local?: boolean;
        }
  ) {
    if (typeof options === "string") {
      return this._addCheck({
        kind: "datetime",
        precision: null,
        offset: false,
        local: false,
        message: options,
      });
    }
    return this._addCheck({
      kind: "datetime",

      precision:
        typeof options?.precision === "undefined" ? null : options?.precision,
      offset: options?.offset ?? false,
      local: options?.local ?? false,
      ...errorUtil.errToObj(options?.message),
    });
  }

  date(message?: string) {
    return this._addCheck({ kind: "date", message });
  }

  time(
    options?:
      | string
      | {
          message?: string | undefined;
          precision?: number | null;
        }
  ) {
    if (typeof options === "string") {
      return this._addCheck({
        kind: "time",
        precision: null,
        message: options,
      });
    }
    return this._addCheck({
      kind: "time",
      precision:
        typeof options?.precision === "undefined" ? null : options?.precision,
      ...errorUtil.errToObj(options?.message),
    });
  }

  duration(message?: errorUtil.ErrMessage) {
    return this._addCheck({ kind: "duration", ...errorUtil.errToObj(message) });
  }

  regex(regex: RegExp, message?: errorUtil.ErrMessage) {
    return this._addCheck({
      kind: "regex",
      regex: regex,
      ...errorUtil.errToObj(message),
    });
  }

  includes(value: string, options?: { message?: string; position?: number }) {
    return this._addCheck({
      kind: "includes",
      value: value,
      position: options?.position,
      ...errorUtil.errToObj(options?.message),
    });
  }

  startsWith(value: string, message?: errorUtil.ErrMessage) {
    return this._addCheck({
      kind: "startsWith",
      value: value,
      ...errorUtil.errToObj(message),
    });
  }

  endsWith(value: string, message?: errorUtil.ErrMessage) {
    return this._addCheck({
      kind: "endsWith",
      value: value,
      ...errorUtil.errToObj(message),
    });
  }

  min(minLength: number, message?: errorUtil.ErrMessage) {
    return this._addCheck({
      kind: "min",
      value: minLength,
      ...errorUtil.errToObj(message),
    });
  }

  max(maxLength: number, message?: errorUtil.ErrMessage) {
    return this._addCheck({
      kind: "max",
      value: maxLength,
      ...errorUtil.errToObj(message),
    });
  }

  length(len: number, message?: errorUtil.ErrMessage) {
    return this._addCheck({
      kind: "length",
      value: len,
      ...errorUtil.errToObj(message),
    });
  }

  /**
   * @deprecated Use z.string().min(1) instead.
   * @see {@link ZodString.min}
   */
  nonempty(message?: errorUtil.ErrMessage) {
    return this.min(1, errorUtil.errToObj(message));
  }

  trim() {
    return new ZodString({
      ...this._def,
      checks: [...this._def.checks, { kind: "trim" }],
    });
  }

  toLowerCase() {
    return new ZodString({
      ...this._def,
      checks: [...this._def.checks, { kind: "toLowerCase" }],
    });
  }

  toUpperCase() {
    return new ZodString({
      ...this._def,
      checks: [...this._def.checks, { kind: "toUpperCase" }],
    });
  }

  get isDatetime() {
    return !!this._def.checks.find((ch) => ch.kind === "datetime");
  }

  get isDate() {
    return !!this._def.checks.find((ch) => ch.kind === "date");
  }

  get isTime() {
    return !!this._def.checks.find((ch) => ch.kind === "time");
  }
  get isDuration() {
    return !!this._def.checks.find((ch) => ch.kind === "duration");
  }

  get isEmail() {
    return !!this._def.checks.find((ch) => ch.kind === "email");
  }

  get isURL() {
    return !!this._def.checks.find((ch) => ch.kind === "url");
  }

  get isEmoji() {
    return !!this._def.checks.find((ch) => ch.kind === "emoji");
  }

  get isUUID() {
    return !!this._def.checks.find((ch) => ch.kind === "uuid");
  }
  get isNANOID() {
    return !!this._def.checks.find((ch) => ch.kind === "nanoid");
  }
  get isCUID() {
    return !!this._def.checks.find((ch) => ch.kind === "cuid");
  }

  get isCUID2() {
    return !!this._def.checks.find((ch) => ch.kind === "cuid2");
  }
  get isULID() {
    return !!this._def.checks.find((ch) => ch.kind === "ulid");
  }
  get isIP() {
    return !!this._def.checks.find((ch) => ch.kind === "ip");
  }
  get isCIDR() {
    return !!this._def.checks.find((ch) => ch.kind === "cidr");
  }
  get isBase64() {
    return !!this._def.checks.find((ch) => ch.kind === "base64");
  }
  get isBase64url() {
    // base64url encoding is a modification of base64 that can safely be used in URLs and filenames
    return !!this._def.checks.find((ch) => ch.kind === "base64url");
  }

  get minLength() {
    let min: number | null = null;
    for (const ch of this._def.checks) {
      if (ch.kind === "min") {
        if (min === null || ch.value > min) min = ch.value;
      }
    }
    return min;
  }

  get maxLength() {
    let max: number | null = null;
    for (const ch of this._def.checks) {
      if (ch.kind === "max") {
        if (max === null || ch.value < max) max = ch.value;
      }
    }
    return max;
  }

  static create = (params?: RawCreateParams & { coerce?: true }): ZodString => {
    return new ZodString({
      checks: [],
      typeName: ZodFirstPartyTypeKind.ZodString,
      coerce: params?.coerce ?? false,
      ...processCreateParams(params),
    });
  };
}

/////////////////////////////////////////
/////////////////////////////////////////
//////////                     //////////
//////////      ZodNumber      //////////
//////////                     //////////
/////////////////////////////////////////
/////////////////////////////////////////
export type ZodNumberCheck =
  | { kind: "min"; value: number; inclusive: boolean; message?: string }
  | { kind: "max"; value: number; inclusive: boolean; message?: string }
  | { kind: "int"; message?: string }
  | { kind: "multipleOf"; value: number; message?: string }
  | { kind: "finite"; message?: string };

// https://stackoverflow.com/questions/3966484/why-does-modulus-operator-return-fractional-number-in-javascript/31711034#31711034
function floatSafeRemainder(val: number, step: number) {
  const valDecCount = (val.toString().split(".")[1] || "").length;
  const stepDecCount = (step.toString().split(".")[1] || "").length;
  const decCount = valDecCount > stepDecCount ? valDecCount : stepDecCount;
  const valInt = parseInt(val.toFixed(decCount).replace(".", ""));
  const stepInt = parseInt(step.toFixed(decCount).replace(".", ""));
  return (valInt % stepInt) / Math.pow(10, decCount);
}

export interface ZodNumberDef extends ZodTypeDef {
  checks: ZodNumberCheck[];
  typeName: ZodFirstPartyTypeKind.ZodNumber;
  coerce: boolean;
}

export class ZodNumber extends ZodType<number, ZodNumberDef, number> {
  _parse(input: ParseInput): ParseReturnType<number> {
    if (this._def.coerce) {
      input.data = Number(input.data);
    }
    const parsedType = this._getType(input);
    if (parsedType !== ZodParsedType.number) {
      const ctx = this._getOrReturnCtx(input);
      addIssueToContext(ctx, {
        code: ZodIssueCode.invalid_type,
        expected: ZodParsedType.number,
        received: ctx.parsedType,
      });
      return INVALID;
    }

    let ctx: undefined | ParseContext = undefined;
    const status = new ParseStatus();

    for (const check of this._def.checks) {
      if (check.kind === "int") {
        if (!util.isInteger(input.data)) {
          ctx = this._getOrReturnCtx(input, ctx);
          addIssueToContext(ctx, {
            code: ZodIssueCode.invalid_type,
            expected: "integer",
            received: "float",
            message: check.message,
          });
          status.dirty();
        }
      } else if (check.kind === "min") {
        const tooSmall = check.inclusive
          ? input.data < check.value
          : input.data <= check.value;
        if (tooSmall) {
          ctx = this._getOrReturnCtx(input, ctx);
          addIssueToContext(ctx, {
            code: ZodIssueCode.too_small,
            minimum: check.value,
            type: "number",
            inclusive: check.inclusive,
            exact: false,
            message: check.message,
          });
          status.dirty();
        }
      } else if (check.kind === "max") {
        const tooBig = check.inclusive
          ? input.data > check.value
          : input.data >= check.value;
        if (tooBig) {
          ctx = this._getOrReturnCtx(input, ctx);
          addIssueToContext(ctx, {
            code: ZodIssueCode.too_big,
            maximum: check.value,
            type: "number",
            inclusive: check.inclusive,
            exact: false,
            message: check.message,
          });
          status.dirty();
        }
      } else if (check.kind === "multipleOf") {
        if (floatSafeRemainder(input.data, check.value) !== 0) {
          ctx = this._getOrReturnCtx(input, ctx);
          addIssueToContext(ctx, {
            code: ZodIssueCode.not_multiple_of,
            multipleOf: check.value,
            message: check.message,
          });
          status.dirty();
        }
      } else if (check.kind === "finite") {
        if (!Number.isFinite(input.data)) {
          ctx = this._getOrReturnCtx(input, ctx);
          addIssueToContext(ctx, {
            code: ZodIssueCode.not_finite,
            message: check.message,
          });
          status.dirty();
        }
      } else {
        util.assertNever(check);
      }
    }

    return { status: status.value, value: input.data };
  }

  static create = (
    params?: RawCreateParams & { coerce?: boolean }
  ): ZodNumber => {
    return new ZodNumber({
      checks: [],
      typeName: ZodFirstPartyTypeKind.ZodNumber,
      coerce: params?.coerce || false,
      ...processCreateParams(params),
    });
  };

  gte(value: number, message?: errorUtil.ErrMessage) {
    return this.setLimit("min", value, true, errorUtil.toString(message));
  }
  min = this.gte;

  gt(value: number, message?: errorUtil.ErrMessage) {
    return this.setLimit("min", value, false, errorUtil.toString(message));
  }

  lte(value: number, message?: errorUtil.ErrMessage) {
    return this.setLimit("max", value, true, errorUtil.toString(message));
  }
  max = this.lte;

  lt(value: number, message?: errorUtil.ErrMessage) {
    return this.setLimit("max", value, false, errorUtil.toString(message));
  }

  protected setLimit(
    kind: "min" | "max",
    value: number,
    inclusive: boolean,
    message?: string
  ) {
    return new ZodNumber({
      ...this._def,
      checks: [
        ...this._def.checks,
        {
          kind,
          value,
          inclusive,
          message: errorUtil.toString(message),
        },
      ],
    });
  }

  _addCheck(check: ZodNumberCheck) {
    return new ZodNumber({
      ...this._def,
      checks: [...this._def.checks, check],
    });
  }

  int(message?: errorUtil.ErrMessage) {
    return this._addCheck({
      kind: "int",
      message: errorUtil.toString(message),
    });
  }

  positive(message?: errorUtil.ErrMessage) {
    return this._addCheck({
      kind: "min",
      value: 0,
      inclusive: false,
      message: errorUtil.toString(message),
    });
  }

  negative(message?: errorUtil.ErrMessage) {
    return this._addCheck({
      kind: "max",
      value: 0,
      inclusive: false,
      message: errorUtil.toString(message),
    });
  }

  nonpositive(message?: errorUtil.ErrMessage) {
    return this._addCheck({
      kind: "max",
      value: 0,
      inclusive: true,
      message: errorUtil.toString(message),
    });
  }

  nonnegative(message?: errorUtil.ErrMessage) {
    return this._addCheck({
      kind: "min",
      value: 0,
      inclusive: true,
      message: errorUtil.toString(message),
    });
  }

  multipleOf(value: number, message?: errorUtil.ErrMessage) {
    return this._addCheck({
      kind: "multipleOf",
      value: value,
      message: errorUtil.toString(message),
    });
  }
  step = this.multipleOf;

  finite(message?: errorUtil.ErrMessage) {
    return this._addCheck({
      kind: "finite",
      message: errorUtil.toString(message),
    });
  }

  safe(message?: errorUtil.ErrMessage) {
    return this._addCheck({
      kind: "min",
      inclusive: true,
      value: Number.MIN_SAFE_INTEGER,
      message: errorUtil.toString(message),
    })._addCheck({
      kind: "max",
      inclusive: true,
      value: Number.MAX_SAFE_INTEGER,
      message: errorUtil.toString(message),
    });
  }

  get minValue() {
    let min: number | null = null;
    for (const ch of this._def.checks) {
      if (ch.kind === "min") {
        if (min === null || ch.value > min) min = ch.value;
      }
    }
    return min;
  }

  get maxValue() {
    let max: number | null = null;
    for (const ch of this._def.checks) {
      if (ch.kind === "max") {
        if (max === null || ch.value < max) max = ch.value;
      }
    }
    return max;
  }

  get isInt() {
    return !!this._def.checks.find(
      (ch) =>
        ch.kind === "int" ||
        (ch.kind === "multipleOf" && util.isInteger(ch.value))
    );
  }

  get isFinite() {
    let max: number | null = null,
      min: number | null = null;
    for (const ch of this._def.checks) {
      if (
        ch.kind === "finite" ||
        ch.kind === "int" ||
        ch.kind === "multipleOf"
      ) {
        return true;
      } else if (ch.kind === "min") {
        if (min === null || ch.value > min) min = ch.value;
      } else if (ch.kind === "max") {
        if (max === null || ch.value < max) max = ch.value;
      }
    }
    return Number.isFinite(min) && Number.isFinite(max);
  }
}

/////////////////////////////////////////
/////////////////////////////////////////
//////////                     //////////
//////////      ZodBigInt      //////////
//////////                     //////////
/////////////////////////////////////////
/////////////////////////////////////////
export type ZodBigIntCheck =
  | { kind: "min"; value: bigint; inclusive: boolean; message?: string }
  | { kind: "max"; value: bigint; inclusive: boolean; message?: string }
  | { kind: "multipleOf"; value: bigint; message?: string };

export interface ZodBigIntDef extends ZodTypeDef {
  checks: ZodBigIntCheck[];
  typeName: ZodFirstPartyTypeKind.ZodBigInt;
  coerce: boolean;
}

export class ZodBigInt extends ZodType<bigint, ZodBigIntDef, bigint> {
  _parse(input: ParseInput): ParseReturnType<bigint> {
    if (this._def.coerce) {
      try {
        input.data = BigInt(input.data);
      } catch {
        return this._getInvalidInput(input);
      }
    }
    const parsedType = this._getType(input);
    if (parsedType !== ZodParsedType.bigint) {
      return this._getInvalidInput(input);
    }

    let ctx: undefined | ParseContext = undefined;
    const status = new ParseStatus();

    for (const check of this._def.checks) {
      if (check.kind === "min") {
        const tooSmall = check.inclusive
          ? input.data < check.value
          : input.data <= check.value;
        if (tooSmall) {
          ctx = this._getOrReturnCtx(input, ctx);
          addIssueToContext(ctx, {
            code: ZodIssueCode.too_small,
            type: "bigint",
            minimum: check.value,
            inclusive: check.inclusive,
            message: check.message,
          });
          status.dirty();
        }
      } else if (check.kind === "max") {
        const tooBig = check.inclusive
          ? input.data > check.value
          : input.data >= check.value;
        if (tooBig) {
          ctx = this._getOrReturnCtx(input, ctx);
          addIssueToContext(ctx, {
            code: ZodIssueCode.too_big,
            type: "bigint",
            maximum: check.value,
            inclusive: check.inclusive,
            message: check.message,
          });
          status.dirty();
        }
      } else if (check.kind === "multipleOf") {
        if (input.data % check.value !== BigInt(0)) {
          ctx = this._getOrReturnCtx(input, ctx);
          addIssueToContext(ctx, {
            code: ZodIssueCode.not_multiple_of,
            multipleOf: check.value,
            message: check.message,
          });
          status.dirty();
        }
      } else {
        util.assertNever(check);
      }
    }

    return { status: status.value, value: input.data };
  }

  _getInvalidInput(input: ParseInput) {
    const ctx = this._getOrReturnCtx(input);
    addIssueToContext(ctx, {
      code: ZodIssueCode.invalid_type,
      expected: ZodParsedType.bigint,
      received: ctx.parsedType,
    });
    return INVALID;
  }

  static create = (
    params?: RawCreateParams & { coerce?: boolean }
  ): ZodBigInt => {
    return new ZodBigInt({
      checks: [],
      typeName: ZodFirstPartyTypeKind.ZodBigInt,
      coerce: params?.coerce ?? false,
      ...processCreateParams(params),
    });
  };

  gte(value: bigint, message?: errorUtil.ErrMessage) {
    return this.setLimit("min", value, true, errorUtil.toString(message));
  }
  min = this.gte;

  gt(value: bigint, message?: errorUtil.ErrMessage) {
    return this.setLimit("min", value, false, errorUtil.toString(message));
  }

  lte(value: bigint, message?: errorUtil.ErrMessage) {
    return this.setLimit("max", value, true, errorUtil.toString(message));
  }
  max = this.lte;

  lt(value: bigint, message?: errorUtil.ErrMessage) {
    return this.setLimit("max", value, false, errorUtil.toString(message));
  }

  protected setLimit(
    kind: "min" | "max",
    value: bigint,
    inclusive: boolean,
    message?: string
  ) {
    return new ZodBigInt({
      ...this._def,
      checks: [
        ...this._def.checks,
        {
          kind,
          value,
          inclusive,
          message: errorUtil.toString(message),
        },
      ],
    });
  }

  _addCheck(check: ZodBigIntCheck) {
    return new ZodBigInt({
      ...this._def,
      checks: [...this._def.checks, check],
    });
  }

  positive(message?: errorUtil.ErrMessage) {
    return this._addCheck({
      kind: "min",
      value: BigInt(0),
      inclusive: false,
      message: errorUtil.toString(message),
    });
  }

  negative(message?: errorUtil.ErrMessage) {
    return this._addCheck({
      kind: "max",
      value: BigInt(0),
      inclusive: false,
      message: errorUtil.toString(message),
    });
  }

  nonpositive(message?: errorUtil.ErrMessage) {
    return this._addCheck({
      kind: "max",
      value: BigInt(0),
      inclusive: true,
      message: errorUtil.toString(message),
    });
  }

  nonnegative(message?: errorUtil.ErrMessage) {
    return this._addCheck({
      kind: "min",
      value: BigInt(0),
      inclusive: true,
      message: errorUtil.toString(message),
    });
  }

  multipleOf(value: bigint, message?: errorUtil.ErrMessage) {
    return this._addCheck({
      kind: "multipleOf",
      value,
      message: errorUtil.toString(message),
    });
  }

  get minValue() {
    let min: bigint | null = null;
    for (const ch of this._def.checks) {
      if (ch.kind === "min") {
        if (min === null || ch.value > min) min = ch.value;
      }
    }
    return min;
  }

  get maxValue() {
    let max: bigint | null = null;
    for (const ch of this._def.checks) {
      if (ch.kind === "max") {
        if (max === null || ch.value < max) max = ch.value;
      }
    }
    return max;
  }
}

//////////////////////////////////////////
//////////////////////////////////////////
//////////                     ///////////
//////////      ZodBoolean      //////////
//////////                     ///////////
//////////////////////////////////////////
//////////////////////////////////////////
export interface ZodBooleanDef extends ZodTypeDef {
  typeName: ZodFirstPartyTypeKind.ZodBoolean;
  coerce: boolean;
}

export class ZodBoolean extends ZodType<boolean, ZodBooleanDef, boolean> {
  _parse(input: ParseInput): ParseReturnType<boolean> {
    if (this._def.coerce) {
      input.data = Boolean(input.data);
    }
    const parsedType = this._getType(input);

    if (parsedType !== ZodParsedType.boolean) {
      const ctx = this._getOrReturnCtx(input);
      addIssueToContext(ctx, {
        code: ZodIssueCode.invalid_type,
        expected: ZodParsedType.boolean,
        received: ctx.parsedType,
      });
      return INVALID;
    }
    return OK(input.data);
  }

  static create = (
    params?: RawCreateParams & { coerce?: boolean }
  ): ZodBoolean => {
    return new ZodBoolean({
      typeName: ZodFirstPartyTypeKind.ZodBoolean,
      coerce: params?.coerce || false,
      ...processCreateParams(params),
    });
  };
}

///////////////////////////////////////
///////////////////////////////////////
//////////                     ////////
//////////      ZodDate        ////////
//////////                     ////////
///////////////////////////////////////
///////////////////////////////////////
export type ZodDateCheck =
  | { kind: "min"; value: number; message?: string }
  | { kind: "max"; value: number; message?: string };
export interface ZodDateDef extends ZodTypeDef {
  checks: ZodDateCheck[];
  coerce: boolean;
  typeName: ZodFirstPartyTypeKind.ZodDate;
}

export class ZodDate extends ZodType<Date, ZodDateDef, Date> {
  _parse(input: ParseInput): ParseReturnType<this["_output"]> {
    if (this._def.coerce) {
      input.data = new Date(input.data);
    }
    const parsedType = this._getType(input);

    if (parsedType !== ZodParsedType.date) {
      const ctx = this._getOrReturnCtx(input);
      addIssueToContext(ctx, {
        code: ZodIssueCode.invalid_type,
        expected: ZodParsedType.date,
        received: ctx.parsedType,
      });
      return INVALID;
    }

    if (isNaN(input.data.getTime())) {
      const ctx = this._getOrReturnCtx(input);
      addIssueToContext(ctx, {
        code: ZodIssueCode.invalid_date,
      });
      return INVALID;
    }

    const status = new ParseStatus();
    let ctx: undefined | ParseContext = undefined;

    for (const check of this._def.checks) {
      if (check.kind === "min") {
        if (input.data.getTime() < check.value) {
          ctx = this._getOrReturnCtx(input, ctx);
          addIssueToContext(ctx, {
            code: ZodIssueCode.too_small,
            message: check.message,
            inclusive: true,
            exact: false,
            minimum: check.value,
            type: "date",
          });
          status.dirty();
        }
      } else if (check.kind === "max") {
        if (input.data.getTime() > check.value) {
          ctx = this._getOrReturnCtx(input, ctx);
          addIssueToContext(ctx, {
            code: ZodIssueCode.too_big,
            message: check.message,
            inclusive: true,
            exact: false,
            maximum: check.value,
            type: "date",
          });
          status.dirty();
        }
      } else {
        util.assertNever(check);
      }
    }

    return {
      status: status.value,
      value: new Date((input.data as Date).getTime()),
    };
  }

  _addCheck(check: ZodDateCheck) {
    return new ZodDate({
      ...this._def,
      checks: [...this._def.checks, check],
    });
  }

  min(minDate: Date, message?: errorUtil.ErrMessage) {
    return this._addCheck({
      kind: "min",
      value: minDate.getTime(),
      message: errorUtil.toString(message),
    });
  }

  max(maxDate: Date, message?: errorUtil.ErrMessage) {
    return this._addCheck({
      kind: "max",
      value: maxDate.getTime(),
      message: errorUtil.toString(message),
    });
  }

  get minDate() {
    let min: number | null = null;
    for (const ch of this._def.checks) {
      if (ch.kind === "min") {
        if (min === null || ch.value > min) min = ch.value;
      }
    }

    return min != null ? new Date(min) : null;
  }

  get maxDate() {
    let max: number | null = null;
    for (const ch of this._def.checks) {
      if (ch.kind === "max") {
        if (max === null || ch.value < max) max = ch.value;
      }
    }

    return max != null ? new Date(max) : null;
  }

  static create = (
    params?: RawCreateParams & { coerce?: boolean }
  ): ZodDate => {
    return new ZodDate({
      checks: [],
      coerce: params?.coerce || false,
      typeName: ZodFirstPartyTypeKind.ZodDate,
      ...processCreateParams(params),
    });
  };
}

////////////////////////////////////////////
////////////////////////////////////////////
//////////                        //////////
//////////       ZodSymbol        //////////
//////////                        //////////
////////////////////////////////////////////
////////////////////////////////////////////
export interface ZodSymbolDef extends ZodTypeDef {
  typeName: ZodFirstPartyTypeKind.ZodSymbol;
}

export class ZodSymbol extends ZodType<symbol, ZodSymbolDef, symbol> {
  _parse(input: ParseInput): ParseReturnType<this["_output"]> {
    const parsedType = this._getType(input);
    if (parsedType !== ZodParsedType.symbol) {
      const ctx = this._getOrReturnCtx(input);
      addIssueToContext(ctx, {
        code: ZodIssueCode.invalid_type,
        expected: ZodParsedType.symbol,
        received: ctx.parsedType,
      });
      return INVALID;
    }

    return OK(input.data);
  }

  static create = (params?: RawCreateParams): ZodSymbol => {
    return new ZodSymbol({
      typeName: ZodFirstPartyTypeKind.ZodSymbol,
      ...processCreateParams(params),
    });
  };
}

////////////////////////////////////////////
////////////////////////////////////////////
//////////                        //////////
//////////      ZodUndefined      //////////
//////////                        //////////
////////////////////////////////////////////
////////////////////////////////////////////
export interface ZodUndefinedDef extends ZodTypeDef {
  typeName: ZodFirstPartyTypeKind.ZodUndefined;
}

export class ZodUndefined extends ZodType<
  undefined,
  ZodUndefinedDef,
  undefined
> {
  _parse(input: ParseInput): ParseReturnType<this["_output"]> {
    const parsedType = this._getType(input);
    if (parsedType !== ZodParsedType.undefined) {
      const ctx = this._getOrReturnCtx(input);
      addIssueToContext(ctx, {
        code: ZodIssueCode.invalid_type,
        expected: ZodParsedType.undefined,
        received: ctx.parsedType,
      });
      return INVALID;
    }
    return OK(input.data);
  }
  params?: RawCreateParams;

  static create = (params?: RawCreateParams): ZodUndefined => {
    return new ZodUndefined({
      typeName: ZodFirstPartyTypeKind.ZodUndefined,
      ...processCreateParams(params),
    });
  };
}

///////////////////////////////////////
///////////////////////////////////////
//////////                   //////////
//////////      ZodNull      //////////
//////////                   //////////
///////////////////////////////////////
///////////////////////////////////////
export interface ZodNullDef extends ZodTypeDef {
  typeName: ZodFirstPartyTypeKind.ZodNull;
}

export class ZodNull extends ZodType<null, ZodNullDef, null> {
  _parse(input: ParseInput): ParseReturnType<this["_output"]> {
    const parsedType = this._getType(input);
    if (parsedType !== ZodParsedType.null) {
      const ctx = this._getOrReturnCtx(input);
      addIssueToContext(ctx, {
        code: ZodIssueCode.invalid_type,
        expected: ZodParsedType.null,
        received: ctx.parsedType,
      });
      return INVALID;
    }
    return OK(input.data);
  }
  static create = (params?: RawCreateParams): ZodNull => {
    return new ZodNull({
      typeName: ZodFirstPartyTypeKind.ZodNull,
      ...processCreateParams(params),
    });
  };
}

//////////////////////////////////////
//////////////////////////////////////
//////////                  //////////
//////////      ZodAny      //////////
//////////                  //////////
//////////////////////////////////////
//////////////////////////////////////
export interface ZodAnyDef extends ZodTypeDef {
  typeName: ZodFirstPartyTypeKind.ZodAny;
}

export class ZodAny extends ZodType<any, ZodAnyDef, any> {
  // to prevent instances of other classes from extending ZodAny. this causes issues with catchall in ZodObject.
  _any = true as const;
  _parse(input: ParseInput): ParseReturnType<this["_output"]> {
    return OK(input.data);
  }
  static create = (params?: RawCreateParams): ZodAny => {
    return new ZodAny({
      typeName: ZodFirstPartyTypeKind.ZodAny,
      ...processCreateParams(params),
    });
  };
}

//////////////////////////////////////////
//////////////////////////////////////////
//////////                      //////////
//////////      ZodUnknown      //////////
//////////                      //////////
//////////////////////////////////////////
//////////////////////////////////////////
export interface ZodUnknownDef extends ZodTypeDef {
  typeName: ZodFirstPartyTypeKind.ZodUnknown;
}

export class ZodUnknown extends ZodType<unknown, ZodUnknownDef, unknown> {
  // required
  _unknown = true as const;
  _parse(input: ParseInput): ParseReturnType<this["_output"]> {
    return OK(input.data);
  }

  static create = (params?: RawCreateParams): ZodUnknown => {
    return new ZodUnknown({
      typeName: ZodFirstPartyTypeKind.ZodUnknown,
      ...processCreateParams(params),
    });
  };
}

////////////////////////////////////////
////////////////////////////////////////
//////////                    //////////
//////////      ZodNever      //////////
//////////                    //////////
////////////////////////////////////////
////////////////////////////////////////
export interface ZodNeverDef extends ZodTypeDef {
  typeName: ZodFirstPartyTypeKind.ZodNever;
}

export class ZodNever extends ZodType<never, ZodNeverDef, never> {
  _parse(input: ParseInput): ParseReturnType<this["_output"]> {
    const ctx = this._getOrReturnCtx(input);
    addIssueToContext(ctx, {
      code: ZodIssueCode.invalid_type,
      expected: ZodParsedType.never,
      received: ctx.parsedType,
    });
    return INVALID;
  }
  static create = (params?: RawCreateParams): ZodNever => {
    return new ZodNever({
      typeName: ZodFirstPartyTypeKind.ZodNever,
      ...processCreateParams(params),
    });
  };
}

///////////////////////////////////////
///////////////////////////////////////
//////////                   //////////
//////////      ZodVoid      //////////
//////////                   //////////
///////////////////////////////////////
///////////////////////////////////////
export interface ZodVoidDef extends ZodTypeDef {
  typeName: ZodFirstPartyTypeKind.ZodVoid;
}

export class ZodVoid extends ZodType<void, ZodVoidDef, void> {
  _parse(input: ParseInput): ParseReturnType<this["_output"]> {
    const parsedType = this._getType(input);
    if (parsedType !== ZodParsedType.undefined) {
      const ctx = this._getOrReturnCtx(input);
      addIssueToContext(ctx, {
        code: ZodIssueCode.invalid_type,
        expected: ZodParsedType.void,
        received: ctx.parsedType,
      });
      return INVALID;
    }
    return OK(input.data);
  }

  static create = (params?: RawCreateParams): ZodVoid => {
    return new ZodVoid({
      typeName: ZodFirstPartyTypeKind.ZodVoid,
      ...processCreateParams(params),
    });
  };
}

////////////////////////////////////////
////////////////////////////////////////
//////////                    //////////
//////////      ZodArray      //////////
//////////                    //////////
////////////////////////////////////////
////////////////////////////////////////
export interface ZodArrayDef<T extends ZodTypeAny = ZodTypeAny>
  extends ZodTypeDef {
  type: T;
  typeName: ZodFirstPartyTypeKind.ZodArray;
  exactLength: { value: number; message?: string } | null;
  minLength: { value: number; message?: string } | null;
  maxLength: { value: number; message?: string } | null;
}

export type ArrayCardinality = "many" | "atleastone";
export type arrayOutputType<
  T extends ZodTypeAny,
  Cardinality extends ArrayCardinality = "many"
> = Cardinality extends "atleastone"
  ? [T["_output"], ...T["_output"][]]
  : T["_output"][];

export class ZodArray<
  T extends ZodTypeAny,
  Cardinality extends ArrayCardinality = "many"
> extends ZodType<
  arrayOutputType<T, Cardinality>,
  ZodArrayDef<T>,
  Cardinality extends "atleastone"
    ? [T["_input"], ...T["_input"][]]
    : T["_input"][]
> {
  _parse(input: ParseInput): ParseReturnType<this["_output"]> {
    const { ctx, status } = this._processInputParams(input);

    const def = this._def;

    if (ctx.parsedType !== ZodParsedType.array) {
      addIssueToContext(ctx, {
        code: ZodIssueCode.invalid_type,
        expected: ZodParsedType.array,
        received: ctx.parsedType,
      });
      return INVALID;
    }

    if (def.exactLength !== null) {
      const tooBig = ctx.data.length > def.exactLength.value;
      const tooSmall = ctx.data.length < def.exactLength.value;
      if (tooBig || tooSmall) {
        addIssueToContext(ctx, {
          code: tooBig ? ZodIssueCode.too_big : ZodIssueCode.too_small,
          minimum: (tooSmall ? def.exactLength.value : undefined) as number,
          maximum: (tooBig ? def.exactLength.value : undefined) as number,
          type: "array",
          inclusive: true,
          exact: true,
          message: def.exactLength.message,
        });
        status.dirty();
      }
    }

    if (def.minLength !== null) {
      if (ctx.data.length < def.minLength.value) {
        addIssueToContext(ctx, {
          code: ZodIssueCode.too_small,
          minimum: def.minLength.value,
          type: "array",
          inclusive: true,
          exact: false,
          message: def.minLength.message,
        });
        status.dirty();
      }
    }

    if (def.maxLength !== null) {
      if (ctx.data.length > def.maxLength.value) {
        addIssueToContext(ctx, {
          code: ZodIssueCode.too_big,
          maximum: def.maxLength.value,
          type: "array",
          inclusive: true,
          exact: false,
          message: def.maxLength.message,
        });
        status.dirty();
      }
    }

    if (ctx.common.async) {
      return Promise.all(
        ([...ctx.data] as any[]).map((item, i) => {
          return def.type._parseAsync(
            new ParseInputLazyPath(ctx, item, ctx.path, i)
          );
        })
      ).then((result) => {
        return ParseStatus.mergeArray(status, result);
      });
    }

    const result = ([...ctx.data] as any[]).map((item, i) => {
      return def.type._parseSync(
        new ParseInputLazyPath(ctx, item, ctx.path, i)
      );
    });

    return ParseStatus.mergeArray(status, result);
  }

  get element() {
    return this._def.type;
  }

  min(minLength: number, message?: errorUtil.ErrMessage): this {
    return new ZodArray({
      ...this._def,
      minLength: { value: minLength, message: errorUtil.toString(message) },
    }) as any;
  }

  max(maxLength: number, message?: errorUtil.ErrMessage): this {
    return new ZodArray({
      ...this._def,
      maxLength: { value: maxLength, message: errorUtil.toString(message) },
    }) as any;
  }

  length(len: number, message?: errorUtil.ErrMessage): this {
    return new ZodArray({
      ...this._def,
      exactLength: { value: len, message: errorUtil.toString(message) },
    }) as any;
  }

  nonempty(message?: errorUtil.ErrMessage): ZodArray<T, "atleastone"> {
    return this.min(1, message) as any;
  }

  static create = <T extends ZodTypeAny>(
    schema: T,
    params?: RawCreateParams
  ): ZodArray<T> => {
    return new ZodArray({
      type: schema,
      minLength: null,
      maxLength: null,
      exactLength: null,
      typeName: ZodFirstPartyTypeKind.ZodArray,
      ...processCreateParams(params),
    });
  };
}

export type ZodNonEmptyArray<T extends ZodTypeAny> = ZodArray<T, "atleastone">;

/////////////////////////////////////////
/////////////////////////////////////////
//////////                     //////////
//////////      ZodObject      //////////
//////////                     //////////
/////////////////////////////////////////
/////////////////////////////////////////

export type UnknownKeysParam = "passthrough" | "strict" | "strip";

export interface ZodObjectDef<
  T extends ZodRawShape = ZodRawShape,
  UnknownKeys extends UnknownKeysParam = UnknownKeysParam,
  Catchall extends ZodTypeAny = ZodTypeAny
> extends ZodTypeDef {
  typeName: ZodFirstPartyTypeKind.ZodObject;
  shape: () => T;
  catchall: Catchall;
  unknownKeys: UnknownKeys;
}

export type mergeTypes<A, B> = {
  [k in keyof A | keyof B]: k extends keyof B
    ? B[k]
    : k extends keyof A
    ? A[k]
    : never;
};

export type objectOutputType<
  Shape extends ZodRawShape,
  Catchall extends ZodTypeAny,
  UnknownKeys extends UnknownKeysParam = UnknownKeysParam
> = objectUtil.flatten<
  objectUtil.addQuestionMarks<baseObjectOutputType<Shape>>
> &
  CatchallOutput<Catchall> &
  PassthroughType<UnknownKeys>;

export type baseObjectOutputType<Shape extends ZodRawShape> = {
  [k in keyof Shape]: Shape[k]["_output"];
};

export type objectInputType<
  Shape extends ZodRawShape,
  Catchall extends ZodTypeAny,
  UnknownKeys extends UnknownKeysParam = UnknownKeysParam
> = objectUtil.flatten<baseObjectInputType<Shape>> &
  CatchallInput<Catchall> &
  PassthroughType<UnknownKeys>;
export type baseObjectInputType<Shape extends ZodRawShape> =
  objectUtil.addQuestionMarks<{
    [k in keyof Shape]: Shape[k]["_input"];
  }>;

export type CatchallOutput<T extends ZodType> = ZodType extends T
  ? unknown
  : { [k: string]: T["_output"] };

export type CatchallInput<T extends ZodType> = ZodType extends T
  ? unknown
  : { [k: string]: T["_input"] };

export type PassthroughType<T extends UnknownKeysParam> =
  T extends "passthrough" ? { [k: string]: unknown } : unknown;

export type deoptional<T extends ZodTypeAny> = T extends ZodOptional<infer U>
  ? deoptional<U>
  : T extends ZodNullable<infer U>
  ? ZodNullable<deoptional<U>>
  : T;

export type SomeZodObject = ZodObject<
  ZodRawShape,
  UnknownKeysParam,
  ZodTypeAny
>;

export type noUnrecognized<Obj extends object, Shape extends object> = {
  [k in keyof Obj]: k extends keyof Shape ? Obj[k] : never;
};

function deepPartialify(schema: ZodTypeAny): any {
  if (schema instanceof ZodObject) {
    const newShape: any = {};

    for (const key in schema.shape) {
      const fieldSchema = schema.shape[key];
      newShape[key] = ZodOptional.create(deepPartialify(fieldSchema));
    }
    return new ZodObject({
      ...schema._def,
      shape: () => newShape,
    }) as any;
  } else if (schema instanceof ZodArray) {
    return new ZodArray({
      ...schema._def,
      type: deepPartialify(schema.element),
    });
  } else if (schema instanceof ZodOptional) {
    return ZodOptional.create(deepPartialify(schema.unwrap()));
  } else if (schema instanceof ZodNullable) {
    return ZodNullable.create(deepPartialify(schema.unwrap()));
  } else if (schema instanceof ZodTuple) {
    return ZodTuple.create(
      schema.items.map((item: any) => deepPartialify(item))
    );
  } else {
    return schema;
  }
}

export class ZodObject<
  T extends ZodRawShape,
  UnknownKeys extends UnknownKeysParam = UnknownKeysParam,
  Catchall extends ZodTypeAny = ZodTypeAny,
  Output = objectOutputType<T, Catchall, UnknownKeys>,
  Input = objectInputType<T, Catchall, UnknownKeys>
> extends ZodType<Output, ZodObjectDef<T, UnknownKeys, Catchall>, Input> {
  private _cached: { shape: T; keys: string[] } | null = null;

  _getCached(): { shape: T; keys: string[] } {
    if (this._cached !== null) return this._cached;
    const shape = this._def.shape();
    const keys = util.objectKeys(shape);
    return (this._cached = { shape, keys });
  }

  _parse(input: ParseInput): ParseReturnType<this["_output"]> {
    const parsedType = this._getType(input);
    if (parsedType !== ZodParsedType.object) {
      const ctx = this._getOrReturnCtx(input);
      addIssueToContext(ctx, {
        code: ZodIssueCode.invalid_type,
        expected: ZodParsedType.object,
        received: ctx.parsedType,
      });
      return INVALID;
    }

    const { status, ctx } = this._processInputParams(input);

    const { shape, keys: shapeKeys } = this._getCached();
    const extraKeys: string[] = [];

    if (
      !(
        this._def.catchall instanceof ZodNever &&
        this._def.unknownKeys === "strip"
      )
    ) {
      for (const key in ctx.data) {
        if (!shapeKeys.includes(key)) {
          extraKeys.push(key);
        }
      }
    }

    const pairs: {
      key: ParseReturnType<any>;
      value: ParseReturnType<any>;
      alwaysSet?: boolean;
    }[] = [];
    for (const key of shapeKeys) {
      const keyValidator = shape[key];
      const value = ctx.data[key];
      pairs.push({
        key: { status: "valid", value: key },
        value: keyValidator._parse(
          new ParseInputLazyPath(ctx, value, ctx.path, key)
        ),
        alwaysSet: key in ctx.data,
      });
    }

    if (this._def.catchall instanceof ZodNever) {
      const unknownKeys = this._def.unknownKeys;

      if (unknownKeys === "passthrough") {
        for (const key of extraKeys) {
          pairs.push({
            key: { status: "valid", value: key },
            value: { status: "valid", value: ctx.data[key] },
          });
        }
      } else if (unknownKeys === "strict") {
        if (extraKeys.length > 0) {
          addIssueToContext(ctx, {
            code: ZodIssueCode.unrecognized_keys,
            keys: extraKeys,
          });
          status.dirty();
        }
      } else if (unknownKeys === "strip") {
      } else {
        throw new Error(`Internal ZodObject error: invalid unknownKeys value.`);
      }
    } else {
      // run catchall validation
      const catchall = this._def.catchall;

      for (const key of extraKeys) {
        const value = ctx.data[key];
        pairs.push({
          key: { status: "valid", value: key },
          value: catchall._parse(
            new ParseInputLazyPath(ctx, value, ctx.path, key) //, ctx.child(key), value, getParsedType(value)
          ),
          alwaysSet: key in ctx.data,
        });
      }
    }

    if (ctx.common.async) {
      return Promise.resolve()
        .then(async () => {
          const syncPairs: any[] = [];
          for (const pair of pairs) {
            const key = await pair.key;
            const value = await pair.value;
            syncPairs.push({
              key,
              value,
              alwaysSet: pair.alwaysSet,
            });
          }
          return syncPairs;
        })
        .then((syncPairs) => {
          return ParseStatus.mergeObjectSync(status, syncPairs);
        });
    } else {
      return ParseStatus.mergeObjectSync(status, pairs as any);
    }
  }

  get shape() {
    return this._def.shape();
  }

  strict(message?: errorUtil.ErrMessage): ZodObject<T, "strict", Catchall> {
    errorUtil.errToObj;
    return new ZodObject({
      ...this._def,
      unknownKeys: "strict",
      ...(message !== undefined
        ? {
            errorMap: (issue, ctx) => {
              const defaultError =
                this._def.errorMap?.(issue, ctx).message ?? ctx.defaultError;
              if (issue.code === "unrecognized_keys")
                return {
                  message: errorUtil.errToObj(message).message ?? defaultError,
                };
              return {
                message: defaultError,
              };
            },
          }
        : {}),
    }) as any;
  }

  strip(): ZodObject<T, "strip", Catchall> {
    return new ZodObject({
      ...this._def,
      unknownKeys: "strip",
    }) as any;
  }

  passthrough(): ZodObject<T, "passthrough", Catchall> {
    return new ZodObject({
      ...this._def,
      unknownKeys: "passthrough",
    }) as any;
  }

  /**
   * @deprecated In most cases, this is no longer needed - unknown properties are now silently stripped.
   * If you want to pass through unknown properties, use `.passthrough()` instead.
   */
  nonstrict = this.passthrough;

  // const AugmentFactory =
  //   <Def extends ZodObjectDef>(def: Def) =>
  //   <Augmentation extends ZodRawShape>(
  //     augmentation: Augmentation
  //   ): ZodObject<
  //     extendShape<ReturnType<Def["shape"]>, Augmentation>,
  //     Def["unknownKeys"],
  //     Def["catchall"]
  //   > => {
  //     return new ZodObject({
  //       ...def,
  //       shape: () => ({
  //         ...def.shape(),
  //         ...augmentation,
  //       }),
  //     }) as any;
  //   };
  extend<Augmentation extends ZodRawShape>(
    augmentation: Augmentation
  ): ZodObject<objectUtil.extendShape<T, Augmentation>, UnknownKeys, Catchall> {
    return new ZodObject({
      ...this._def,
      shape: () => ({
        ...this._def.shape(),
        ...augmentation,
      }),
    }) as any;
  }
  // extend<
  //   Augmentation extends ZodRawShape,
  //   NewOutput extends util.flatten<{
  //     [k in keyof Augmentation | keyof Output]: k extends keyof Augmentation
  //       ? Augmentation[k]["_output"]
  //       : k extends keyof Output
  //       ? Output[k]
  //       : never;
  //   }>,
  //   NewInput extends util.flatten<{
  //     [k in keyof Augmentation | keyof Input]: k extends keyof Augmentation
  //       ? Augmentation[k]["_input"]
  //       : k extends keyof Input
  //       ? Input[k]
  //       : never;
  //   }>
  // >(
  //   augmentation: Augmentation
  // ): ZodObject<
  //   extendShape<T, Augmentation>,
  //   UnknownKeys,
  //   Catchall,
  //   NewOutput,
  //   NewInput
  // > {
  //   return new ZodObject({
  //     ...this._def,
  //     shape: () => ({
  //       ...this._def.shape(),
  //       ...augmentation,
  //     }),
  //   }) as any;
  // }
  /**
   * @deprecated Use `.extend` instead
   *  */
  augment = this.extend;

  /**
   * Prior to zod@1.0.12 there was a bug in the
   * inferred type of merged objects. Please
   * upgrade if you are experiencing issues.
   */
  merge<Incoming extends AnyZodObject, Augmentation extends Incoming["shape"]>(
    merging: Incoming
  ): ZodObject<
    objectUtil.extendShape<T, Augmentation>,
    Incoming["_def"]["unknownKeys"],
    Incoming["_def"]["catchall"]
  > {
    const merged: any = new ZodObject({
      unknownKeys: merging._def.unknownKeys,
      catchall: merging._def.catchall,
      shape: () => ({
        ...this._def.shape(),
        ...merging._def.shape(),
      }),
      typeName: ZodFirstPartyTypeKind.ZodObject,
    }) as any;
    return merged;
  }
  // merge<
  //   Incoming extends AnyZodObject,
  //   Augmentation extends Incoming["shape"],
  //   NewOutput extends {
  //     [k in keyof Augmentation | keyof Output]: k extends keyof Augmentation
  //       ? Augmentation[k]["_output"]
  //       : k extends keyof Output
  //       ? Output[k]
  //       : never;
  //   },
  //   NewInput extends {
  //     [k in keyof Augmentation | keyof Input]: k extends keyof Augmentation
  //       ? Augmentation[k]["_input"]
  //       : k extends keyof Input
  //       ? Input[k]
  //       : never;
  //   }
  // >(
  //   merging: Incoming
  // ): ZodObject<
  //   extendShape<T, ReturnType<Incoming["_def"]["shape"]>>,
  //   Incoming["_def"]["unknownKeys"],
  //   Incoming["_def"]["catchall"],
  //   NewOutput,
  //   NewInput
  // > {
  //   const merged: any = new ZodObject({
  //     unknownKeys: merging._def.unknownKeys,
  //     catchall: merging._def.catchall,
  //     shape: () =>
  //       objectUtil.mergeShapes(this._def.shape(), merging._def.shape()),
  //     typeName: ZodFirstPartyTypeKind.ZodObject,
  //   }) as any;
  //   return merged;
  // }

  setKey<Key extends string, Schema extends ZodTypeAny>(
    key: Key,
    schema: Schema
  ): ZodObject<T & { [k in Key]: Schema }, UnknownKeys, Catchall> {
    return this.augment({ [key]: schema }) as any;
  }
  // merge<Incoming extends AnyZodObject>(
  //   merging: Incoming
  // ): //ZodObject<T & Incoming["_shape"], UnknownKeys, Catchall> = (merging) => {
  // ZodObject<
  //   extendShape<T, ReturnType<Incoming["_def"]["shape"]>>,
  //   Incoming["_def"]["unknownKeys"],
  //   Incoming["_def"]["catchall"]
  // > {
  //   // const mergedShape = objectUtil.mergeShapes(
  //   //   this._def.shape(),
  //   //   merging._def.shape()
  //   // );
  //   const merged: any = new ZodObject({
  //     unknownKeys: merging._def.unknownKeys,
  //     catchall: merging._def.catchall,
  //     shape: () =>
  //       objectUtil.mergeShapes(this._def.shape(), merging._def.shape()),
  //     typeName: ZodFirstPartyTypeKind.ZodObject,
  //   }) as any;
  //   return merged;
  // }

  catchall<Index extends ZodTypeAny>(
    index: Index
  ): ZodObject<T, UnknownKeys, Index> {
    return new ZodObject({
      ...this._def,
      catchall: index,
    }) as any;
  }

  pick<Mask extends util.Exactly<{ [k in keyof T]?: true }, Mask>>(
    mask: Mask
  ): ZodObject<Pick<T, Extract<keyof T, keyof Mask>>, UnknownKeys, Catchall> {
    const shape: any = {};

    util.objectKeys(mask).forEach((key) => {
      if (mask[key] && this.shape[key]) {
        shape[key] = this.shape[key];
      }
    });

    return new ZodObject({
      ...this._def,
      shape: () => shape,
    }) as any;
  }

  omit<Mask extends util.Exactly<{ [k in keyof T]?: true }, Mask>>(
    mask: Mask
  ): ZodObject<Omit<T, keyof Mask>, UnknownKeys, Catchall> {
    const shape: any = {};

    util.objectKeys(this.shape).forEach((key) => {
      if (!mask[key]) {
        shape[key] = this.shape[key];
      }
    });

    return new ZodObject({
      ...this._def,
      shape: () => shape,
    }) as any;
  }

  /**
   * @deprecated
   */
  deepPartial(): partialUtil.DeepPartial<this> {
    return deepPartialify(this) as any;
  }

  partial(): ZodObject<
    { [k in keyof T]: ZodOptional<T[k]> },
    UnknownKeys,
    Catchall
  >;
  partial<Mask extends util.Exactly<{ [k in keyof T]?: true }, Mask>>(
    mask: Mask
  ): ZodObject<
    objectUtil.noNever<{
      [k in keyof T]: k extends keyof Mask ? ZodOptional<T[k]> : T[k];
    }>,
    UnknownKeys,
    Catchall
  >;
  partial(mask?: any) {
    const newShape: any = {};

    util.objectKeys(this.shape).forEach((key) => {
      const fieldSchema = this.shape[key];

      if (mask && !mask[key]) {
        newShape[key] = fieldSchema;
      } else {
        newShape[key] = fieldSchema.optional();
      }
    });

    return new ZodObject({
      ...this._def,
      shape: () => newShape,
    }) as any;
  }

  required(): ZodObject<
    { [k in keyof T]: deoptional<T[k]> },
    UnknownKeys,
    Catchall
  >;
  required<Mask extends util.Exactly<{ [k in keyof T]?: true }, Mask>>(
    mask: Mask
  ): ZodObject<
    objectUtil.noNever<{
      [k in keyof T]: k extends keyof Mask ? deoptional<T[k]> : T[k];
    }>,
    UnknownKeys,
    Catchall
  >;
  required(mask?: any) {
    const newShape: any = {};

    util.objectKeys(this.shape).forEach((key) => {
      if (mask && !mask[key]) {
        newShape[key] = this.shape[key];
      } else {
        const fieldSchema = this.shape[key];
        let newField = fieldSchema;

        while (newField instanceof ZodOptional) {
          newField = (newField as ZodOptional<any>)._def.innerType;
        }

        newShape[key] = newField;
      }
    });

    return new ZodObject({
      ...this._def,
      shape: () => newShape,
    }) as any;
  }

  keyof(): ZodEnum<enumUtil.UnionToTupleString<keyof T>> {
    return createZodEnum(
      util.objectKeys(this.shape) as [string, ...string[]]
    ) as any;
  }

  static create = <T extends ZodRawShape>(
    shape: T,
    params?: RawCreateParams
  ): ZodObject<
    T,
    "strip",
    ZodTypeAny,
    objectOutputType<T, ZodTypeAny, "strip">,
    objectInputType<T, ZodTypeAny, "strip">
  > => {
    return new ZodObject({
      shape: () => shape,
      unknownKeys: "strip",
      catchall: ZodNever.create(),
      typeName: ZodFirstPartyTypeKind.ZodObject,
      ...processCreateParams(params),
    }) as any;
  };

  static strictCreate = <T extends ZodRawShape>(
    shape: T,
    params?: RawCreateParams
  ): ZodObject<T, "strict"> => {
    return new ZodObject({
      shape: () => shape,
      unknownKeys: "strict",
      catchall: ZodNever.create(),
      typeName: ZodFirstPartyTypeKind.ZodObject,
      ...processCreateParams(params),
    }) as any;
  };

  static lazycreate = <T extends ZodRawShape>(
    shape: () => T,
    params?: RawCreateParams
  ): ZodObject<T, "strip"> => {
    return new ZodObject({
      shape,
      unknownKeys: "strip",
      catchall: ZodNever.create(),
      typeName: ZodFirstPartyTypeKind.ZodObject,
      ...processCreateParams(params),
    }) as any;
  };
}

export type AnyZodObject = ZodObject<any, any, any>;

////////////////////////////////////////
////////////////////////////////////////
//////////                    //////////
//////////      ZodUnion      //////////
//////////                    //////////
////////////////////////////////////////
////////////////////////////////////////
export type ZodUnionOptions = Readonly<[ZodTypeAny, ...ZodTypeAny[]]>;
export interface ZodUnionDef<
  T extends ZodUnionOptions = Readonly<
    [ZodTypeAny, ZodTypeAny, ...ZodTypeAny[]]
  >
> extends ZodTypeDef {
  options: T;
  typeName: ZodFirstPartyTypeKind.ZodUnion;
}

export class ZodUnion<T extends ZodUnionOptions> extends ZodType<
  T[number]["_output"],
  ZodUnionDef<T>,
  T[number]["_input"]
> {
  _parse(input: ParseInput): ParseReturnType<this["_output"]> {
    const { ctx } = this._processInputParams(input);
    const options = this._def.options;

    function handleResults(
      results: { ctx: ParseContext; result: SyncParseReturnType<any> }[]
    ) {
      // return first issue-free validation if it exists
      for (const result of results) {
        if (result.result.status === "valid") {
          return result.result;
        }
      }

      for (const result of results) {
        if (result.result.status === "dirty") {
          // add issues from dirty option

          ctx.common.issues.push(...result.ctx.common.issues);
          return result.result;
        }
      }

      // return invalid
      const unionErrors = results.map(
        (result) => new ZodError(result.ctx.common.issues)
      );

      addIssueToContext(ctx, {
        code: ZodIssueCode.invalid_union,
        unionErrors,
      });
      return INVALID;
    }

    if (ctx.common.async) {
      return Promise.all(
        options.map(async (option) => {
          const childCtx: ParseContext = {
            ...ctx,
            common: {
              ...ctx.common,
              issues: [],
            },
            parent: null,
          };
          return {
            result: await option._parseAsync({
              data: ctx.data,
              path: ctx.path,
              parent: childCtx,
            }),
            ctx: childCtx,
          };
        })
      ).then(handleResults);
    } else {
      let dirty: undefined | { result: DIRTY<any>; ctx: ParseContext } =
        undefined;
      const issues: ZodIssue[][] = [];
      for (const option of options) {
        const childCtx: ParseContext = {
          ...ctx,
          common: {
            ...ctx.common,
            issues: [],
          },
          parent: null,
        };
        const result = option._parseSync({
          data: ctx.data,
          path: ctx.path,
          parent: childCtx,
        });

        if (result.status === "valid") {
          return result;
        } else if (result.status === "dirty" && !dirty) {
          dirty = { result, ctx: childCtx };
        }

        if (childCtx.common.issues.length) {
          issues.push(childCtx.common.issues);
        }
      }

      if (dirty) {
        ctx.common.issues.push(...dirty.ctx.common.issues);
        return dirty.result;
      }

      const unionErrors = issues.map((issues) => new ZodError(issues));
      addIssueToContext(ctx, {
        code: ZodIssueCode.invalid_union,
        unionErrors,
      });

      return INVALID;
    }
  }

  get options() {
    return this._def.options;
  }

  static create = <
    T extends Readonly<[ZodTypeAny, ZodTypeAny, ...ZodTypeAny[]]>
  >(
    types: T,
    params?: RawCreateParams
  ): ZodUnion<T> => {
    return new ZodUnion({
      options: types,
      typeName: ZodFirstPartyTypeKind.ZodUnion,
      ...processCreateParams(params),
    });
  };
}

/////////////////////////////////////////////////////
/////////////////////////////////////////////////////
//////////                                 //////////
//////////      ZodDiscriminatedUnion      //////////
//////////                                 //////////
/////////////////////////////////////////////////////
/////////////////////////////////////////////////////

const getDiscriminator = <T extends ZodTypeAny>(type: T): Primitive[] => {
  if (type instanceof ZodLazy) {
    return getDiscriminator(type.schema);
  } else if (type instanceof ZodEffects) {
    return getDiscriminator(type.innerType());
  } else if (type instanceof ZodLiteral) {
    return [type.value];
  } else if (type instanceof ZodEnum) {
    return type.options;
  } else if (type instanceof ZodNativeEnum) {
    // eslint-disable-next-line ban/ban
    return util.objectValues(type.enum as any);
  } else if (type instanceof ZodDefault) {
    return getDiscriminator(type._def.innerType);
  } else if (type instanceof ZodUndefined) {
    return [undefined];
  } else if (type instanceof ZodNull) {
    return [null];
  } else if (type instanceof ZodOptional) {
    return [undefined, ...getDiscriminator(type.unwrap())];
  } else if (type instanceof ZodNullable) {
    return [null, ...getDiscriminator(type.unwrap())];
  } else if (type instanceof ZodBranded) {
    return getDiscriminator(type.unwrap());
  } else if (type instanceof ZodReadonly) {
    return getDiscriminator(type.unwrap());
  } else if (type instanceof ZodCatch) {
    return getDiscriminator(type._def.innerType);
  } else {
    return [];
  }
};

export type ZodDiscriminatedUnionOption<Discriminator extends string> =
  ZodObject<
    { [key in Discriminator]: ZodTypeAny } & ZodRawShape,
    UnknownKeysParam,
    ZodTypeAny
  >;

export interface ZodDiscriminatedUnionDef<
  Discriminator extends string,
  Options extends readonly ZodDiscriminatedUnionOption<string>[] = ZodDiscriminatedUnionOption<string>[]
> extends ZodTypeDef {
  discriminator: Discriminator;
  options: Options;
  optionsMap: Map<Primitive, ZodDiscriminatedUnionOption<any>>;
  typeName: ZodFirstPartyTypeKind.ZodDiscriminatedUnion;
}

export class ZodDiscriminatedUnion<
  Discriminator extends string,
  Options extends readonly ZodDiscriminatedUnionOption<Discriminator>[]
> extends ZodType<
  output<Options[number]>,
  ZodDiscriminatedUnionDef<Discriminator, Options>,
  input<Options[number]>
> {
  _parse(input: ParseInput): ParseReturnType<this["_output"]> {
    const { ctx } = this._processInputParams(input);

    if (ctx.parsedType !== ZodParsedType.object) {
      addIssueToContext(ctx, {
        code: ZodIssueCode.invalid_type,
        expected: ZodParsedType.object,
        received: ctx.parsedType,
      });
      return INVALID;
    }

    const discriminator = this.discriminator;

    const discriminatorValue: string = ctx.data[discriminator];

    const option = this.optionsMap.get(discriminatorValue);

    if (!option) {
      addIssueToContext(ctx, {
        code: ZodIssueCode.invalid_union_discriminator,
        options: Array.from(this.optionsMap.keys()),
        path: [discriminator],
      });
      return INVALID;
    }

    if (ctx.common.async) {
      return option._parseAsync({
        data: ctx.data,
        path: ctx.path,
        parent: ctx,
      }) as any;
    } else {
      return option._parseSync({
        data: ctx.data,
        path: ctx.path,
        parent: ctx,
      }) as any;
    }
  }

  get discriminator() {
    return this._def.discriminator;
  }

  get options() {
    return this._def.options;
  }

  get optionsMap() {
    return this._def.optionsMap;
  }

  /**
   * The constructor of the discriminated union schema. Its behaviour is very similar to that of the normal z.union() constructor.
   * However, it only allows a union of objects, all of which need to share a discriminator property. This property must
   * have a different value for each object in the union.
   * @param discriminator the name of the discriminator property
   * @param types an array of object schemas
   * @param params
   */
  static create<
    Discriminator extends string,
    Types extends readonly [
      ZodDiscriminatedUnionOption<Discriminator>,
      ...ZodDiscriminatedUnionOption<Discriminator>[]
    ]
  >(
    discriminator: Discriminator,
    options: Types,
    params?: RawCreateParams
  ): ZodDiscriminatedUnion<Discriminator, Types> {
    // Get all the valid discriminator values
    const optionsMap: Map<Primitive, Types[number]> = new Map();

    // try {
    for (const type of options) {
      const discriminatorValues = getDiscriminator(type.shape[discriminator]);
      if (!discriminatorValues.length) {
        throw new Error(
          `A discriminator value for key \`${discriminator}\` could not be extracted from all schema options`
        );
      }
      for (const value of discriminatorValues) {
        if (optionsMap.has(value)) {
          throw new Error(
            `Discriminator property ${String(
              discriminator
            )} has duplicate value ${String(value)}`
          );
        }

        optionsMap.set(value, type);
      }
    }

    return new ZodDiscriminatedUnion<
      Discriminator,
      // DiscriminatorValue,
      Types
    >({
      typeName: ZodFirstPartyTypeKind.ZodDiscriminatedUnion,
      discriminator,
      options,
      optionsMap,
      ...processCreateParams(params),
    });
  }
}

///////////////////////////////////////////////
///////////////////////////////////////////////
//////////                           //////////
//////////      ZodIntersection      //////////
//////////                           //////////
///////////////////////////////////////////////
///////////////////////////////////////////////
export interface ZodIntersectionDef<
  T extends ZodTypeAny = ZodTypeAny,
  U extends ZodTypeAny = ZodTypeAny
> extends ZodTypeDef {
  left: T;
  right: U;
  typeName: ZodFirstPartyTypeKind.ZodIntersection;
}

function mergeValues(
  a: any,
  b: any
): { valid: true; data: any } | { valid: false } {
  const aType = getParsedType(a);
  const bType = getParsedType(b);

  if (a === b) {
    return { valid: true, data: a };
  } else if (aType === ZodParsedType.object && bType === ZodParsedType.object) {
    const bKeys = util.objectKeys(b);
    const sharedKeys = util
      .objectKeys(a)
      .filter((key) => bKeys.indexOf(key) !== -1);

    const newObj: any = { ...a, ...b };
    for (const key of sharedKeys) {
      const sharedValue = mergeValues(a[key], b[key]);
      if (!sharedValue.valid) {
        return { valid: false };
      }
      newObj[key] = sharedValue.data;
    }

    return { valid: true, data: newObj };
  } else if (aType === ZodParsedType.array && bType === ZodParsedType.array) {
    if (a.length !== b.length) {
      return { valid: false };
    }

    const newArray: unknown[] = [];
    for (let index = 0; index < a.length; index++) {
      const itemA = a[index];
      const itemB = b[index];
      const sharedValue = mergeValues(itemA, itemB);

      if (!sharedValue.valid) {
        return { valid: false };
      }

      newArray.push(sharedValue.data);
    }

    return { valid: true, data: newArray };
  } else if (
    aType === ZodParsedType.date &&
    bType === ZodParsedType.date &&
    +a === +b
  ) {
    return { valid: true, data: a };
  } else {
    return { valid: false };
  }
}

export class ZodIntersection<
  T extends ZodTypeAny,
  U extends ZodTypeAny
> extends ZodType<
  T["_output"] & U["_output"],
  ZodIntersectionDef<T, U>,
  T["_input"] & U["_input"]
> {
  _parse(input: ParseInput): ParseReturnType<this["_output"]> {
    const { status, ctx } = this._processInputParams(input);
    const handleParsed = (
      parsedLeft: SyncParseReturnType,
      parsedRight: SyncParseReturnType
    ): SyncParseReturnType<T & U> => {
      if (isAborted(parsedLeft) || isAborted(parsedRight)) {
        return INVALID;
      }

      const merged = mergeValues(parsedLeft.value, parsedRight.value);

      if (!merged.valid) {
        addIssueToContext(ctx, {
          code: ZodIssueCode.invalid_intersection_types,
        });
        return INVALID;
      }

      if (isDirty(parsedLeft) || isDirty(parsedRight)) {
        status.dirty();
      }

      return { status: status.value, value: merged.data as any };
    };

    if (ctx.common.async) {
      return Promise.all([
        this._def.left._parseAsync({
          data: ctx.data,
          path: ctx.path,
          parent: ctx,
        }),
        this._def.right._parseAsync({
          data: ctx.data,
          path: ctx.path,
          parent: ctx,
        }),
      ]).then(([left, right]: any) => handleParsed(left, right));
    } else {
      return handleParsed(
        this._def.left._parseSync({
          data: ctx.data,
          path: ctx.path,
          parent: ctx,
        }),
        this._def.right._parseSync({
          data: ctx.data,
          path: ctx.path,
          parent: ctx,
        })
      );
    }
  }

  static create = <T extends ZodTypeAny, U extends ZodTypeAny>(
    left: T,
    right: U,
    params?: RawCreateParams
  ): ZodIntersection<T, U> => {
    return new ZodIntersection({
      left: left,
      right: right,
      typeName: ZodFirstPartyTypeKind.ZodIntersection,
      ...processCreateParams(params),
    });
  };
}

////////////////////////////////////////
////////////////////////////////////////
//////////                    //////////
//////////      ZodTuple      //////////
//////////                    //////////
////////////////////////////////////////
////////////////////////////////////////
export type ZodTupleItems = [ZodTypeAny, ...ZodTypeAny[]];
export type AssertArray<T> = T extends any[] ? T : never;
export type OutputTypeOfTuple<T extends ZodTupleItems | []> = AssertArray<{
  [k in keyof T]: T[k] extends ZodType<any, any, any> ? T[k]["_output"] : never;
}>;
export type OutputTypeOfTupleWithRest<
  T extends ZodTupleItems | [],
  Rest extends ZodTypeAny | null = null
> = Rest extends ZodTypeAny
  ? [...OutputTypeOfTuple<T>, ...Rest["_output"][]]
  : OutputTypeOfTuple<T>;

export type InputTypeOfTuple<T extends ZodTupleItems | []> = AssertArray<{
  [k in keyof T]: T[k] extends ZodType<any, any, any> ? T[k]["_input"] : never;
}>;
export type InputTypeOfTupleWithRest<
  T extends ZodTupleItems | [],
  Rest extends ZodTypeAny | null = null
> = Rest extends ZodTypeAny
  ? [...InputTypeOfTuple<T>, ...Rest["_input"][]]
  : InputTypeOfTuple<T>;

export interface ZodTupleDef<
  T extends ZodTupleItems | [] = ZodTupleItems,
  Rest extends ZodTypeAny | null = null
> extends ZodTypeDef {
  items: T;
  rest: Rest;
  typeName: ZodFirstPartyTypeKind.ZodTuple;
}

export type AnyZodTuple = ZodTuple<
  [ZodTypeAny, ...ZodTypeAny[]] | [],
  ZodTypeAny | null
>;
export class ZodTuple<
  T extends [ZodTypeAny, ...ZodTypeAny[]] | [] = [ZodTypeAny, ...ZodTypeAny[]],
  Rest extends ZodTypeAny | null = null
> extends ZodType<
  OutputTypeOfTupleWithRest<T, Rest>,
  ZodTupleDef<T, Rest>,
  InputTypeOfTupleWithRest<T, Rest>
> {
  _parse(input: ParseInput): ParseReturnType<this["_output"]> {
    const { status, ctx } = this._processInputParams(input);
    if (ctx.parsedType !== ZodParsedType.array) {
      addIssueToContext(ctx, {
        code: ZodIssueCode.invalid_type,
        expected: ZodParsedType.array,
        received: ctx.parsedType,
      });
      return INVALID;
    }

    if (ctx.data.length < this._def.items.length) {
      addIssueToContext(ctx, {
        code: ZodIssueCode.too_small,
        minimum: this._def.items.length,
        inclusive: true,
        exact: false,
        type: "array",
      });

      return INVALID;
    }

    const rest = this._def.rest;

    if (!rest && ctx.data.length > this._def.items.length) {
      addIssueToContext(ctx, {
        code: ZodIssueCode.too_big,
        maximum: this._def.items.length,
        inclusive: true,
        exact: false,
        type: "array",
      });
      status.dirty();
    }

    const items = ([...ctx.data] as any[])
      .map((item, itemIndex) => {
        const schema = this._def.items[itemIndex] || this._def.rest;
        if (!schema) return null as any as SyncParseReturnType<any>;
        return schema._parse(
          new ParseInputLazyPath(ctx, item, ctx.path, itemIndex)
        );
      })
      .filter((x) => !!x); // filter nulls

    if (ctx.common.async) {
      return Promise.all(items).then((results) => {
        return ParseStatus.mergeArray(status, results);
      });
    } else {
      return ParseStatus.mergeArray(status, items as SyncParseReturnType[]);
    }
  }

  get items() {
    return this._def.items;
  }

  rest<Rest extends ZodTypeAny>(rest: Rest): ZodTuple<T, Rest> {
    return new ZodTuple({
      ...this._def,
      rest,
    });
  }

  static create = <T extends [ZodTypeAny, ...ZodTypeAny[]] | []>(
    schemas: T,
    params?: RawCreateParams
  ): ZodTuple<T, null> => {
    if (!Array.isArray(schemas)) {
      throw new Error("You must pass an array of schemas to z.tuple([ ... ])");
    }
    return new ZodTuple({
      items: schemas,
      typeName: ZodFirstPartyTypeKind.ZodTuple,
      rest: null,
      ...processCreateParams(params),
    });
  };
}

/////////////////////////////////////////
/////////////////////////////////////////
//////////                     //////////
//////////      ZodRecord      //////////
//////////                     //////////
/////////////////////////////////////////
/////////////////////////////////////////
export interface ZodRecordDef<
  Key extends KeySchema = ZodString,
  Value extends ZodTypeAny = ZodTypeAny
> extends ZodTypeDef {
  valueType: Value;
  keyType: Key;
  typeName: ZodFirstPartyTypeKind.ZodRecord;
}

export type KeySchema = ZodType<string | number | symbol, any, any>;
export type RecordType<K extends string | number | symbol, V> = [
  string
] extends [K]
  ? Record<K, V>
  : [number] extends [K]
  ? Record<K, V>
  : [symbol] extends [K]
  ? Record<K, V>
  : [BRAND<string | number | symbol>] extends [K]
  ? Record<K, V>
  : Partial<Record<K, V>>;
export class ZodRecord<
  Key extends KeySchema = ZodString,
  Value extends ZodTypeAny = ZodTypeAny
> extends ZodType<
  RecordType<Key["_output"], Value["_output"]>,
  ZodRecordDef<Key, Value>,
  RecordType<Key["_input"], Value["_input"]>
> {
  get keySchema() {
    return this._def.keyType;
  }
  get valueSchema() {
    return this._def.valueType;
  }
  _parse(input: ParseInput): ParseReturnType<this["_output"]> {
    const { status, ctx } = this._processInputParams(input);
    if (ctx.parsedType !== ZodParsedType.object) {
      addIssueToContext(ctx, {
        code: ZodIssueCode.invalid_type,
        expected: ZodParsedType.object,
        received: ctx.parsedType,
      });
      return INVALID;
    }

    const pairs: {
      key: ParseReturnType<any>;
      value: ParseReturnType<any>;
      alwaysSet: boolean;
    }[] = [];

    const keyType = this._def.keyType;
    const valueType = this._def.valueType;

    for (const key in ctx.data) {
      pairs.push({
        key: keyType._parse(new ParseInputLazyPath(ctx, key, ctx.path, key)),
        value: valueType._parse(
          new ParseInputLazyPath(ctx, ctx.data[key], ctx.path, key)
        ),
        alwaysSet: key in ctx.data,
      });
    }

    if (ctx.common.async) {
      return ParseStatus.mergeObjectAsync(status, pairs);
    } else {
      return ParseStatus.mergeObjectSync(status, pairs as any);
    }
  }

  get element() {
    return this._def.valueType;
  }

  static create<Value extends ZodTypeAny>(
    valueType: Value,
    params?: RawCreateParams
  ): ZodRecord<ZodString, Value>;
  static create<Keys extends KeySchema, Value extends ZodTypeAny>(
    keySchema: Keys,
    valueType: Value,
    params?: RawCreateParams
  ): ZodRecord<Keys, Value>;
  static create(first: any, second?: any, third?: any): ZodRecord<any, any> {
    if (second instanceof ZodType) {
      return new ZodRecord({
        keyType: first,
        valueType: second,
        typeName: ZodFirstPartyTypeKind.ZodRecord,
        ...processCreateParams(third),
      });
    }

    return new ZodRecord({
      keyType: ZodString.create(),
      valueType: first,
      typeName: ZodFirstPartyTypeKind.ZodRecord,
      ...processCreateParams(second),
    });
  }
}

//////////////////////////////////////
//////////////////////////////////////
//////////                  //////////
//////////      ZodMap      //////////
//////////                  //////////
//////////////////////////////////////
//////////////////////////////////////
export interface ZodMapDef<
  Key extends ZodTypeAny = ZodTypeAny,
  Value extends ZodTypeAny = ZodTypeAny
> extends ZodTypeDef {
  valueType: Value;
  keyType: Key;
  typeName: ZodFirstPartyTypeKind.ZodMap;
}

export class ZodMap<
  Key extends ZodTypeAny = ZodTypeAny,
  Value extends ZodTypeAny = ZodTypeAny
> extends ZodType<
  Map<Key["_output"], Value["_output"]>,
  ZodMapDef<Key, Value>,
  Map<Key["_input"], Value["_input"]>
> {
  get keySchema() {
    return this._def.keyType;
  }
  get valueSchema() {
    return this._def.valueType;
  }
  _parse(input: ParseInput): ParseReturnType<this["_output"]> {
    const { status, ctx } = this._processInputParams(input);
    if (ctx.parsedType !== ZodParsedType.map) {
      addIssueToContext(ctx, {
        code: ZodIssueCode.invalid_type,
        expected: ZodParsedType.map,
        received: ctx.parsedType,
      });
      return INVALID;
    }

    const keyType = this._def.keyType;
    const valueType = this._def.valueType;

    const pairs = [...(ctx.data as Map<unknown, unknown>).entries()].map(
      ([key, value], index) => {
        return {
          key: keyType._parse(
            new ParseInputLazyPath(ctx, key, ctx.path, [index, "key"])
          ),
          value: valueType._parse(
            new ParseInputLazyPath(ctx, value, ctx.path, [index, "value"])
          ),
        };
      }
    );

    if (ctx.common.async) {
      const finalMap = new Map();
      return Promise.resolve().then(async () => {
        for (const pair of pairs) {
          const key = await pair.key;
          const value = await pair.value;
          if (key.status === "aborted" || value.status === "aborted") {
            return INVALID;
          }
          if (key.status === "dirty" || value.status === "dirty") {
            status.dirty();
          }

          finalMap.set(key.value, value.value);
        }
        return { status: status.value, value: finalMap };
      });
    } else {
      const finalMap = new Map();
      for (const pair of pairs) {
        const key = pair.key as SyncParseReturnType;
        const value = pair.value as SyncParseReturnType;
        if (key.status === "aborted" || value.status === "aborted") {
          return INVALID;
        }
        if (key.status === "dirty" || value.status === "dirty") {
          status.dirty();
        }

        finalMap.set(key.value, value.value);
      }
      return { status: status.value, value: finalMap };
    }
  }
  static create = <
    Key extends ZodTypeAny = ZodTypeAny,
    Value extends ZodTypeAny = ZodTypeAny
  >(
    keyType: Key,
    valueType: Value,
    params?: RawCreateParams
  ): ZodMap<Key, Value> => {
    return new ZodMap({
      valueType,
      keyType,
      typeName: ZodFirstPartyTypeKind.ZodMap,
      ...processCreateParams(params),
    });
  };
}

//////////////////////////////////////
//////////////////////////////////////
//////////                  //////////
//////////      ZodSet      //////////
//////////                  //////////
//////////////////////////////////////
//////////////////////////////////////
export interface ZodSetDef<Value extends ZodTypeAny = ZodTypeAny>
  extends ZodTypeDef {
  valueType: Value;
  typeName: ZodFirstPartyTypeKind.ZodSet;
  minSize: { value: number; message?: string } | null;
  maxSize: { value: number; message?: string } | null;
}

export class ZodSet<Value extends ZodTypeAny = ZodTypeAny> extends ZodType<
  Set<Value["_output"]>,
  ZodSetDef<Value>,
  Set<Value["_input"]>
> {
  _parse(input: ParseInput): ParseReturnType<this["_output"]> {
    const { status, ctx } = this._processInputParams(input);
    if (ctx.parsedType !== ZodParsedType.set) {
      addIssueToContext(ctx, {
        code: ZodIssueCode.invalid_type,
        expected: ZodParsedType.set,
        received: ctx.parsedType,
      });
      return INVALID;
    }

    const def = this._def;

    if (def.minSize !== null) {
      if (ctx.data.size < def.minSize.value) {
        addIssueToContext(ctx, {
          code: ZodIssueCode.too_small,
          minimum: def.minSize.value,
          type: "set",
          inclusive: true,
          exact: false,
          message: def.minSize.message,
        });
        status.dirty();
      }
    }

    if (def.maxSize !== null) {
      if (ctx.data.size > def.maxSize.value) {
        addIssueToContext(ctx, {
          code: ZodIssueCode.too_big,
          maximum: def.maxSize.value,
          type: "set",
          inclusive: true,
          exact: false,
          message: def.maxSize.message,
        });
        status.dirty();
      }
    }

    const valueType = this._def.valueType;

    function finalizeSet(elements: SyncParseReturnType<any>[]) {
      const parsedSet = new Set();
      for (const element of elements) {
        if (element.status === "aborted") return INVALID;
        if (element.status === "dirty") status.dirty();
        parsedSet.add(element.value);
      }
      return { status: status.value, value: parsedSet };
    }

    const elements = [...(ctx.data as Set<unknown>).values()].map((item, i) =>
      valueType._parse(new ParseInputLazyPath(ctx, item, ctx.path, i))
    );

    if (ctx.common.async) {
      return Promise.all(elements).then((elements) => finalizeSet(elements));
    } else {
      return finalizeSet(elements as SyncParseReturnType[]);
    }
  }

  min(minSize: number, message?: errorUtil.ErrMessage): this {
    return new ZodSet({
      ...this._def,
      minSize: { value: minSize, message: errorUtil.toString(message) },
    }) as any;
  }

  max(maxSize: number, message?: errorUtil.ErrMessage): this {
    return new ZodSet({
      ...this._def,
      maxSize: { value: maxSize, message: errorUtil.toString(message) },
    }) as any;
  }

  size(size: number, message?: errorUtil.ErrMessage): this {
    return this.min(size, message).max(size, message) as any;
  }

  nonempty(message?: errorUtil.ErrMessage): ZodSet<Value> {
    return this.min(1, message) as any;
  }

  static create = <Value extends ZodTypeAny = ZodTypeAny>(
    valueType: Value,
    params?: RawCreateParams
  ): ZodSet<Value> => {
    return new ZodSet({
      valueType,
      minSize: null,
      maxSize: null,
      typeName: ZodFirstPartyTypeKind.ZodSet,
      ...processCreateParams(params),
    });
  };
}

///////////////////////////////////////////
///////////////////////////////////////////
//////////                       //////////
//////////      ZodFunction      //////////
//////////                       //////////
///////////////////////////////////////////
///////////////////////////////////////////
export interface ZodFunctionDef<
  Args extends ZodTuple<any, any> = ZodTuple<any, any>,
  Returns extends ZodTypeAny = ZodTypeAny
> extends ZodTypeDef {
  args: Args;
  returns: Returns;
  typeName: ZodFirstPartyTypeKind.ZodFunction;
}

export type OuterTypeOfFunction<
  Args extends ZodTuple<any, any>,
  Returns extends ZodTypeAny
> = Args["_input"] extends Array<any>
  ? (...args: Args["_input"]) => Returns["_output"]
  : never;

export type InnerTypeOfFunction<
  Args extends ZodTuple<any, any>,
  Returns extends ZodTypeAny
> = Args["_output"] extends Array<any>
  ? (...args: Args["_output"]) => Returns["_input"]
  : never;

export class ZodFunction<
  Args extends ZodTuple<any, any>,
  Returns extends ZodTypeAny
> extends ZodType<
  OuterTypeOfFunction<Args, Returns>,
  ZodFunctionDef<Args, Returns>,
  InnerTypeOfFunction<Args, Returns>
> {
  _parse(input: ParseInput): ParseReturnType<any> {
    const { ctx } = this._processInputParams(input);
    if (ctx.parsedType !== ZodParsedType.function) {
      addIssueToContext(ctx, {
        code: ZodIssueCode.invalid_type,
        expected: ZodParsedType.function,
        received: ctx.parsedType,
      });
      return INVALID;
    }

    function makeArgsIssue(args: any, error: ZodError): ZodIssue {
      return makeIssue({
        data: args,
        path: ctx.path,
        errorMaps: [
          ctx.common.contextualErrorMap,
          ctx.schemaErrorMap,
          getErrorMap(),
          defaultErrorMap,
        ].filter((x) => !!x) as ZodErrorMap[],
        issueData: {
          code: ZodIssueCode.invalid_arguments,
          argumentsError: error,
        },
      });
    }

    function makeReturnsIssue(returns: any, error: ZodError): ZodIssue {
      return makeIssue({
        data: returns,
        path: ctx.path,
        errorMaps: [
          ctx.common.contextualErrorMap,
          ctx.schemaErrorMap,
          getErrorMap(),
          defaultErrorMap,
        ].filter((x) => !!x) as ZodErrorMap[],
        issueData: {
          code: ZodIssueCode.invalid_return_type,
          returnTypeError: error,
        },
      });
    }

    const params = { errorMap: ctx.common.contextualErrorMap };
    const fn = ctx.data;

    if (this._def.returns instanceof ZodPromise) {
      // Would love a way to avoid disabling this rule, but we need
      // an alias (using an arrow function was what caused 2651).
      // eslint-disable-next-line @typescript-eslint/no-this-alias
      const me = this;
      return OK(async function (this: any, ...args: any[]) {
        const error = new ZodError([]);
        const parsedArgs = await me._def.args
          .parseAsync(args, params)
          .catch((e) => {
            error.addIssue(makeArgsIssue(args, e));
            throw error;
          });
        const result = await Reflect.apply(fn, this, parsedArgs as any);
        const parsedReturns = await (
          me._def.returns as unknown as ZodPromise<ZodTypeAny>
        )._def.type
          .parseAsync(result, params)
          .catch((e) => {
            error.addIssue(makeReturnsIssue(result, e));
            throw error;
          });
        return parsedReturns;
      });
    } else {
      // Would love a way to avoid disabling this rule, but we need
      // an alias (using an arrow function was what caused 2651).
      // eslint-disable-next-line @typescript-eslint/no-this-alias
      const me = this;
      return OK(function (this: any, ...args: any[]) {
        const parsedArgs = me._def.args.safeParse(args, params);
        if (!parsedArgs.success) {
          throw new ZodError([makeArgsIssue(args, parsedArgs.error)]);
        }
        const result = Reflect.apply(fn, this, parsedArgs.data);
        const parsedReturns = me._def.returns.safeParse(result, params);
        if (!parsedReturns.success) {
          throw new ZodError([makeReturnsIssue(result, parsedReturns.error)]);
        }
        return parsedReturns.data;
      }) as any;
    }
  }

  parameters() {
    return this._def.args;
  }

  returnType() {
    return this._def.returns;
  }

  args<Items extends Parameters<(typeof ZodTuple)["create"]>[0]>(
    ...items: Items
  ): ZodFunction<ZodTuple<Items, ZodUnknown>, Returns> {
    return new ZodFunction({
      ...this._def,
      args: ZodTuple.create(items).rest(ZodUnknown.create()) as any,
    });
  }

  returns<NewReturnType extends ZodType<any, any, any>>(
    returnType: NewReturnType
  ): ZodFunction<Args, NewReturnType> {
    return new ZodFunction({
      ...this._def,
      returns: returnType,
    });
  }

  implement<F extends InnerTypeOfFunction<Args, Returns>>(
    func: F
  ): ReturnType<F> extends Returns["_output"]
    ? (...args: Args["_input"]) => ReturnType<F>
    : OuterTypeOfFunction<Args, Returns> {
    const validatedFunc = this.parse(func);
    return validatedFunc as any;
  }

  strictImplement(
    func: InnerTypeOfFunction<Args, Returns>
  ): InnerTypeOfFunction<Args, Returns> {
    const validatedFunc = this.parse(func);
    return validatedFunc as any;
  }

  validate = this.implement;

  static create(): ZodFunction<ZodTuple<[], ZodUnknown>, ZodUnknown>;
  static create<T extends AnyZodTuple = ZodTuple<[], ZodUnknown>>(
    args: T
  ): ZodFunction<T, ZodUnknown>;
  static create<T extends AnyZodTuple, U extends ZodTypeAny>(
    args: T,
    returns: U
  ): ZodFunction<T, U>;
  static create<
    T extends AnyZodTuple = ZodTuple<[], ZodUnknown>,
    U extends ZodTypeAny = ZodUnknown
  >(args: T, returns: U, params?: RawCreateParams): ZodFunction<T, U>;
  static create(
    args?: AnyZodTuple,
    returns?: ZodTypeAny,
    params?: RawCreateParams
  ) {
    return new ZodFunction({
      args: (args
        ? args
        : ZodTuple.create([]).rest(ZodUnknown.create())) as any,
      returns: returns || ZodUnknown.create(),
      typeName: ZodFirstPartyTypeKind.ZodFunction,
      ...processCreateParams(params),
    }) as any;
  }
}

///////////////////////////////////////
///////////////////////////////////////
//////////                   //////////
//////////      ZodLazy      //////////
//////////                   //////////
///////////////////////////////////////
///////////////////////////////////////
export interface ZodLazyDef<T extends ZodTypeAny = ZodTypeAny>
  extends ZodTypeDef {
  getter: () => T;
  typeName: ZodFirstPartyTypeKind.ZodLazy;
}

export class ZodLazy<T extends ZodTypeAny> extends ZodType<
  output<T>,
  ZodLazyDef<T>,
  input<T>
> {
  get schema(): T {
    return this._def.getter();
  }

  _parse(input: ParseInput): ParseReturnType<this["_output"]> {
    const { ctx } = this._processInputParams(input);
    const lazySchema = this._def.getter();
    return lazySchema._parse({ data: ctx.data, path: ctx.path, parent: ctx });
  }

  static create = <T extends ZodTypeAny>(
    getter: () => T,
    params?: RawCreateParams
  ): ZodLazy<T> => {
    return new ZodLazy({
      getter: getter,
      typeName: ZodFirstPartyTypeKind.ZodLazy,
      ...processCreateParams(params),
    });
  };
}

//////////////////////////////////////////
//////////////////////////////////////////
//////////                      //////////
//////////      ZodLiteral      //////////
//////////                      //////////
//////////////////////////////////////////
//////////////////////////////////////////
export interface ZodLiteralDef<T = any> extends ZodTypeDef {
  value: T;
  typeName: ZodFirstPartyTypeKind.ZodLiteral;
}

export class ZodLiteral<T> extends ZodType<T, ZodLiteralDef<T>, T> {
  _parse(input: ParseInput): ParseReturnType<this["_output"]> {
    if (input.data !== this._def.value) {
      const ctx = this._getOrReturnCtx(input);
      addIssueToContext(ctx, {
        received: ctx.data,
        code: ZodIssueCode.invalid_literal,
        expected: this._def.value,
      });
      return INVALID;
    }
    return { status: "valid", value: input.data };
  }

  get value() {
    return this._def.value;
  }

  static create = <T extends Primitive>(
    value: T,
    params?: RawCreateParams
  ): ZodLiteral<T> => {
    return new ZodLiteral({
      value: value,
      typeName: ZodFirstPartyTypeKind.ZodLiteral,
      ...processCreateParams(params),
    });
  };
}

///////////////////////////////////////
///////////////////////////////////////
//////////                   //////////
//////////      ZodEnum      //////////
//////////                   //////////
///////////////////////////////////////
///////////////////////////////////////
export type ArrayKeys = keyof any[];
export type Indices<T> = Exclude<keyof T, ArrayKeys>;

export type EnumValues<T extends string = string> = readonly [T, ...T[]];

export type Values<T extends EnumValues> = {
  [k in T[number]]: k;
};

export interface ZodEnumDef<T extends EnumValues = EnumValues>
  extends ZodTypeDef {
  values: T;
  typeName: ZodFirstPartyTypeKind.ZodEnum;
}

export type Writeable<T> = { -readonly [P in keyof T]: T[P] };

export type FilterEnum<Values, ToExclude> = Values extends []
  ? []
  : Values extends [infer Head, ...infer Rest]
  ? Head extends ToExclude
    ? FilterEnum<Rest, ToExclude>
    : [Head, ...FilterEnum<Rest, ToExclude>]
  : never;

export type typecast<A, T> = A extends T ? A : never;

function createZodEnum<U extends string, T extends Readonly<[U, ...U[]]>>(
  values: T,
  params?: RawCreateParams
): ZodEnum<Writeable<T>>;
function createZodEnum<U extends string, T extends [U, ...U[]]>(
  values: T,
  params?: RawCreateParams
): ZodEnum<T>;
function createZodEnum(
  values: [string, ...string[]],
  params?: RawCreateParams
) {
  return new ZodEnum({
    values,
    typeName: ZodFirstPartyTypeKind.ZodEnum,
    ...processCreateParams(params),
  });
}

export class ZodEnum<T extends [string, ...string[]]> extends ZodType<
  T[number],
  ZodEnumDef<T>,
  T[number]
> {
  #cache: Set<T[number]> | undefined;

  _parse(input: ParseInput): ParseReturnType<this["_output"]> {
    if (typeof input.data !== "string") {
      const ctx = this._getOrReturnCtx(input);
      const expectedValues = this._def.values;
      addIssueToContext(ctx, {
        expected: util.joinValues(expectedValues) as "string",
        received: ctx.parsedType,
        code: ZodIssueCode.invalid_type,
      });
      return INVALID;
    }

    if (!this.#cache) {
      this.#cache = new Set(this._def.values);
    }

    if (!this.#cache.has(input.data)) {
      const ctx = this._getOrReturnCtx(input);
      const expectedValues = this._def.values;

      addIssueToContext(ctx, {
        received: ctx.data,
        code: ZodIssueCode.invalid_enum_value,
        options: expectedValues,
      });
      return INVALID;
    }
    return OK(input.data);
  }

  get options() {
    return this._def.values;
  }

  get enum(): Values<T> {
    const enumValues: any = {};
    for (const val of this._def.values) {
      enumValues[val] = val;
    }
    return enumValues as any;
  }

  get Values(): Values<T> {
    const enumValues: any = {};
    for (const val of this._def.values) {
      enumValues[val] = val;
    }
    return enumValues as any;
  }

  get Enum(): Values<T> {
    const enumValues: any = {};
    for (const val of this._def.values) {
      enumValues[val] = val;
    }
    return enumValues as any;
  }

  extract<ToExtract extends readonly [T[number], ...T[number][]]>(
    values: ToExtract,
    newDef: RawCreateParams = this._def
  ): ZodEnum<Writeable<ToExtract>> {
    return ZodEnum.create(values, {
      ...this._def,
      ...newDef,
    }) as any;
  }

  exclude<ToExclude extends readonly [T[number], ...T[number][]]>(
    values: ToExclude,
    newDef: RawCreateParams = this._def
  ): ZodEnum<
    typecast<Writeable<FilterEnum<T, ToExclude[number]>>, [string, ...string[]]>
  > {
    return ZodEnum.create(
      this.options.filter((opt) => !values.includes(opt)) as FilterEnum<
        T,
        ToExclude[number]
      >,
      {
        ...this._def,
        ...newDef,
      }
    ) as any;
  }

  static create = createZodEnum;
}

/////////////////////////////////////////////
/////////////////////////////////////////////
//////////                         //////////
//////////      ZodNativeEnum      //////////
//////////                         //////////
/////////////////////////////////////////////
/////////////////////////////////////////////
export interface ZodNativeEnumDef<T extends EnumLike = EnumLike>
  extends ZodTypeDef {
  values: T;
  typeName: ZodFirstPartyTypeKind.ZodNativeEnum;
}

export type EnumLike = { [k: string]: string | number; [nu: number]: string };

export class ZodNativeEnum<T extends EnumLike> extends ZodType<
  T[keyof T],
  ZodNativeEnumDef<T>,
  T[keyof T]
> {
  #cache: Set<T[keyof T]> | undefined;
  _parse(input: ParseInput): ParseReturnType<T[keyof T]> {
    const nativeEnumValues = util.getValidEnumValues(this._def.values);

    const ctx = this._getOrReturnCtx(input);
    if (
      ctx.parsedType !== ZodParsedType.string &&
      ctx.parsedType !== ZodParsedType.number
    ) {
      const expectedValues = util.objectValues(nativeEnumValues);
      addIssueToContext(ctx, {
        expected: util.joinValues(expectedValues) as "string",
        received: ctx.parsedType,
        code: ZodIssueCode.invalid_type,
      });
      return INVALID;
    }

    if (!this.#cache) {
      this.#cache = new Set(util.getValidEnumValues(this._def.values));
    }

    if (!this.#cache.has(input.data)) {
      const expectedValues = util.objectValues(nativeEnumValues);

      addIssueToContext(ctx, {
        received: ctx.data,
        code: ZodIssueCode.invalid_enum_value,
        options: expectedValues,
      });
      return INVALID;
    }
    return OK(input.data as any);
  }

  get enum() {
    return this._def.values;
  }

  static create = <T extends EnumLike>(
    values: T,
    params?: RawCreateParams
  ): ZodNativeEnum<T> => {
    return new ZodNativeEnum({
      values: values,
      typeName: ZodFirstPartyTypeKind.ZodNativeEnum,
      ...processCreateParams(params),
    });
  };
}

//////////////////////////////////////////
//////////////////////////////////////////
//////////                      //////////
//////////      ZodPromise      //////////
//////////                      //////////
//////////////////////////////////////////
//////////////////////////////////////////
export interface ZodPromiseDef<T extends ZodTypeAny = ZodTypeAny>
  extends ZodTypeDef {
  type: T;
  typeName: ZodFirstPartyTypeKind.ZodPromise;
}

export class ZodPromise<T extends ZodTypeAny> extends ZodType<
  Promise<T["_output"]>,
  ZodPromiseDef<T>,
  Promise<T["_input"]>
> {
  unwrap() {
    return this._def.type;
  }

  _parse(input: ParseInput): ParseReturnType<this["_output"]> {
    const { ctx } = this._processInputParams(input);
    if (
      ctx.parsedType !== ZodParsedType.promise &&
      ctx.common.async === false
    ) {
      addIssueToContext(ctx, {
        code: ZodIssueCode.invalid_type,
        expected: ZodParsedType.promise,
        received: ctx.parsedType,
      });
      return INVALID;
    }

    const promisified =
      ctx.parsedType === ZodParsedType.promise
        ? ctx.data
        : Promise.resolve(ctx.data);

    return OK(
      promisified.then((data: any) => {
        return this._def.type.parseAsync(data, {
          path: ctx.path,
          errorMap: ctx.common.contextualErrorMap,
        });
      })
    );
  }

  static create = <T extends ZodTypeAny>(
    schema: T,
    params?: RawCreateParams
  ): ZodPromise<T> => {
    return new ZodPromise({
      type: schema,
      typeName: ZodFirstPartyTypeKind.ZodPromise,
      ...processCreateParams(params),
    });
  };
}

//////////////////////////////////////////////
//////////////////////////////////////////////
//////////                          //////////
//////////        ZodEffects        //////////
//////////                          //////////
//////////////////////////////////////////////
//////////////////////////////////////////////

export type Refinement<T> = (arg: T, ctx: RefinementCtx) => any;
export type SuperRefinement<T> = (
  arg: T,
  ctx: RefinementCtx
) => void | Promise<void>;

export type RefinementEffect<T> = {
  type: "refinement";
  refinement: (arg: T, ctx: RefinementCtx) => any;
};
export type TransformEffect<T> = {
  type: "transform";
  transform: (arg: T, ctx: RefinementCtx) => any;
};
export type PreprocessEffect<T> = {
  type: "preprocess";
  transform: (arg: T, ctx: RefinementCtx) => any;
};
export type Effect<T> =
  | RefinementEffect<T>
  | TransformEffect<T>
  | PreprocessEffect<T>;

export interface ZodEffectsDef<T extends ZodTypeAny = ZodTypeAny>
  extends ZodTypeDef {
  schema: T;
  typeName: ZodFirstPartyTypeKind.ZodEffects;
  effect: Effect<any>;
}

export class ZodEffects<
  T extends ZodTypeAny,
  Output = output<T>,
  Input = input<T>
> extends ZodType<Output, ZodEffectsDef<T>, Input> {
  innerType() {
    return this._def.schema;
  }

  sourceType(): T {
    return this._def.schema._def.typeName === ZodFirstPartyTypeKind.ZodEffects
      ? (this._def.schema as unknown as ZodEffects<T>).sourceType()
      : (this._def.schema as T);
  }

  _parse(input: ParseInput): ParseReturnType<this["_output"]> {
    const { status, ctx } = this._processInputParams(input);

    const effect = this._def.effect || null;

    const checkCtx: RefinementCtx = {
      addIssue: (arg: IssueData) => {
        addIssueToContext(ctx, arg);
        if (arg.fatal) {
          status.abort();
        } else {
          status.dirty();
        }
      },
      get path() {
        return ctx.path;
      },
    };

    checkCtx.addIssue = checkCtx.addIssue.bind(checkCtx);

    if (effect.type === "preprocess") {
      const processed = effect.transform(ctx.data, checkCtx);

      if (ctx.common.async) {
        return Promise.resolve(processed).then(async (processed) => {
          if (status.value === "aborted") return INVALID;

          const result = await this._def.schema._parseAsync({
            data: processed,
            path: ctx.path,
            parent: ctx,
          });
          if (result.status === "aborted") return INVALID;
          if (result.status === "dirty") return DIRTY(result.value);
          if (status.value === "dirty") return DIRTY(result.value);
          return result;
        });
      } else {
        if (status.value === "aborted") return INVALID;
        const result = this._def.schema._parseSync({
          data: processed,
          path: ctx.path,
          parent: ctx,
        });
        if (result.status === "aborted") return INVALID;
        if (result.status === "dirty") return DIRTY(result.value);
        if (status.value === "dirty") return DIRTY(result.value);
        return result;
      }
    }
    if (effect.type === "refinement") {
      const executeRefinement = (acc: unknown): any => {
        const result = effect.refinement(acc, checkCtx);
        if (ctx.common.async) {
          return Promise.resolve(result);
        }
        if (result instanceof Promise) {
          throw new Error(
            "Async refinement encountered during synchronous parse operation. Use .parseAsync instead."
          );
        }
        return acc;
      };

      if (ctx.common.async === false) {
        const inner = this._def.schema._parseSync({
          data: ctx.data,
          path: ctx.path,
          parent: ctx,
        });
        if (inner.status === "aborted") return INVALID;
        if (inner.status === "dirty") status.dirty();

        // return value is ignored
        executeRefinement(inner.value);
        return { status: status.value, value: inner.value };
      } else {
        return this._def.schema
          ._parseAsync({ data: ctx.data, path: ctx.path, parent: ctx })
          .then((inner) => {
            if (inner.status === "aborted") return INVALID;
            if (inner.status === "dirty") status.dirty();

            return executeRefinement(inner.value).then(() => {
              return { status: status.value, value: inner.value };
            });
          });
      }
    }

    if (effect.type === "transform") {
      if (ctx.common.async === false) {
        const base = this._def.schema._parseSync({
          data: ctx.data,
          path: ctx.path,
          parent: ctx,
        });

        if (!isValid(base)) return base;

        const result = effect.transform(base.value, checkCtx);
        if (result instanceof Promise) {
          throw new Error(
            `Asynchronous transform encountered during synchronous parse operation. Use .parseAsync instead.`
          );
        }

        return { status: status.value, value: result };
      } else {
        return this._def.schema
          ._parseAsync({ data: ctx.data, path: ctx.path, parent: ctx })
          .then((base) => {
            if (!isValid(base)) return base;

            return Promise.resolve(effect.transform(base.value, checkCtx)).then(
              (result) => ({ status: status.value, value: result })
            );
          });
      }
    }

    util.assertNever(effect);
  }

  static create = <I extends ZodTypeAny>(
    schema: I,
    effect: Effect<I["_output"]>,
    params?: RawCreateParams
  ): ZodEffects<I, I["_output"]> => {
    return new ZodEffects({
      schema,
      typeName: ZodFirstPartyTypeKind.ZodEffects,
      effect,
      ...processCreateParams(params),
    });
  };

  static createWithPreprocess = <I extends ZodTypeAny>(
    preprocess: (arg: unknown, ctx: RefinementCtx) => unknown,
    schema: I,
    params?: RawCreateParams
  ): ZodEffects<I, I["_output"], unknown> => {
    return new ZodEffects({
      schema,
      effect: { type: "preprocess", transform: preprocess },
      typeName: ZodFirstPartyTypeKind.ZodEffects,
      ...processCreateParams(params),
    });
  };
}

export { ZodEffects as ZodTransformer };

///////////////////////////////////////////
///////////////////////////////////////////
//////////                       //////////
//////////      ZodOptional      //////////
//////////                       //////////
///////////////////////////////////////////
///////////////////////////////////////////
export interface ZodOptionalDef<T extends ZodTypeAny = ZodTypeAny>
  extends ZodTypeDef {
  innerType: T;
  typeName: ZodFirstPartyTypeKind.ZodOptional;
}

export type ZodOptionalType<T extends ZodTypeAny> = ZodOptional<T>;

export class ZodOptional<T extends ZodTypeAny> extends ZodType<
  T["_output"] | undefined,
  ZodOptionalDef<T>,
  T["_input"] | undefined
> {
  _parse(input: ParseInput): ParseReturnType<this["_output"]> {
    const parsedType = this._getType(input);
    if (parsedType === ZodParsedType.undefined) {
      return OK(undefined);
    }
    return this._def.innerType._parse(input);
  }

  unwrap() {
    return this._def.innerType;
  }

  static create = <T extends ZodTypeAny>(
    type: T,
    params?: RawCreateParams
  ): ZodOptional<T> => {
    return new ZodOptional({
      innerType: type,
      typeName: ZodFirstPartyTypeKind.ZodOptional,
      ...processCreateParams(params),
    }) as any;
  };
}

///////////////////////////////////////////
///////////////////////////////////////////
//////////                       //////////
//////////      ZodNullable      //////////
//////////                       //////////
///////////////////////////////////////////
///////////////////////////////////////////
export interface ZodNullableDef<T extends ZodTypeAny = ZodTypeAny>
  extends ZodTypeDef {
  innerType: T;
  typeName: ZodFirstPartyTypeKind.ZodNullable;
}

export type ZodNullableType<T extends ZodTypeAny> = ZodNullable<T>;

export class ZodNullable<T extends ZodTypeAny> extends ZodType<
  T["_output"] | null,
  ZodNullableDef<T>,
  T["_input"] | null
> {
  _parse(input: ParseInput): ParseReturnType<this["_output"]> {
    const parsedType = this._getType(input);
    if (parsedType === ZodParsedType.null) {
      return OK(null);
    }
    return this._def.innerType._parse(input);
  }

  unwrap() {
    return this._def.innerType;
  }

  static create = <T extends ZodTypeAny>(
    type: T,
    params?: RawCreateParams
  ): ZodNullable<T> => {
    return new ZodNullable({
      innerType: type,
      typeName: ZodFirstPartyTypeKind.ZodNullable,
      ...processCreateParams(params),
    }) as any;
  };
}

////////////////////////////////////////////
////////////////////////////////////////////
//////////                        //////////
//////////       ZodDefault       //////////
//////////                        //////////
////////////////////////////////////////////
////////////////////////////////////////////
export interface ZodDefaultDef<T extends ZodTypeAny = ZodTypeAny>
  extends ZodTypeDef {
  innerType: T;
  defaultValue: () => util.noUndefined<T["_input"]>;
  typeName: ZodFirstPartyTypeKind.ZodDefault;
}

export class ZodDefault<T extends ZodTypeAny> extends ZodType<
  util.noUndefined<T["_output"]>,
  ZodDefaultDef<T>,
  T["_input"] | undefined
> {
  _parse(input: ParseInput): ParseReturnType<this["_output"]> {
    const { ctx } = this._processInputParams(input);
    let data = ctx.data;
    if (ctx.parsedType === ZodParsedType.undefined) {
      data = this._def.defaultValue();
    }
    return this._def.innerType._parse({
      data,
      path: ctx.path,
      parent: ctx,
    });
  }

  removeDefault() {
    return this._def.innerType;
  }

  static create = <T extends ZodTypeAny>(
    type: T,
    params: RawCreateParams & {
      default: T["_input"] | (() => util.noUndefined<T["_input"]>);
    }
  ): ZodDefault<T> => {
    return new ZodDefault({
      innerType: type,
      typeName: ZodFirstPartyTypeKind.ZodDefault,
      defaultValue:
        typeof params.default === "function"
          ? params.default
          : () => params.default as any,
      ...processCreateParams(params),
    }) as any;
  };
}

//////////////////////////////////////////
//////////////////////////////////////////
//////////                      //////////
//////////       ZodCatch       //////////
//////////                      //////////
//////////////////////////////////////////
//////////////////////////////////////////
export interface ZodCatchDef<T extends ZodTypeAny = ZodTypeAny>
  extends ZodTypeDef {
  innerType: T;
  catchValue: (ctx: { error: ZodError; input: unknown }) => T["_input"];
  typeName: ZodFirstPartyTypeKind.ZodCatch;
}

export class ZodCatch<T extends ZodTypeAny> extends ZodType<
  T["_output"],
  ZodCatchDef<T>,
  unknown // any input will pass validation // T["_input"]
> {
  _parse(input: ParseInput): ParseReturnType<this["_output"]> {
    const { ctx } = this._processInputParams(input);

    // newCtx is used to not collect issues from inner types in ctx
    const newCtx: ParseContext = {
      ...ctx,
      common: {
        ...ctx.common,
        issues: [],
      },
    };

    const result = this._def.innerType._parse({
      data: newCtx.data,
      path: newCtx.path,
      parent: {
        ...newCtx,
      },
    });

    if (isAsync(result)) {
      return result.then((result) => {
        return {
          status: "valid",
          value:
            result.status === "valid"
              ? result.value
              : this._def.catchValue({
                  get error() {
                    return new ZodError(newCtx.common.issues);
                  },
                  input: newCtx.data,
                }),
        };
      });
    } else {
      return {
        status: "valid",
        value:
          result.status === "valid"
            ? result.value
            : this._def.catchValue({
                get error() {
                  return new ZodError(newCtx.common.issues);
                },
                input: newCtx.data,
              }),
      };
    }
  }

  removeCatch() {
    return this._def.innerType;
  }

  static create = <T extends ZodTypeAny>(
    type: T,
    params: RawCreateParams & {
      catch: T["_output"] | (() => T["_output"]);
    }
  ): ZodCatch<T> => {
    return new ZodCatch({
      innerType: type,
      typeName: ZodFirstPartyTypeKind.ZodCatch,
      catchValue:
        typeof params.catch === "function" ? params.catch : () => params.catch,
      ...processCreateParams(params),
    });
  };
}

/////////////////////////////////////////
/////////////////////////////////////////
//////////                     //////////
//////////      ZodNaN         //////////
//////////                     //////////
/////////////////////////////////////////
/////////////////////////////////////////

export interface ZodNaNDef extends ZodTypeDef {
  typeName: ZodFirstPartyTypeKind.ZodNaN;
}

export class ZodNaN extends ZodType<number, ZodNaNDef, number> {
  _parse(input: ParseInput): ParseReturnType<any> {
    const parsedType = this._getType(input);
    if (parsedType !== ZodParsedType.nan) {
      const ctx = this._getOrReturnCtx(input);
      addIssueToContext(ctx, {
        code: ZodIssueCode.invalid_type,
        expected: ZodParsedType.nan,
        received: ctx.parsedType,
      });
      return INVALID;
    }

    return { status: "valid", value: input.data };
  }

  static create = (params?: RawCreateParams): ZodNaN => {
    return new ZodNaN({
      typeName: ZodFirstPartyTypeKind.ZodNaN,
      ...processCreateParams(params),
    });
  };
}

//////////////////////////////////////////
//////////////////////////////////////////
//////////                      //////////
//////////      ZodBranded      //////////
//////////                      //////////
//////////////////////////////////////////
//////////////////////////////////////////

export interface ZodBrandedDef<T extends ZodTypeAny> extends ZodTypeDef {
  type: T;
  typeName: ZodFirstPartyTypeKind.ZodBranded;
}

export const BRAND: unique symbol = Symbol("zod_brand");
export type BRAND<T extends string | number | symbol> = {
  [BRAND]: { [k in T]: true };
};

export class ZodBranded<
  T extends ZodTypeAny,
  B extends string | number | symbol
> extends ZodType<T["_output"] & BRAND<B>, ZodBrandedDef<T>, T["_input"]> {
  _parse(input: ParseInput): ParseReturnType<any> {
    const { ctx } = this._processInputParams(input);
    const data = ctx.data;
    return this._def.type._parse({
      data,
      path: ctx.path,
      parent: ctx,
    });
  }

  unwrap() {
    return this._def.type;
  }
}

////////////////////////////////////////////
////////////////////////////////////////////
//////////                        //////////
//////////      ZodPipeline       //////////
//////////                        //////////
////////////////////////////////////////////
////////////////////////////////////////////

export interface ZodPipelineDef<A extends ZodTypeAny, B extends ZodTypeAny>
  extends ZodTypeDef {
  in: A;
  out: B;
  typeName: ZodFirstPartyTypeKind.ZodPipeline;
}

export class ZodPipeline<
  A extends ZodTypeAny,
  B extends ZodTypeAny
> extends ZodType<B["_output"], ZodPipelineDef<A, B>, A["_input"]> {
  _parse(input: ParseInput): ParseReturnType<any> {
    const { status, ctx } = this._processInputParams(input);
    if (ctx.common.async) {
      const handleAsync = async () => {
        const inResult = await this._def.in._parseAsync({
          data: ctx.data,
          path: ctx.path,
          parent: ctx,
        });
        if (inResult.status === "aborted") return INVALID;
        if (inResult.status === "dirty") {
          status.dirty();
          return DIRTY(inResult.value);
        } else {
          return this._def.out._parseAsync({
            data: inResult.value,
            path: ctx.path,
            parent: ctx,
          });
        }
      };
      return handleAsync();
    } else {
      const inResult = this._def.in._parseSync({
        data: ctx.data,
        path: ctx.path,
        parent: ctx,
      });
      if (inResult.status === "aborted") return INVALID;
      if (inResult.status === "dirty") {
        status.dirty();
        return {
          status: "dirty",
          value: inResult.value,
        };
      } else {
        return this._def.out._parseSync({
          data: inResult.value,
          path: ctx.path,
          parent: ctx,
        });
      }
    }
  }

  static create<A extends ZodTypeAny, B extends ZodTypeAny>(
    a: A,
    b: B
  ): ZodPipeline<A, B> {
    return new ZodPipeline({
      in: a,
      out: b,
      typeName: ZodFirstPartyTypeKind.ZodPipeline,
    });
  }
}

///////////////////////////////////////////
///////////////////////////////////////////
//////////                       //////////
//////////      ZodReadonly      //////////
//////////                       //////////
///////////////////////////////////////////
///////////////////////////////////////////
type BuiltIn =
  | (((...args: any[]) => any) | (new (...args: any[]) => any))
  | { readonly [Symbol.toStringTag]: string }
  | Date
  | Error
  | Generator
  | Promise<unknown>
  | RegExp;

type MakeReadonly<T> = T extends Map<infer K, infer V>
  ? ReadonlyMap<K, V>
  : T extends Set<infer V>
  ? ReadonlySet<V>
  : T extends [infer Head, ...infer Tail]
  ? readonly [Head, ...Tail]
  : T extends Array<infer V>
  ? ReadonlyArray<V>
  : T extends BuiltIn
  ? T
  : Readonly<T>;

export interface ZodReadonlyDef<T extends ZodTypeAny = ZodTypeAny>
  extends ZodTypeDef {
  innerType: T;
  typeName: ZodFirstPartyTypeKind.ZodReadonly;
}

export class ZodReadonly<T extends ZodTypeAny> extends ZodType<
  MakeReadonly<T["_output"]>,
  ZodReadonlyDef<T>,
  MakeReadonly<T["_input"]>
> {
  _parse(input: ParseInput): ParseReturnType<this["_output"]> {
    const result = this._def.innerType._parse(input);
    const freeze = (data: ParseReturnType<this["_output"]>) => {
      if (isValid(data)) {
        data.value = Object.freeze(data.value);
      }
      return data;
    };
    return isAsync(result)
      ? result.then((data) => freeze(data))
      : freeze(result);
  }

  static create = <T extends ZodTypeAny>(
    type: T,
    params?: RawCreateParams
  ): ZodReadonly<T> => {
    return new ZodReadonly({
      innerType: type,
      typeName: ZodFirstPartyTypeKind.ZodReadonly,
      ...processCreateParams(params),
    }) as any;
  };

  unwrap() {
    return this._def.innerType;
  }
}

////////////////////////////////////////
////////////////////////////////////////
//////////                    //////////
//////////      z.custom      //////////
//////////                    //////////
////////////////////////////////////////
////////////////////////////////////////
type CustomParams = CustomErrorParams & { fatal?: boolean };
export function custom<T>(
  check?: (data: any) => any,
  params: string | CustomParams | ((input: any) => CustomParams) = {},
  /**
   * @deprecated
   *
   * Pass `fatal` into the params object instead:
   *
   * ```ts
   * z.string().custom((val) => val.length > 5, { fatal: false })
   * ```
   *
   */
  fatal?: boolean
): ZodType<T, ZodTypeDef, T> {
  if (check)
    return ZodAny.create().superRefine((data, ctx) => {
      if (!check(data)) {
        const p =
          typeof params === "function"
            ? params(data)
            : typeof params === "string"
            ? { message: params }
            : params;
        const _fatal = p.fatal ?? fatal ?? true;
        const p2 = typeof p === "string" ? { message: p } : p;
        ctx.addIssue({ code: "custom", ...p2, fatal: _fatal });
      }
    });
  return ZodAny.create();
}

export { ZodType as Schema, ZodType as ZodSchema };

export const late = {
  object: ZodObject.lazycreate,
};

export enum ZodFirstPartyTypeKind {
  ZodString = "ZodString",
  ZodNumber = "ZodNumber",
  ZodNaN = "ZodNaN",
  ZodBigInt = "ZodBigInt",
  ZodBoolean = "ZodBoolean",
  ZodDate = "ZodDate",
  ZodSymbol = "ZodSymbol",
  ZodUndefined = "ZodUndefined",
  ZodNull = "ZodNull",
  ZodAny = "ZodAny",
  ZodUnknown = "ZodUnknown",
  ZodNever = "ZodNever",
  ZodVoid = "ZodVoid",
  ZodArray = "ZodArray",
  ZodObject = "ZodObject",
  ZodUnion = "ZodUnion",
  ZodDiscriminatedUnion = "ZodDiscriminatedUnion",
  ZodIntersection = "ZodIntersection",
  ZodTuple = "ZodTuple",
  ZodRecord = "ZodRecord",
  ZodMap = "ZodMap",
  ZodSet = "ZodSet",
  ZodFunction = "ZodFunction",
  ZodLazy = "ZodLazy",
  ZodLiteral = "ZodLiteral",
  ZodEnum = "ZodEnum",
  ZodEffects = "ZodEffects",
  ZodNativeEnum = "ZodNativeEnum",
  ZodOptional = "ZodOptional",
  ZodNullable = "ZodNullable",
  ZodDefault = "ZodDefault",
  ZodCatch = "ZodCatch",
  ZodPromise = "ZodPromise",
  ZodBranded = "ZodBranded",
  ZodPipeline = "ZodPipeline",
  ZodReadonly = "ZodReadonly",
}
export type ZodFirstPartySchemaTypes =
  | ZodString
  | ZodNumber
  | ZodNaN
  | ZodBigInt
  | ZodBoolean
  | ZodDate
  | ZodUndefined
  | ZodNull
  | ZodAny
  | ZodUnknown
  | ZodNever
  | ZodVoid
  | ZodArray<any, any>
  | ZodObject<any, any, any>
  | ZodUnion<any>
  | ZodDiscriminatedUnion<any, any>
  | ZodIntersection<any, any>
  | ZodTuple<any, any>
  | ZodRecord<any, any>
  | ZodMap<any>
  | ZodSet<any>
  | ZodFunction<any, any>
  | ZodLazy<any>
  | ZodLiteral<any>
  | ZodEnum<any>
  | ZodEffects<any, any, any>
  | ZodNativeEnum<any>
  | ZodOptional<any>
  | ZodNullable<any>
  | ZodDefault<any>
  | ZodCatch<any>
  | ZodPromise<any>
  | ZodBranded<any, any>
  | ZodPipeline<any, any>
  | ZodReadonly<any>
  | ZodSymbol;

// requires TS 4.4+
abstract class Class {
  constructor(..._: any[]) {}
}
const instanceOfType = <T extends typeof Class>(
  // const instanceOfType = <T extends new (...args: any[]) => any>(
  cls: T,
  params: CustomParams = {
    message: `Input not instance of ${cls.name}`,
  }
) => custom<InstanceType<T>>((data) => data instanceof cls, params);

const stringType = ZodString.create;
const numberType = ZodNumber.create;
const nanType = ZodNaN.create;
const bigIntType = ZodBigInt.create;
const booleanType = ZodBoolean.create;
const dateType = ZodDate.create;
const symbolType = ZodSymbol.create;
const undefinedType = ZodUndefined.create;
const nullType = ZodNull.create;
const anyType = ZodAny.create;
const unknownType = ZodUnknown.create;
const neverType = ZodNever.create;
const voidType = ZodVoid.create;
const arrayType = ZodArray.create;
const objectType = ZodObject.create;
const strictObjectType = ZodObject.strictCreate;
const unionType = ZodUnion.create;
const discriminatedUnionType = ZodDiscriminatedUnion.create;
const intersectionType = ZodIntersection.create;
const tupleType = ZodTuple.create;
const recordType = ZodRecord.create;
const mapType = ZodMap.create;
const setType = ZodSet.create;
const functionType = ZodFunction.create;
const lazyType = ZodLazy.create;
const literalType = ZodLiteral.create;
const enumType = ZodEnum.create;
const nativeEnumType = ZodNativeEnum.create;
const promiseType = ZodPromise.create;
const effectsType = ZodEffects.create;
const optionalType = ZodOptional.create;
const nullableType = ZodNullable.create;
const preprocessType = ZodEffects.createWithPreprocess;
const pipelineType = ZodPipeline.create;
const ostring = () => stringType().optional();
const onumber = () => numberType().optional();
const oboolean = () => booleanType().optional();

export const coerce = {
  string: ((arg) =>
    ZodString.create({ ...arg, coerce: true })) as (typeof ZodString)["create"],
  number: ((arg) =>
    ZodNumber.create({ ...arg, coerce: true })) as (typeof ZodNumber)["create"],
  boolean: ((arg) =>
    ZodBoolean.create({
      ...arg,
      coerce: true,
    })) as (typeof ZodBoolean)["create"],
  bigint: ((arg) =>
    ZodBigInt.create({ ...arg, coerce: true })) as (typeof ZodBigInt)["create"],
  date: ((arg) =>
    ZodDate.create({ ...arg, coerce: true })) as (typeof ZodDate)["create"],
};

export {
  anyType as any,
  arrayType as array,
  bigIntType as bigint,
  booleanType as boolean,
  dateType as date,
  discriminatedUnionType as discriminatedUnion,
  effectsType as effect,
  enumType as enum,
  functionType as function,
  instanceOfType as instanceof,
  intersectionType as intersection,
  lazyType as lazy,
  literalType as literal,
  mapType as map,
  nanType as nan,
  nativeEnumType as nativeEnum,
  neverType as never,
  nullType as null,
  nullableType as nullable,
  numberType as number,
  objectType as object,
  oboolean,
  onumber,
  optionalType as optional,
  ostring,
  pipelineType as pipeline,
  preprocessType as preprocess,
  promiseType as promise,
  recordType as record,
  setType as set,
  strictObjectType as strictObject,
  stringType as string,
  symbolType as symbol,
  effectsType as transformer,
  tupleType as tuple,
  undefinedType as undefined,
  unionType as union,
  unknownType as unknown,
  voidType as void,
};

export const NEVER = INVALID as never;<|MERGE_RESOLUTION|>--- conflicted
+++ resolved
@@ -741,7 +741,6 @@
   return false;
 }
 
-<<<<<<< HEAD
 function isValidJWT(jwt: string, alg?: string): boolean {
   if (!jwtRegex.test(jwt)) return false;
   try {
@@ -759,7 +758,8 @@
   } catch {
     return false;
   }
-=======
+}
+
 function isValidCidr(ip: string, version?: IpVersion) {
   if ((version === "v4" || !version) && ipv4CidrRegex.test(ip)) {
     return true;
@@ -769,7 +769,6 @@
   }
 
   return false;
->>>>>>> c1dd537b
 }
 
 export class ZodString extends ZodType<string, ZodStringDef, string> {
@@ -1034,19 +1033,21 @@
           });
           status.dirty();
         }
-<<<<<<< HEAD
       } else if (check.kind === "jwt") {
         if (!isValidJWT(input.data, check.algorithm)) {
           ctx = this._getOrReturnCtx(input, ctx);
           addIssueToContext(ctx, {
             validation: "jwt",
-=======
+            code: ZodIssueCode.invalid_string,
+            message: check.message,
+          });
+          status.dirty();
+        }
       } else if (check.kind === "cidr") {
         if (!isValidCidr(input.data, check.version)) {
           ctx = this._getOrReturnCtx(input, ctx);
           addIssueToContext(ctx, {
             validation: "cidr",
->>>>>>> c1dd537b
             code: ZodIssueCode.invalid_string,
             message: check.message,
           });
