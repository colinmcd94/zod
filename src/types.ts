--- conflicted
+++ resolved
@@ -838,17 +838,14 @@
   cuid2(message?: errorUtil.ErrMessage) {
     return this._addCheck({ kind: "cuid2", ...errorUtil.errToObj(message) });
   }
-<<<<<<< HEAD
   ulid(message?: errorUtil.ErrMessage) {
     return this._addCheck({ kind: "ulid", ...errorUtil.errToObj(message) });
   }
-=======
 
   ip(options?: string | { version?: "v4" | "v6"; message?: string }) {
     return this._addCheck({ kind: "ip", ...errorUtil.errToObj(options) });
   }
 
->>>>>>> d6f08908
   datetime(
     options?:
       | string
@@ -970,13 +967,11 @@
   get isCUID2() {
     return !!this._def.checks.find((ch) => ch.kind === "cuid2");
   }
-<<<<<<< HEAD
   get isULID() {
     return !!this._def.checks.find((ch) => ch.kind === "ulid");
-=======
+  }
   get isIP() {
     return !!this._def.checks.find((ch) => ch.kind === "ip");
->>>>>>> d6f08908
   }
 
   get minLength() {
