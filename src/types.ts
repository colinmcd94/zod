import { defaultErrorMap, getErrorMap } from "./errors";
import { enumUtil } from "./helpers/enumUtil";
import { errorUtil } from "./helpers/errorUtil";
import {
  addIssueToContext,
  AsyncParseReturnType,
  DIRTY,
  INVALID,
  isAborted,
  isAsync,
  isDirty,
  isValid,
  makeIssue,
  OK,
  ParseContext,
  ParseInput,
  ParseParams,
  ParsePath,
  ParseReturnType,
  ParseStatus,
  SyncParseReturnType,
} from "./helpers/parseUtil";
import { partialUtil } from "./helpers/partialUtil";
import { Primitive } from "./helpers/typeAliases";
import { getParsedType, util, ZodParsedType } from "./helpers/util";
import {
  IssueData,
  StringValidation,
  ZodCustomIssue,
  ZodError,
  ZodErrorMap,
  ZodIssue,
  ZodIssueCode,
} from "./ZodError";

///////////////////////////////////////
///////////////////////////////////////
//////////                   //////////
//////////      ZodType      //////////
//////////                   //////////
///////////////////////////////////////
///////////////////////////////////////

export type RefinementCtx = {
  addIssue: (arg: IssueData) => void;
  path: (string | number)[];
};
export type ZodRawShape = { [k: string]: ZodTypeAny };
export type ZodTypeAny = ZodType<any, any, any>;
export type TypeOf<T extends ZodType<any, any, any>> = T["_output"];
export type input<T extends ZodType<any, any, any>> = T["_input"];
export type output<T extends ZodType<any, any, any>> = T["_output"];
export type { TypeOf as infer };

export type CustomErrorParams = Partial<util.Omit<ZodCustomIssue, "code">>;
export interface ZodTypeDef {
  errorMap?: ZodErrorMap;
  description?: string;
}

class ParseInputLazyPath implements ParseInput {
  parent: ParseContext;
  data: any;
  _path: ParsePath;
  _key: string | number | (string | number)[];
  constructor(
    parent: ParseContext,
    value: any,
    path: ParsePath,
    key: string | number | (string | number)[]
  ) {
    this.parent = parent;
    this.data = value;
    this._path = path;
    this._key = key;
  }
  get path() {
    return this._path.concat(this._key);
  }
}

const handleResult = <Input, Output>(
  ctx: ParseContext,
  result: SyncParseReturnType<Output>
):
  | { success: true; data: Output }
  | { success: false; error: ZodError<Input> } => {
  if (isValid(result)) {
    return { success: true, data: result.value };
  } else {
    if (!ctx.common.issues.length) {
      throw new Error("Validation failed but no issues detected.");
    }
    const error = new ZodError(ctx.common.issues);
    return { success: false, error };
  }
};

export type RawCreateParams =
  | {
      errorMap?: ZodErrorMap;
      invalid_type_error?: string;
      required_error?: string;
      description?: string;
    }
  | undefined;
export type ProcessedCreateParams = {
  errorMap?: ZodErrorMap;
  description?: string;
};
function processCreateParams(params: RawCreateParams): ProcessedCreateParams {
  if (!params) return {};
  const { errorMap, invalid_type_error, required_error, description } = params;
  if (errorMap && (invalid_type_error || required_error)) {
    throw new Error(
      `Can't use "invalid_type_error" or "required_error" in conjunction with custom error map.`
    );
  }
  if (errorMap) return { errorMap: errorMap, description };
  const customMap: ZodErrorMap = (iss, ctx) => {
    if (iss.code !== "invalid_type") return { message: ctx.defaultError };
    if (typeof ctx.data === "undefined") {
      return { message: required_error ?? ctx.defaultError };
    }
    return { message: invalid_type_error ?? ctx.defaultError };
  };
  return { errorMap: customMap, description };
}

export type SafeParseSuccess<Output> = { success: true; data: Output };
export type SafeParseError<Input> = { success: false; error: ZodError<Input> };

export type SafeParseReturnType<Input, Output> =
  | SafeParseSuccess<Output>
  | SafeParseError<Input>;

export abstract class ZodType<
  Output = any,
  Def extends ZodTypeDef = ZodTypeDef,
  Input = Output
> {
  readonly _type!: Output;
  readonly _output!: Output;
  readonly _input!: Input;
  readonly _def!: Def;

  get description() {
    return this._def.description;
  }

  abstract _parse(input: ParseInput): ParseReturnType<Output>;

  _getType(input: ParseInput): string {
    return getParsedType(input.data);
  }

  _getOrReturnCtx(
    input: ParseInput,
    ctx?: ParseContext | undefined
  ): ParseContext {
    return (
      ctx || {
        common: input.parent.common,
        data: input.data,

        parsedType: getParsedType(input.data),

        schemaErrorMap: this._def.errorMap,
        path: input.path,
        parent: input.parent,
      }
    );
  }

  _processInputParams(input: ParseInput): {
    status: ParseStatus;
    ctx: ParseContext;
  } {
    return {
      status: new ParseStatus(),
      ctx: {
        common: input.parent.common,
        data: input.data,

        parsedType: getParsedType(input.data),

        schemaErrorMap: this._def.errorMap,
        path: input.path,
        parent: input.parent,
      },
    };
  }

  _parseSync(input: ParseInput): SyncParseReturnType<Output> {
    const result = this._parse(input);
    if (isAsync(result)) {
      throw new Error("Synchronous parse encountered promise.");
    }
    return result;
  }

  _parseAsync(input: ParseInput): AsyncParseReturnType<Output> {
    const result = this._parse(input);
    return Promise.resolve(result);
  }

  parse(data: unknown, params?: Partial<ParseParams>): Output {
    const result = this.safeParse(data, params);
    if (result.success) return result.data;
    throw result.error;
  }

  safeParse(
    data: unknown,
    params?: Partial<ParseParams>
  ): SafeParseReturnType<Input, Output> {
    const ctx: ParseContext = {
      common: {
        issues: [],
        async: params?.async ?? false,
        contextualErrorMap: params?.errorMap,
      },
      path: params?.path || [],
      schemaErrorMap: this._def.errorMap,
      parent: null,
      data,
      parsedType: getParsedType(data),
    };
    const result = this._parseSync({ data, path: ctx.path, parent: ctx });

    return handleResult(ctx, result);
  }

  async parseAsync(
    data: unknown,
    params?: Partial<ParseParams>
  ): Promise<Output> {
    const result = await this.safeParseAsync(data, params);
    if (result.success) return result.data;
    throw result.error;
  }

  async safeParseAsync(
    data: unknown,
    params?: Partial<ParseParams>
  ): Promise<SafeParseReturnType<Input, Output>> {
    const ctx: ParseContext = {
      common: {
        issues: [],
        contextualErrorMap: params?.errorMap,
        async: true,
      },
      path: params?.path || [],
      schemaErrorMap: this._def.errorMap,
      parent: null,
      data,
      parsedType: getParsedType(data),
    };

    const maybeAsyncResult = this._parse({ data, path: ctx.path, parent: ctx });
    const result = await (isAsync(maybeAsyncResult)
      ? maybeAsyncResult
      : Promise.resolve(maybeAsyncResult));
    return handleResult(ctx, result);
  }

  /** Alias of safeParseAsync */
  spa = this.safeParseAsync;

  refine<RefinedOutput extends Output>(
    check: (arg: Output) => arg is RefinedOutput,
    message?: string | CustomErrorParams | ((arg: Output) => CustomErrorParams)
  ): ZodEffects<this, RefinedOutput, Input>;
  refine(
    check: (arg: Output) => unknown | Promise<unknown>,
    message?: string | CustomErrorParams | ((arg: Output) => CustomErrorParams)
  ): ZodEffects<this, Output, Input>;
  refine(
    check: (arg: Output) => unknown,
    message?: string | CustomErrorParams | ((arg: Output) => CustomErrorParams)
  ): ZodEffects<this, Output, Input> {
    const getIssueProperties = (val: Output) => {
      if (typeof message === "string" || typeof message === "undefined") {
        return { message };
      } else if (typeof message === "function") {
        return message(val);
      } else {
        return message;
      }
    };
    return this._refinement((val, ctx) => {
      const result = check(val);
      const setError = () =>
        ctx.addIssue({
          code: ZodIssueCode.custom,
          ...getIssueProperties(val),
        });
      if (typeof Promise !== "undefined" && result instanceof Promise) {
        return result.then((data) => {
          if (!data) {
            setError();
            return false;
          } else {
            return true;
          }
        });
      }
      if (!result) {
        setError();
        return false;
      } else {
        return true;
      }
    });
  }

  refinement<RefinedOutput extends Output>(
    check: (arg: Output) => arg is RefinedOutput,
    refinementData: IssueData | ((arg: Output, ctx: RefinementCtx) => IssueData)
  ): ZodEffects<this, RefinedOutput, Input>;
  refinement(
    check: (arg: Output) => boolean,
    refinementData: IssueData | ((arg: Output, ctx: RefinementCtx) => IssueData)
  ): ZodEffects<this, Output, Input>;
  refinement(
    check: (arg: Output) => unknown,
    refinementData: IssueData | ((arg: Output, ctx: RefinementCtx) => IssueData)
  ): ZodEffects<this, Output, Input> {
    return this._refinement((val, ctx) => {
      if (!check(val)) {
        ctx.addIssue(
          typeof refinementData === "function"
            ? refinementData(val, ctx)
            : refinementData
        );
        return false;
      } else {
        return true;
      }
    });
  }

  _refinement(
    refinement: RefinementEffect<Output>["refinement"]
  ): ZodEffects<this, Output, Input> {
    return new ZodEffects({
      schema: this,
      typeName: ZodFirstPartyTypeKind.ZodEffects,
      effect: { type: "refinement", refinement },
    });
  }
  superRefine = this._refinement;

  constructor(def: Def) {
    this._def = def;
    this.parse = this.parse.bind(this);
    this.safeParse = this.safeParse.bind(this);
    this.parseAsync = this.parseAsync.bind(this);
    this.safeParseAsync = this.safeParseAsync.bind(this);
    this.spa = this.spa.bind(this);
    this.refine = this.refine.bind(this);
    this.refinement = this.refinement.bind(this);
    this.superRefine = this.superRefine.bind(this);
    this.optional = this.optional.bind(this);
    this.nullable = this.nullable.bind(this);
    this.nullish = this.nullish.bind(this);
    this.readonly = this.readonly.bind(this);
    this.array = this.array.bind(this);
    this.promise = this.promise.bind(this);
    this.or = this.or.bind(this);
    this.and = this.and.bind(this);
    this.transform = this.transform.bind(this);
    this.brand = this.brand.bind(this);
    this.default = this.default.bind(this);
    this.catch = this.catch.bind(this);
    this.describe = this.describe.bind(this);
    this.pipe = this.pipe.bind(this);
    this.isNullable = this.isNullable.bind(this);
    this.isOptional = this.isOptional.bind(this);
  }

  optional(): ZodOptional<this> {
    return ZodOptional.create(this) as any;
  }
  nullable(): ZodNullable<this> {
    return ZodNullable.create(this) as any;
  }
  nullish(): ZodNullable<ZodOptional<this>> {
    return this.optional().nullable();
  }
  readonly(): ZodReadonly<this> {
    return ZodReadonly.create(this);
  }
  array(): ZodArray<this> {
    return ZodArray.create(this);
  }
  promise(): ZodPromise<this> {
    return ZodPromise.create(this);
  }

  or<T extends ZodTypeAny>(option: T): ZodUnion<[this, T]> {
    return ZodUnion.create([this, option]) as any;
  }

  and<T extends ZodTypeAny>(incoming: T): ZodIntersection<this, T> {
    return ZodIntersection.create(this, incoming);
  }

  transform<NewOut>(
    transform: (arg: Output, ctx: RefinementCtx) => NewOut | Promise<NewOut>
  ): ZodEffects<this, NewOut> {
    return new ZodEffects({
      schema: this,
      typeName: ZodFirstPartyTypeKind.ZodEffects,
      effect: { type: "transform", transform },
    }) as any;
  }

  default(def: util.noUndefined<Input>): ZodDefault<this>;
  default(def: () => util.noUndefined<Input>): ZodDefault<this>;
  default(def: any) {
    const defaultValueFunc = typeof def === "function" ? def : () => def;

    return new ZodDefault({
      innerType: this,
      defaultValue: defaultValueFunc,
      typeName: ZodFirstPartyTypeKind.ZodDefault,
    }) as any;
  }

  brand<B extends string | number | symbol>(brand?: B): ZodBranded<this, B>;
  brand<B extends string | number | symbol>(): ZodBranded<this, B> {
    return new ZodBranded({
      typeName: ZodFirstPartyTypeKind.ZodBranded,
      type: this,
      ...processCreateParams(undefined),
    });
  }
  catch(def: Input): ZodCatch<this>;
  catch(def: () => Input): ZodCatch<this>;
  catch(def: any) {
    const defaultValueFunc = typeof def === "function" ? def : () => def;

    return new ZodCatch({
      innerType: this,
      defaultValue: defaultValueFunc,
      typeName: ZodFirstPartyTypeKind.ZodCatch,
    }) as any;
  }

  describe(description: string): this {
    const This = (this as any).constructor;
    return new This({
      ...this._def,
      description,
    });
  }

  pipe<T extends ZodTypeAny>(target: T): ZodPipeline<this, T> {
    return ZodPipeline.create(this, target);
  }

  isOptional(): boolean {
    return this.safeParse(undefined).success;
  }
  isNullable(): boolean {
    return this.safeParse(null).success;
  }
}

/////////////////////////////////////////
/////////////////////////////////////////
//////////                     //////////
//////////      ZodString      //////////
//////////                     //////////
/////////////////////////////////////////
/////////////////////////////////////////
export type ZodStringCheck =
  | { kind: "min"; value: number; message?: string }
  | { kind: "max"; value: number; message?: string }
  | { kind: "email"; message?: string }
  | { kind: "url"; message?: string }
  | { kind: "uuid"; message?: string }
  | { kind: "cuid"; message?: string }
  | { kind: "startsWith"; value: string; message?: string }
  | { kind: "endsWith"; value: string; message?: string }
  | { kind: "regex"; regex: RegExp; message?: string }
  | { kind: "trim"; message?: string }
  | {
      kind: "datetime";
      offset: boolean;
      precision: number | null;
      message?: string;
    };

export interface ZodStringDef extends ZodTypeDef {
  checks: ZodStringCheck[];
  typeName: ZodFirstPartyTypeKind.ZodString;
  coerce: boolean;
}

const cuidRegex = /^c[^\s-]{8,}$/i;
const uuidRegex =
  /^([a-f0-9]{8}-[a-f0-9]{4}-[1-5][a-f0-9]{3}-[a-f0-9]{4}-[a-f0-9]{12}|00000000-0000-0000-0000-000000000000)$/i;
// from https://stackoverflow.com/a/46181/1550155
// old version: too slow, didn't support unicode
// const emailRegex = /^((([a-z]|\d|[!#\$%&'\*\+\-\/=\?\^_`{\|}~]|[\u00A0-\uD7FF\uF900-\uFDCF\uFDF0-\uFFEF])+(\.([a-z]|\d|[!#\$%&'\*\+\-\/=\?\^_`{\|}~]|[\u00A0-\uD7FF\uF900-\uFDCF\uFDF0-\uFFEF])+)*)|((\x22)((((\x20|\x09)*(\x0d\x0a))?(\x20|\x09)+)?(([\x01-\x08\x0b\x0c\x0e-\x1f\x7f]|\x21|[\x23-\x5b]|[\x5d-\x7e]|[\u00A0-\uD7FF\uF900-\uFDCF\uFDF0-\uFFEF])|(\\([\x01-\x09\x0b\x0c\x0d-\x7f]|[\u00A0-\uD7FF\uF900-\uFDCF\uFDF0-\uFFEF]))))*(((\x20|\x09)*(\x0d\x0a))?(\x20|\x09)+)?(\x22)))@((([a-z]|\d|[\u00A0-\uD7FF\uF900-\uFDCF\uFDF0-\uFFEF])|(([a-z]|\d|[\u00A0-\uD7FF\uF900-\uFDCF\uFDF0-\uFFEF])([a-z]|\d|-|\.|_|~|[\u00A0-\uD7FF\uF900-\uFDCF\uFDF0-\uFFEF])*([a-z]|\d|[\u00A0-\uD7FF\uF900-\uFDCF\uFDF0-\uFFEF])))\.)+(([a-z]|[\u00A0-\uD7FF\uF900-\uFDCF\uFDF0-\uFFEF])|(([a-z]|[\u00A0-\uD7FF\uF900-\uFDCF\uFDF0-\uFFEF])([a-z]|\d|-|\.|_|~|[\u00A0-\uD7FF\uF900-\uFDCF\uFDF0-\uFFEF])*([a-z]|[\u00A0-\uD7FF\uF900-\uFDCF\uFDF0-\uFFEF])))$/i;
// eslint-disable-next-line
const emailRegex =
  /^(([^<>()[\]\.,;:\s@\"]+(\.[^<>()[\]\.,;:\s@\"]+)*)|(\".+\"))@(([^<>()[\]\.,;:\s@\"]+\.)+[^<>()[\]\.,;:\s@\"]{2,})$/i;

// interface IsDateStringOptions extends StringDateOptions {
/**
 * Match any configuration
 */
// any?: boolean;
// }

// Adapted from https://stackoverflow.com/a/3143231
const datetimeRegex = (args: { precision: number | null; offset: boolean }) => {
  if (args.precision) {
    if (args.offset) {
      return new RegExp(
        `^\\d{4}-\\d{2}-\\d{2}T\\d{2}:\\d{2}:\\d{2}\\.\\d{${args.precision}}(([+-]\\d{2}:\\d{2})|Z)$`
      );
    } else {
      return new RegExp(
        `^\\d{4}-\\d{2}-\\d{2}T\\d{2}:\\d{2}:\\d{2}\\.\\d{${args.precision}}Z$`
      );
    }
  } else if (args.precision === 0) {
    if (args.offset) {
      return new RegExp(
        `^\\d{4}-\\d{2}-\\d{2}T\\d{2}:\\d{2}:\\d{2}(([+-]\\d{2}:\\d{2})|Z)$`
      );
    } else {
      return new RegExp(`^\\d{4}-\\d{2}-\\d{2}T\\d{2}:\\d{2}:\\d{2}Z$`);
    }
  } else {
    if (args.offset) {
      return new RegExp(
        `^\\d{4}-\\d{2}-\\d{2}T\\d{2}:\\d{2}:\\d{2}(\\.\\d+)?(([+-]\\d{2}:\\d{2})|Z)$`
      );
    } else {
      return new RegExp(
        `^\\d{4}-\\d{2}-\\d{2}T\\d{2}:\\d{2}:\\d{2}(\\.\\d+)?Z$`
      );
    }
  }
};

export class ZodString extends ZodType<string, ZodStringDef> {
  _parse(input: ParseInput): ParseReturnType<string> {
    if (this._def.coerce) {
      input.data = String(input.data);
    }
    const parsedType = this._getType(input);

    if (parsedType !== ZodParsedType.string) {
      const ctx = this._getOrReturnCtx(input);
      addIssueToContext(
        ctx,
        {
          code: ZodIssueCode.invalid_type,
          expected: ZodParsedType.string,
          received: ctx.parsedType,
        }
        //
      );
      return INVALID;
    }

    const status = new ParseStatus();
    let ctx: undefined | ParseContext = undefined;

    for (const check of this._def.checks) {
      if (check.kind === "min") {
        if (input.data.length < check.value) {
          ctx = this._getOrReturnCtx(input, ctx);
          addIssueToContext(ctx, {
            code: ZodIssueCode.too_small,
            minimum: check.value,
            type: "string",
            inclusive: true,
            message: check.message,
          });
          status.dirty();
        }
      } else if (check.kind === "max") {
        if (input.data.length > check.value) {
          ctx = this._getOrReturnCtx(input, ctx);
          addIssueToContext(ctx, {
            code: ZodIssueCode.too_big,
            maximum: check.value,
            type: "string",
            inclusive: true,
            message: check.message,
          });
          status.dirty();
        }
      } else if (check.kind === "email") {
        if (!emailRegex.test(input.data)) {
          ctx = this._getOrReturnCtx(input, ctx);
          addIssueToContext(ctx, {
            validation: "email",
            code: ZodIssueCode.invalid_string,
            message: check.message,
          });
          status.dirty();
        }
      } else if (check.kind === "uuid") {
        if (!uuidRegex.test(input.data)) {
          ctx = this._getOrReturnCtx(input, ctx);
          addIssueToContext(ctx, {
            validation: "uuid",
            code: ZodIssueCode.invalid_string,
            message: check.message,
          });
          status.dirty();
        }
      } else if (check.kind === "cuid") {
        if (!cuidRegex.test(input.data)) {
          ctx = this._getOrReturnCtx(input, ctx);
          addIssueToContext(ctx, {
            validation: "cuid",
            code: ZodIssueCode.invalid_string,
            message: check.message,
          });
          status.dirty();
        }
      } else if (check.kind === "url") {
        try {
          new URL(input.data);
        } catch {
          ctx = this._getOrReturnCtx(input, ctx);
          addIssueToContext(ctx, {
            validation: "url",
            code: ZodIssueCode.invalid_string,
            message: check.message,
          });
          status.dirty();
        }
      } else if (check.kind === "regex") {
        check.regex.lastIndex = 0;
        const testResult = check.regex.test(input.data);
        if (!testResult) {
          ctx = this._getOrReturnCtx(input, ctx);
          addIssueToContext(ctx, {
            validation: "regex",
            code: ZodIssueCode.invalid_string,
            message: check.message,
          });
          status.dirty();
        }
      } else if (check.kind === "trim") {
        input.data = input.data.trim();
      } else if (check.kind === "startsWith") {
        if (!(input.data as string).startsWith(check.value)) {
          ctx = this._getOrReturnCtx(input, ctx);
          addIssueToContext(ctx, {
            code: ZodIssueCode.invalid_string,
            validation: { startsWith: check.value },
            message: check.message,
          });
          status.dirty();
        }
      } else if (check.kind === "endsWith") {
        if (!(input.data as string).endsWith(check.value)) {
          ctx = this._getOrReturnCtx(input, ctx);
          addIssueToContext(ctx, {
            code: ZodIssueCode.invalid_string,
            validation: { endsWith: check.value },
            message: check.message,
          });
          status.dirty();
        }
      } else if (check.kind === "datetime") {
        const regex = datetimeRegex(check);

        if (!regex.test(input.data)) {
          ctx = this._getOrReturnCtx(input, ctx);
          addIssueToContext(ctx, {
            code: ZodIssueCode.invalid_string,
            validation: "datetime",
            message: check.message,
          });
          status.dirty();
        }
      } else {
        util.assertNever(check);
      }
    }

    return { status: status.value, value: input.data };
  }

  protected _regex = (
    regex: RegExp,
    validation: StringValidation,
    message?: errorUtil.ErrMessage
  ) =>
    this.refinement((data) => regex.test(data), {
      validation,
      code: ZodIssueCode.invalid_string,
      ...errorUtil.errToObj(message),
    });

  _addCheck(check: ZodStringCheck) {
    return new ZodString({
      ...this._def,
      checks: [...this._def.checks, check],
    });
  }

  email(message?: errorUtil.ErrMessage) {
    return this._addCheck({ kind: "email", ...errorUtil.errToObj(message) });
  }
  url(message?: errorUtil.ErrMessage) {
    return this._addCheck({ kind: "url", ...errorUtil.errToObj(message) });
  }
  uuid(message?: errorUtil.ErrMessage) {
    return this._addCheck({ kind: "uuid", ...errorUtil.errToObj(message) });
  }
  cuid(message?: errorUtil.ErrMessage) {
    return this._addCheck({ kind: "cuid", ...errorUtil.errToObj(message) });
  }
  datetime(
    options?:
      | string
      | {
          message?: string | undefined;
          precision?: number | null;
          offset?: boolean;
        }
  ) {
    if (typeof options === "string") {
      return this._addCheck({
        kind: "datetime",
        precision: null,
        offset: false,
        message: options,
      });
    }
    return this._addCheck({
      kind: "datetime",
      precision:
        typeof options?.precision === "undefined" ? null : options?.precision,
      offset: options?.offset ?? false,
      ...errorUtil.errToObj(options?.message),
    });
  }

  regex(regex: RegExp, message?: errorUtil.ErrMessage) {
    return this._addCheck({
      kind: "regex",
      regex: regex,
      ...errorUtil.errToObj(message),
    });
  }

  startsWith(value: string, message?: errorUtil.ErrMessage) {
    return this._addCheck({
      kind: "startsWith",
      value: value,
      ...errorUtil.errToObj(message),
    });
  }

  endsWith(value: string, message?: errorUtil.ErrMessage) {
    return this._addCheck({
      kind: "endsWith",
      value: value,
      ...errorUtil.errToObj(message),
    });
  }

  min(minLength: number, message?: errorUtil.ErrMessage) {
    return this._addCheck({
      kind: "min",
      value: minLength,
      ...errorUtil.errToObj(message),
    });
  }

  max(maxLength: number, message?: errorUtil.ErrMessage) {
    return this._addCheck({
      kind: "max",
      value: maxLength,
      ...errorUtil.errToObj(message),
    });
  }

  length(len: number, message?: errorUtil.ErrMessage) {
    return this.min(len, message).max(len, message);
  }

  /**
   * @deprecated Use z.string().min(1) instead.
   * @see {@link ZodString.min}
   */
  nonempty = (message?: errorUtil.ErrMessage) =>
    this.min(1, errorUtil.errToObj(message));

  trim = () =>
    new ZodString({
      ...this._def,
      checks: [...this._def.checks, { kind: "trim" }],
    });

  isDatetime() {
    return !!this._def.checks.find((ch) => ch.kind === "datetime");
  }

  get isEmail() {
    return !!this._def.checks.find((ch) => ch.kind === "email");
  }
  get isURL() {
    return !!this._def.checks.find((ch) => ch.kind === "url");
  }
  get isUUID() {
    return !!this._def.checks.find((ch) => ch.kind === "uuid");
  }
  get isCUID() {
    return !!this._def.checks.find((ch) => ch.kind === "cuid");
  }

  get minLength() {
    let min: number | null = null;
    for (const ch of this._def.checks) {
      if (ch.kind === "min") {
        if (min === null || ch.value > min) min = ch.value;
      }
    }
    return min;
  }
  get maxLength() {
    let max: number | null = null;
    for (const ch of this._def.checks) {
      if (ch.kind === "max") {
        if (max === null || ch.value < max) max = ch.value;
      }
    }
    return max;
  }

  static create = (params?: RawCreateParams & { coerce?: true }): ZodString => {
    return new ZodString({
      checks: [],
      typeName: ZodFirstPartyTypeKind.ZodString,
      coerce: params?.coerce ?? false,
      ...processCreateParams(params),
    });
  };
}

/////////////////////////////////////////
/////////////////////////////////////////
//////////                     //////////
//////////      ZodNumber      //////////
//////////                     //////////
/////////////////////////////////////////
/////////////////////////////////////////
export type ZodNumberCheck =
  | { kind: "min"; value: number; inclusive: boolean; message?: string }
  | { kind: "max"; value: number; inclusive: boolean; message?: string }
  | { kind: "int"; message?: string }
  | { kind: "multipleOf"; value: number; message?: string }
  | { kind: "finite"; message?: string };

// https://stackoverflow.com/questions/3966484/why-does-modulus-operator-return-fractional-number-in-javascript/31711034#31711034
function floatSafeRemainder(val: number, step: number) {
  const valDecCount = (val.toString().split(".")[1] || "").length;
  const stepDecCount = (step.toString().split(".")[1] || "").length;
  const decCount = valDecCount > stepDecCount ? valDecCount : stepDecCount;
  const valInt = parseInt(val.toFixed(decCount).replace(".", ""));
  const stepInt = parseInt(step.toFixed(decCount).replace(".", ""));
  return (valInt % stepInt) / Math.pow(10, decCount);
}

export interface ZodNumberDef extends ZodTypeDef {
  checks: ZodNumberCheck[];
  typeName: ZodFirstPartyTypeKind.ZodNumber;
  coerce: boolean;
}

export class ZodNumber extends ZodType<number, ZodNumberDef> {
  _parse(input: ParseInput): ParseReturnType<number> {
    if (this._def.coerce) {
      input.data = Number(input.data);
    }
    const parsedType = this._getType(input);
    if (parsedType !== ZodParsedType.number) {
      const ctx = this._getOrReturnCtx(input);
      addIssueToContext(ctx, {
        code: ZodIssueCode.invalid_type,
        expected: ZodParsedType.number,
        received: ctx.parsedType,
      });
      return INVALID;
    }

    let ctx: undefined | ParseContext = undefined;
    const status = new ParseStatus();

    for (const check of this._def.checks) {
      if (check.kind === "int") {
        if (!util.isInteger(input.data)) {
          ctx = this._getOrReturnCtx(input, ctx);
          addIssueToContext(ctx, {
            code: ZodIssueCode.invalid_type,
            expected: "integer",
            received: "float",
            message: check.message,
          });
          status.dirty();
        }
      } else if (check.kind === "min") {
        const tooSmall = check.inclusive
          ? input.data < check.value
          : input.data <= check.value;
        if (tooSmall) {
          ctx = this._getOrReturnCtx(input, ctx);
          addIssueToContext(ctx, {
            code: ZodIssueCode.too_small,
            minimum: check.value,
            type: "number",
            inclusive: check.inclusive,
            message: check.message,
          });
          status.dirty();
        }
      } else if (check.kind === "max") {
        const tooBig = check.inclusive
          ? input.data > check.value
          : input.data >= check.value;
        if (tooBig) {
          ctx = this._getOrReturnCtx(input, ctx);
          addIssueToContext(ctx, {
            code: ZodIssueCode.too_big,
            maximum: check.value,
            type: "number",
            inclusive: check.inclusive,
            message: check.message,
          });
          status.dirty();
        }
      } else if (check.kind === "multipleOf") {
        if (floatSafeRemainder(input.data, check.value) !== 0) {
          ctx = this._getOrReturnCtx(input, ctx);
          addIssueToContext(ctx, {
            code: ZodIssueCode.not_multiple_of,
            multipleOf: check.value,
            message: check.message,
          });
          status.dirty();
        }
      } else if (check.kind === "finite") {
        if (!Number.isFinite(input.data)) {
          ctx = this._getOrReturnCtx(input, ctx);
          addIssueToContext(ctx, {
            code: ZodIssueCode.not_finite,
            message: check.message,
          });
          status.dirty();
        }
      } else {
        util.assertNever(check);
      }
    }

    return { status: status.value, value: input.data };
  }

  static create = (
    params?: RawCreateParams & { coerce?: boolean }
  ): ZodNumber => {
    return new ZodNumber({
      checks: [],
      typeName: ZodFirstPartyTypeKind.ZodNumber,
      coerce: params?.coerce || false,
      ...processCreateParams(params),
    });
  };

  gte(value: number, message?: errorUtil.ErrMessage) {
    return this.setLimit("min", value, true, errorUtil.toString(message));
  }
  min = this.gte;

  gt(value: number, message?: errorUtil.ErrMessage) {
    return this.setLimit("min", value, false, errorUtil.toString(message));
  }

  lte(value: number, message?: errorUtil.ErrMessage) {
    return this.setLimit("max", value, true, errorUtil.toString(message));
  }
  max = this.lte;

  lt(value: number, message?: errorUtil.ErrMessage) {
    return this.setLimit("max", value, false, errorUtil.toString(message));
  }

  protected setLimit(
    kind: "min" | "max",
    value: number,
    inclusive: boolean,
    message?: string
  ) {
    return new ZodNumber({
      ...this._def,
      checks: [
        ...this._def.checks,
        {
          kind,
          value,
          inclusive,
          message: errorUtil.toString(message),
        },
      ],
    });
  }

  _addCheck(check: ZodNumberCheck) {
    return new ZodNumber({
      ...this._def,
      checks: [...this._def.checks, check],
    });
  }

  int(message?: errorUtil.ErrMessage) {
    return this._addCheck({
      kind: "int",
      message: errorUtil.toString(message),
    });
  }

  positive(message?: errorUtil.ErrMessage) {
    return this._addCheck({
      kind: "min",
      value: 0,
      inclusive: false,
      message: errorUtil.toString(message),
    });
  }

  negative(message?: errorUtil.ErrMessage) {
    return this._addCheck({
      kind: "max",
      value: 0,
      inclusive: false,
      message: errorUtil.toString(message),
    });
  }

  nonpositive(message?: errorUtil.ErrMessage) {
    return this._addCheck({
      kind: "max",
      value: 0,
      inclusive: true,
      message: errorUtil.toString(message),
    });
  }

  nonnegative(message?: errorUtil.ErrMessage) {
    return this._addCheck({
      kind: "min",
      value: 0,
      inclusive: true,
      message: errorUtil.toString(message),
    });
  }

  multipleOf(value: number, message?: errorUtil.ErrMessage) {
    return this._addCheck({
      kind: "multipleOf",
      value: value,
      message: errorUtil.toString(message),
    });
  }

  finite(message?: errorUtil.ErrMessage) {
    return this._addCheck({
      kind: "finite",
      message: errorUtil.toString(message),
    });
  }

  step = this.multipleOf;

  get minValue() {
    let min: number | null = null;
    for (const ch of this._def.checks) {
      if (ch.kind === "min") {
        if (min === null || ch.value > min) min = ch.value;
      }
    }
    return min;
  }

  get maxValue() {
    let max: number | null = null;
    for (const ch of this._def.checks) {
      if (ch.kind === "max") {
        if (max === null || ch.value < max) max = ch.value;
      }
    }
    return max;
  }

  get isInt() {
    return !!this._def.checks.find((ch) => ch.kind === "int");
  }
}

/////////////////////////////////////////
/////////////////////////////////////////
//////////                     //////////
//////////      ZodBigInt      //////////
//////////                     //////////
/////////////////////////////////////////
/////////////////////////////////////////

export interface ZodBigIntDef extends ZodTypeDef {
  typeName: ZodFirstPartyTypeKind.ZodBigInt;
  coerce: boolean;
}

export class ZodBigInt extends ZodType<bigint, ZodBigIntDef> {
  _parse(input: ParseInput): ParseReturnType<bigint> {
    if (this._def.coerce) {
      input.data = BigInt(input.data);
    }
    const parsedType = this._getType(input);
    if (parsedType !== ZodParsedType.bigint) {
      const ctx = this._getOrReturnCtx(input);
      addIssueToContext(ctx, {
        code: ZodIssueCode.invalid_type,
        expected: ZodParsedType.bigint,
        received: ctx.parsedType,
      });
      return INVALID;
    }
    return OK(input.data);
  }

  static create = (
    params?: RawCreateParams & { coerce?: boolean }
  ): ZodBigInt => {
    return new ZodBigInt({
      typeName: ZodFirstPartyTypeKind.ZodBigInt,
      coerce: params?.coerce ?? false,
      ...processCreateParams(params),
    });
  };
}

//////////////////////////////////////////
//////////////////////////////////////////
//////////                     ///////////
//////////      ZodBoolean      //////////
//////////                     ///////////
//////////////////////////////////////////
//////////////////////////////////////////
export interface ZodBooleanDef extends ZodTypeDef {
  typeName: ZodFirstPartyTypeKind.ZodBoolean;
  coerce: boolean;
}

export class ZodBoolean extends ZodType<boolean, ZodBooleanDef> {
  _parse(input: ParseInput): ParseReturnType<boolean> {
    if (this._def.coerce) {
      input.data = Boolean(input.data);
    }
    const parsedType = this._getType(input);

    if (parsedType !== ZodParsedType.boolean) {
      const ctx = this._getOrReturnCtx(input);
      addIssueToContext(ctx, {
        code: ZodIssueCode.invalid_type,
        expected: ZodParsedType.boolean,
        received: ctx.parsedType,
      });
      return INVALID;
    }
    return OK(input.data);
  }

  static create = (
    params?: RawCreateParams & { coerce?: boolean }
  ): ZodBoolean => {
    return new ZodBoolean({
      typeName: ZodFirstPartyTypeKind.ZodBoolean,
      coerce: params?.coerce || false,
      ...processCreateParams(params),
    });
  };
}

///////////////////////////////////////
///////////////////////////////////////
//////////                     ////////
//////////      ZodDate        ////////
//////////                     ////////
///////////////////////////////////////
///////////////////////////////////////
export type ZodDateCheck =
  | { kind: "min"; value: number; message?: string }
  | { kind: "max"; value: number; message?: string };
export interface ZodDateDef extends ZodTypeDef {
  checks: ZodDateCheck[];
  coerce: boolean;
  typeName: ZodFirstPartyTypeKind.ZodDate;
}

export class ZodDate extends ZodType<Date, ZodDateDef> {
  _parse(input: ParseInput): ParseReturnType<this["_output"]> {
    if (this._def.coerce) {
      input.data = new Date(input.data);
    }
    const parsedType = this._getType(input);

    if (parsedType !== ZodParsedType.date) {
      const ctx = this._getOrReturnCtx(input);
      addIssueToContext(ctx, {
        code: ZodIssueCode.invalid_type,
        expected: ZodParsedType.date,
        received: ctx.parsedType,
      });
      return INVALID;
    }

    if (isNaN(input.data.getTime())) {
      const ctx = this._getOrReturnCtx(input);
      addIssueToContext(ctx, {
        code: ZodIssueCode.invalid_date,
      });
      return INVALID;
    }

    const status = new ParseStatus();
    let ctx: undefined | ParseContext = undefined;

    for (const check of this._def.checks) {
      if (check.kind === "min") {
        if (input.data.getTime() < check.value) {
          ctx = this._getOrReturnCtx(input, ctx);
          addIssueToContext(ctx, {
            code: ZodIssueCode.too_small,
            message: check.message,
            inclusive: true,
            minimum: check.value,
            type: "date",
          });
          status.dirty();
        }
      } else if (check.kind === "max") {
        if (input.data.getTime() > check.value) {
          ctx = this._getOrReturnCtx(input, ctx);
          addIssueToContext(ctx, {
            code: ZodIssueCode.too_big,
            message: check.message,
            inclusive: true,
            maximum: check.value,
            type: "date",
          });
          status.dirty();
        }
      } else {
        util.assertNever(check);
      }
    }

    return {
      status: status.value,
      value: new Date((input.data as Date).getTime()),
    };
  }

  _addCheck(check: ZodDateCheck) {
    return new ZodDate({
      ...this._def,
      checks: [...this._def.checks, check],
    });
  }

  min(minDate: Date, message?: errorUtil.ErrMessage) {
    return this._addCheck({
      kind: "min",
      value: minDate.getTime(),
      message: errorUtil.toString(message),
    });
  }

  max(maxDate: Date, message?: errorUtil.ErrMessage) {
    return this._addCheck({
      kind: "max",
      value: maxDate.getTime(),
      message: errorUtil.toString(message),
    });
  }

  get minDate() {
    let min: number | null = null;
    for (const ch of this._def.checks) {
      if (ch.kind === "min") {
        if (min === null || ch.value > min) min = ch.value;
      }
    }

    return min != null ? new Date(min) : null;
  }

  get maxDate() {
    let max: number | null = null;
    for (const ch of this._def.checks) {
      if (ch.kind === "max") {
        if (max === null || ch.value < max) max = ch.value;
      }
    }

    return max != null ? new Date(max) : null;
  }

  static create = (
    params?: RawCreateParams & { coerce?: boolean }
  ): ZodDate => {
    return new ZodDate({
      checks: [],
      coerce: params?.coerce || false,
      typeName: ZodFirstPartyTypeKind.ZodDate,
      ...processCreateParams(params),
    });
  };
}

////////////////////////////////////////////
////////////////////////////////////////////
//////////                        //////////
//////////       ZodSymbol        //////////
//////////                        //////////
////////////////////////////////////////////
////////////////////////////////////////////
export interface ZodSymbolDef extends ZodTypeDef {
  typeName: ZodFirstPartyTypeKind.ZodSymbol;
}

export class ZodSymbol extends ZodType<symbol, ZodSymbolDef, symbol> {
  _parse(input: ParseInput): ParseReturnType<this["_output"]> {
    const parsedType = this._getType(input);
    if (parsedType !== ZodParsedType.symbol) {
      const ctx = this._getOrReturnCtx(input);
      addIssueToContext(ctx, {
        code: ZodIssueCode.invalid_type,
        expected: ZodParsedType.symbol,
        received: ctx.parsedType,
      });
      return INVALID;
    }

    return OK(input.data);
  }

  static create = (params?: RawCreateParams): ZodSymbol => {
    return new ZodSymbol({
      typeName: ZodFirstPartyTypeKind.ZodSymbol,
      ...processCreateParams(params),
    });
  };
}

////////////////////////////////////////////
////////////////////////////////////////////
//////////                        //////////
//////////      ZodUndefined      //////////
//////////                        //////////
////////////////////////////////////////////
////////////////////////////////////////////
export interface ZodUndefinedDef extends ZodTypeDef {
  typeName: ZodFirstPartyTypeKind.ZodUndefined;
}

export class ZodUndefined extends ZodType<undefined, ZodUndefinedDef> {
  _parse(input: ParseInput): ParseReturnType<this["_output"]> {
    const parsedType = this._getType(input);
    if (parsedType !== ZodParsedType.undefined) {
      const ctx = this._getOrReturnCtx(input);
      addIssueToContext(ctx, {
        code: ZodIssueCode.invalid_type,
        expected: ZodParsedType.undefined,
        received: ctx.parsedType,
      });
      return INVALID;
    }
    return OK(input.data);
  }
  params?: RawCreateParams;

  static create = (params?: RawCreateParams): ZodUndefined => {
    return new ZodUndefined({
      typeName: ZodFirstPartyTypeKind.ZodUndefined,
      ...processCreateParams(params),
    });
  };
}

///////////////////////////////////////
///////////////////////////////////////
//////////                   //////////
//////////      ZodNull      //////////
//////////                   //////////
///////////////////////////////////////
///////////////////////////////////////
export interface ZodNullDef extends ZodTypeDef {
  typeName: ZodFirstPartyTypeKind.ZodNull;
}

export class ZodNull extends ZodType<null, ZodNullDef> {
  _parse(input: ParseInput): ParseReturnType<this["_output"]> {
    const parsedType = this._getType(input);
    if (parsedType !== ZodParsedType.null) {
      const ctx = this._getOrReturnCtx(input);
      addIssueToContext(ctx, {
        code: ZodIssueCode.invalid_type,
        expected: ZodParsedType.null,
        received: ctx.parsedType,
      });
      return INVALID;
    }
    return OK(input.data);
  }
  static create = (params?: RawCreateParams): ZodNull => {
    return new ZodNull({
      typeName: ZodFirstPartyTypeKind.ZodNull,
      ...processCreateParams(params),
    });
  };
}

//////////////////////////////////////
//////////////////////////////////////
//////////                  //////////
//////////      ZodAny      //////////
//////////                  //////////
//////////////////////////////////////
//////////////////////////////////////
export interface ZodAnyDef extends ZodTypeDef {
  typeName: ZodFirstPartyTypeKind.ZodAny;
}

export class ZodAny extends ZodType<any, ZodAnyDef> {
  // to prevent instances of other classes from extending ZodAny. this causes issues with catchall in ZodObject.
  _any = true as const;
  _parse(input: ParseInput): ParseReturnType<this["_output"]> {
    return OK(input.data);
  }
  static create = (params?: RawCreateParams): ZodAny => {
    return new ZodAny({
      typeName: ZodFirstPartyTypeKind.ZodAny,
      ...processCreateParams(params),
    });
  };
}

//////////////////////////////////////////
//////////////////////////////////////////
//////////                      //////////
//////////      ZodUnknown      //////////
//////////                      //////////
//////////////////////////////////////////
//////////////////////////////////////////
export interface ZodUnknownDef extends ZodTypeDef {
  typeName: ZodFirstPartyTypeKind.ZodUnknown;
}

export class ZodUnknown extends ZodType<unknown, ZodUnknownDef> {
  // required
  _unknown = true as const;
  _parse(input: ParseInput): ParseReturnType<this["_output"]> {
    return OK(input.data);
  }

  static create = (params?: RawCreateParams): ZodUnknown => {
    return new ZodUnknown({
      typeName: ZodFirstPartyTypeKind.ZodUnknown,
      ...processCreateParams(params),
    });
  };
}

////////////////////////////////////////
////////////////////////////////////////
//////////                    //////////
//////////      ZodNever      //////////
//////////                    //////////
////////////////////////////////////////
////////////////////////////////////////
export interface ZodNeverDef extends ZodTypeDef {
  typeName: ZodFirstPartyTypeKind.ZodNever;
}

export class ZodNever extends ZodType<never, ZodNeverDef> {
  _parse(input: ParseInput): ParseReturnType<this["_output"]> {
    const ctx = this._getOrReturnCtx(input);
    addIssueToContext(ctx, {
      code: ZodIssueCode.invalid_type,
      expected: ZodParsedType.never,
      received: ctx.parsedType,
    });
    return INVALID;
  }
  static create = (params?: RawCreateParams): ZodNever => {
    return new ZodNever({
      typeName: ZodFirstPartyTypeKind.ZodNever,
      ...processCreateParams(params),
    });
  };
}

///////////////////////////////////////
///////////////////////////////////////
//////////                   //////////
//////////      ZodVoid      //////////
//////////                   //////////
///////////////////////////////////////
///////////////////////////////////////
export interface ZodVoidDef extends ZodTypeDef {
  typeName: ZodFirstPartyTypeKind.ZodVoid;
}

export class ZodVoid extends ZodType<void, ZodVoidDef> {
  _parse(input: ParseInput): ParseReturnType<this["_output"]> {
    const parsedType = this._getType(input);
    if (parsedType !== ZodParsedType.undefined) {
      const ctx = this._getOrReturnCtx(input);
      addIssueToContext(ctx, {
        code: ZodIssueCode.invalid_type,
        expected: ZodParsedType.void,
        received: ctx.parsedType,
      });
      return INVALID;
    }
    return OK(input.data);
  }

  static create = (params?: RawCreateParams): ZodVoid => {
    return new ZodVoid({
      typeName: ZodFirstPartyTypeKind.ZodVoid,
      ...processCreateParams(params),
    });
  };
}

////////////////////////////////////////
////////////////////////////////////////
//////////                    //////////
//////////      ZodArray      //////////
//////////                    //////////
////////////////////////////////////////
////////////////////////////////////////
export interface ZodArrayDef<T extends ZodTypeAny = ZodTypeAny>
  extends ZodTypeDef {
  type: T;
  typeName: ZodFirstPartyTypeKind.ZodArray;
  minLength: { value: number; message?: string } | null;
  maxLength: { value: number; message?: string } | null;
}

export type ArrayCardinality = "many" | "atleastone";
export type arrayOutputType<
  T extends ZodTypeAny,
  Cardinality extends ArrayCardinality = "many"
> = Cardinality extends "atleastone"
  ? [T["_output"], ...T["_output"][]]
  : T["_output"][];

export class ZodArray<
  T extends ZodTypeAny,
  Cardinality extends ArrayCardinality = "many"
> extends ZodType<
  arrayOutputType<T, Cardinality>,
  ZodArrayDef<T>,
  Cardinality extends "atleastone"
    ? [T["_input"], ...T["_input"][]]
    : T["_input"][]
> {
  _parse(input: ParseInput): ParseReturnType<this["_output"]> {
    const { ctx, status } = this._processInputParams(input);

    const def = this._def;

    if (ctx.parsedType !== ZodParsedType.array) {
      addIssueToContext(ctx, {
        code: ZodIssueCode.invalid_type,
        expected: ZodParsedType.array,
        received: ctx.parsedType,
      });
      return INVALID;
    }

    if (def.minLength !== null) {
      if (ctx.data.length < def.minLength.value) {
        addIssueToContext(ctx, {
          code: ZodIssueCode.too_small,
          minimum: def.minLength.value,
          type: "array",
          inclusive: true,
          message: def.minLength.message,
        });
        status.dirty();
      }
    }

    if (def.maxLength !== null) {
      if (ctx.data.length > def.maxLength.value) {
        addIssueToContext(ctx, {
          code: ZodIssueCode.too_big,
          maximum: def.maxLength.value,
          type: "array",
          inclusive: true,
          message: def.maxLength.message,
        });
        status.dirty();
      }
    }

    if (ctx.common.async) {
      return Promise.all(
        (ctx.data as any[]).map((item, i) => {
          return def.type._parseAsync(
            new ParseInputLazyPath(ctx, item, ctx.path, i)
          );
        })
      ).then((result) => {
        return ParseStatus.mergeArray(status, result);
      });
    }

    const result = (ctx.data as any[]).map((item, i) => {
      return def.type._parseSync(
        new ParseInputLazyPath(ctx, item, ctx.path, i)
      );
    });

    return ParseStatus.mergeArray(status, result);
  }

  get element() {
    return this._def.type;
  }

  min(minLength: number, message?: errorUtil.ErrMessage): this {
    return new ZodArray({
      ...this._def,
      minLength: { value: minLength, message: errorUtil.toString(message) },
    }) as any;
  }

  max(maxLength: number, message?: errorUtil.ErrMessage): this {
    return new ZodArray({
      ...this._def,
      maxLength: { value: maxLength, message: errorUtil.toString(message) },
    }) as any;
  }

  length(len: number, message?: errorUtil.ErrMessage): this {
    return this.min(len, message).max(len, message) as any;
  }

  nonempty(message?: errorUtil.ErrMessage): ZodArray<T, "atleastone"> {
    return this.min(1, message) as any;
  }

  static create = <T extends ZodTypeAny>(
    schema: T,
    params?: RawCreateParams
  ): ZodArray<T> => {
    return new ZodArray({
      type: schema,
      minLength: null,
      maxLength: null,
      typeName: ZodFirstPartyTypeKind.ZodArray,
      ...processCreateParams(params),
    });
  };
}

export type ZodNonEmptyArray<T extends ZodTypeAny> = ZodArray<T, "atleastone">;

/////////////////////////////////////////
/////////////////////////////////////////
//////////                     //////////
//////////      ZodObject      //////////
//////////                     //////////
/////////////////////////////////////////
/////////////////////////////////////////

export namespace objectUtil {
  export type MergeShapes<U extends ZodRawShape, V extends ZodRawShape> = {
    [k in Exclude<keyof U, keyof V>]: U[k];
  } & V;

  type optionalKeys<T extends object> = {
    [k in keyof T]: undefined extends T[k] ? k : never;
  }[keyof T];

  type requiredKeys<T extends object> = {
    [k in keyof T]: undefined extends T[k] ? never : k;
  }[keyof T];

  export type addQuestionMarks<T extends object> = Partial<
    Pick<T, optionalKeys<T>>
  > &
    Pick<T, requiredKeys<T>>;

  export type identity<T> = T;
  export type flatten<T extends object> = identity<{ [k in keyof T]: T[k] }>;

  export type noNeverKeys<T extends ZodRawShape> = {
    [k in keyof T]: [T[k]] extends [never] ? never : k;
  }[keyof T];

  export type noNever<T extends ZodRawShape> = identity<{
    [k in noNeverKeys<T>]: k extends keyof T ? T[k] : never;
  }>;

  export const mergeShapes = <U extends ZodRawShape, T extends ZodRawShape>(
    first: U,
    second: T
  ): T & U => {
    return {
      ...first,
      ...second, // second overwrites first
    };
  };
}

export type extendShape<A, B> = Omit<A, keyof B> & B;

const AugmentFactory =
  <Def extends ZodObjectDef>(def: Def) =>
  <Augmentation extends ZodRawShape>(
    augmentation: Augmentation
  ): ZodObject<
    extendShape<ReturnType<Def["shape"]>, Augmentation>,
    Def["unknownKeys"],
    Def["catchall"]
  > => {
    return new ZodObject({
      ...def,
      shape: () => ({
        ...def.shape(),
        ...augmentation,
      }),
    }) as any;
  };

export type UnknownKeysParam = "passthrough" | "strict" | "strip";

export interface ZodObjectDef<
  T extends ZodRawShape = ZodRawShape,
  UnknownKeys extends UnknownKeysParam = UnknownKeysParam,
  Catchall extends ZodTypeAny = ZodTypeAny
> extends ZodTypeDef {
  typeName: ZodFirstPartyTypeKind.ZodObject;
  shape: () => T;
  catchall: Catchall;
  unknownKeys: UnknownKeys;
}

export type baseObjectOutputType<Shape extends ZodRawShape> =
  objectUtil.flatten<
    objectUtil.addQuestionMarks<{
      [k in keyof Shape]: Shape[k]["_output"];
    }>
  >;

export type objectOutputType<
  Shape extends ZodRawShape,
  Catchall extends ZodTypeAny
> = ZodTypeAny extends Catchall
  ? baseObjectOutputType<Shape>
  : objectUtil.flatten<
      baseObjectOutputType<Shape> & { [k: string]: Catchall["_output"] }
    >;

export type baseObjectInputType<Shape extends ZodRawShape> = objectUtil.flatten<
  objectUtil.addQuestionMarks<{
    [k in keyof Shape]: Shape[k]["_input"];
  }>
>;

export type objectInputType<
  Shape extends ZodRawShape,
  Catchall extends ZodTypeAny
> = ZodTypeAny extends Catchall
  ? baseObjectInputType<Shape>
  : objectUtil.flatten<
      baseObjectInputType<Shape> & { [k: string]: Catchall["_input"] }
    >;

export type deoptional<T extends ZodTypeAny> = T extends ZodOptional<infer U>
  ? deoptional<U>
  : T extends ZodNullable<infer U>
  ? ZodNullable<deoptional<U>>
  : T;

export type SomeZodObject = ZodObject<
  ZodRawShape,
  UnknownKeysParam,
  ZodTypeAny,
  any,
  any
>;

function deepPartialify(schema: ZodTypeAny): any {
  if (schema instanceof ZodObject) {
    const newShape: any = {};

    for (const key in schema.shape) {
      const fieldSchema = schema.shape[key];
      newShape[key] = ZodOptional.create(deepPartialify(fieldSchema));
    }
    return new ZodObject({
      ...schema._def,
      shape: () => newShape,
    }) as any;
  } else if (schema instanceof ZodArray) {
    return ZodArray.create(deepPartialify(schema.element));
  } else if (schema instanceof ZodOptional) {
    return ZodOptional.create(deepPartialify(schema.unwrap()));
  } else if (schema instanceof ZodNullable) {
    return ZodNullable.create(deepPartialify(schema.unwrap()));
  } else if (schema instanceof ZodTuple) {
    return ZodTuple.create(
      schema.items.map((item: any) => deepPartialify(item))
    );
  } else {
    return schema;
  }
}

export class ZodObject<
  T extends ZodRawShape,
  UnknownKeys extends UnknownKeysParam = "strip",
  Catchall extends ZodTypeAny = ZodTypeAny,
  Output = objectOutputType<T, Catchall>,
  Input = objectInputType<T, Catchall>
> extends ZodType<Output, ZodObjectDef<T, UnknownKeys, Catchall>, Input> {
  private _cached: { shape: T; keys: string[] } | null = null;

  _getCached(): { shape: T; keys: string[] } {
    if (this._cached !== null) return this._cached;
    const shape = this._def.shape();
    const keys = util.objectKeys(shape);
    return (this._cached = { shape, keys });
  }

  _parse(input: ParseInput): ParseReturnType<this["_output"]> {
    const parsedType = this._getType(input);
    if (parsedType !== ZodParsedType.object) {
      const ctx = this._getOrReturnCtx(input);
      addIssueToContext(ctx, {
        code: ZodIssueCode.invalid_type,
        expected: ZodParsedType.object,
        received: ctx.parsedType,
      });
      return INVALID;
    }

    const { status, ctx } = this._processInputParams(input);

    const { shape, keys: shapeKeys } = this._getCached();
    const extraKeys: string[] = [];

    if (
      !(
        this._def.catchall instanceof ZodNever &&
        this._def.unknownKeys === "strip"
      )
    ) {
      for (const key in ctx.data) {
        if (!shapeKeys.includes(key)) {
          extraKeys.push(key);
        }
      }
    }

    const pairs: {
      key: ParseReturnType<any>;
      value: ParseReturnType<any>;
      alwaysSet?: boolean;
    }[] = [];
    for (const key of shapeKeys) {
      const keyValidator = shape[key];
      const value = ctx.data[key];
      pairs.push({
        key: { status: "valid", value: key },
        value: keyValidator._parse(
          new ParseInputLazyPath(ctx, value, ctx.path, key)
        ),
        alwaysSet: key in ctx.data,
      });
    }

    if (this._def.catchall instanceof ZodNever) {
      const unknownKeys = this._def.unknownKeys;

      if (unknownKeys === "passthrough") {
        for (const key of extraKeys) {
          pairs.push({
            key: { status: "valid", value: key },
            value: { status: "valid", value: ctx.data[key] },
          });
        }
      } else if (unknownKeys === "strict") {
        if (extraKeys.length > 0) {
          addIssueToContext(ctx, {
            code: ZodIssueCode.unrecognized_keys,
            keys: extraKeys,
          });
          status.dirty();
        }
      } else if (unknownKeys === "strip") {
      } else {
        throw new Error(`Internal ZodObject error: invalid unknownKeys value.`);
      }
    } else {
      // run catchall validation
      const catchall = this._def.catchall;

      for (const key of extraKeys) {
        const value = ctx.data[key];
        pairs.push({
          key: { status: "valid", value: key },
          value: catchall._parse(
            new ParseInputLazyPath(ctx, value, ctx.path, key) //, ctx.child(key), value, getParsedType(value)
          ),
          alwaysSet: key in ctx.data,
        });
      }
    }

    if (ctx.common.async) {
      return Promise.resolve()
        .then(async () => {
          const syncPairs: any[] = [];
          for (const pair of pairs) {
            const key = await pair.key;
            syncPairs.push({
              key,
              value: await pair.value,
              alwaysSet: pair.alwaysSet,
            });
          }
          return syncPairs;
        })
        .then((syncPairs) => {
          return ParseStatus.mergeObjectSync(status, syncPairs);
        });
    } else {
      return ParseStatus.mergeObjectSync(status, pairs as any);
    }
  }

  get shape() {
    return this._def.shape();
  }

  strict(message?: errorUtil.ErrMessage): ZodObject<T, "strict", Catchall> {
    errorUtil.errToObj;
    return new ZodObject({
      ...this._def,
      unknownKeys: "strict",
      ...(message !== undefined
        ? {
            errorMap: (issue, ctx) => {
              const defaultError =
                this._def.errorMap?.(issue, ctx).message ?? ctx.defaultError;
              if (issue.code === "unrecognized_keys")
                return {
                  message: errorUtil.errToObj(message).message ?? defaultError,
                };
              return {
                message: defaultError,
              };
            },
          }
        : {}),
    }) as any;
  }

  strip(): ZodObject<T, "strip", Catchall> {
    return new ZodObject({
      ...this._def,
      unknownKeys: "strip",
    }) as any;
  }

  passthrough(): ZodObject<T, "passthrough", Catchall> {
    return new ZodObject({
      ...this._def,
      unknownKeys: "passthrough",
    }) as any;
  }

  /**
   * @deprecated In most cases, this is no longer needed - unknown properties are now silently stripped.
   * If you want to pass through unknown properties, use `.passthrough()` instead.
   */
  nonstrict = this.passthrough;

  augment = AugmentFactory<ZodObjectDef<T, UnknownKeys, Catchall>>(this._def);
  extend = AugmentFactory<ZodObjectDef<T, UnknownKeys, Catchall>>(this._def);

  setKey<Key extends string, Schema extends ZodTypeAny>(
    key: Key,
    schema: Schema
  ): ZodObject<T & { [k in Key]: Schema }, UnknownKeys, Catchall> {
    return this.augment({ [key]: schema }) as any;
  }

  /**
   * Prior to zod@1.0.12 there was a bug in the
   * inferred type of merged objects. Please
   * upgrade if you are experiencing issues.
   */
  merge<Incoming extends AnyZodObject>(
    merging: Incoming
  ): //ZodObject<T & Incoming["_shape"], UnknownKeys, Catchall> = (merging) => {
  ZodObject<
    extendShape<T, ReturnType<Incoming["_def"]["shape"]>>,
    Incoming["_def"]["unknownKeys"],
    Incoming["_def"]["catchall"]
  > {
    // const mergedShape = objectUtil.mergeShapes(
    //   this._def.shape(),
    //   merging._def.shape()
    // );
    const merged: any = new ZodObject({
      unknownKeys: merging._def.unknownKeys,
      catchall: merging._def.catchall,
      shape: () =>
        objectUtil.mergeShapes(this._def.shape(), merging._def.shape()),
      typeName: ZodFirstPartyTypeKind.ZodObject,
    }) as any;
    return merged;
  }

  catchall<Index extends ZodTypeAny>(
    index: Index
  ): ZodObject<T, UnknownKeys, Index> {
    return new ZodObject({
      ...this._def,
      catchall: index,
    }) as any;
  }

  pick<Mask extends { [k in keyof T]?: true }>(
    mask: Mask
  ): ZodObject<Pick<T, Extract<keyof T, keyof Mask>>, UnknownKeys, Catchall> {
    const shape: any = {};
    util.objectKeys(mask).map((key) => {
      // only add to shape if key corresponds to an element of the current shape
      if (this.shape[key]) shape[key] = this.shape[key];
    });
    return new ZodObject({
      ...this._def,
      shape: () => shape,
    }) as any;
  }

  omit<Mask extends { [k in keyof T]?: true }>(
    mask: Mask
  ): ZodObject<Omit<T, keyof Mask>, UnknownKeys, Catchall> {
    const shape: any = {};
    util.objectKeys(this.shape).map((key) => {
      if (util.objectKeys(mask).indexOf(key) === -1) {
        shape[key] = this.shape[key];
      }
    });
    return new ZodObject({
      ...this._def,
      shape: () => shape,
    }) as any;
  }

  deepPartial(): partialUtil.DeepPartial<this> {
    return deepPartialify(this) as any;
  }

  partial(): ZodObject<
    { [k in keyof T]: ZodOptional<T[k]> },
    UnknownKeys,
    Catchall
  >;
  partial<Mask extends { [k in keyof T]?: true }>(
    mask: Mask
  ): ZodObject<
    objectUtil.noNever<{
      [k in keyof T]: k extends keyof Mask ? ZodOptional<T[k]> : T[k];
    }>,
    UnknownKeys,
    Catchall
  >;
  partial(mask?: any) {
    const newShape: any = {};
    if (mask) {
      util.objectKeys(this.shape).map((key) => {
        if (util.objectKeys(mask).indexOf(key) === -1) {
          newShape[key] = this.shape[key];
        } else {
          newShape[key] = this.shape[key].optional();
        }
      });
      return new ZodObject({
        ...this._def,
        shape: () => newShape,
      }) as any;
    } else {
      for (const key in this.shape) {
        const fieldSchema = this.shape[key];
        newShape[key] = fieldSchema.optional();
      }
    }

    return new ZodObject({
      ...this._def,
      shape: () => newShape,
    }) as any;
  }

  required(): ZodObject<
    { [k in keyof T]: deoptional<T[k]> },
    UnknownKeys,
    Catchall
  >;
  required<Mask extends { [k in keyof T]?: true }>(
    mask: Mask
  ): ZodObject<
    objectUtil.noNever<{
      [k in keyof T]: k extends keyof Mask ? deoptional<T[k]> : T[k];
    }>,
    UnknownKeys,
    Catchall
  >;
  required(mask?: any) {
    const newShape: any = {};
    if (mask) {
      util.objectKeys(this.shape).map((key) => {
        if (util.objectKeys(mask).indexOf(key) === -1) {
          newShape[key] = this.shape[key];
        } else {
          const fieldSchema = this.shape[key];
          let newField = fieldSchema;
          while (newField instanceof ZodOptional) {
            newField = (newField as ZodOptional<any>)._def.innerType;
          }
          newShape[key] = newField;
        }
      });
    } else {
      for (const key in this.shape) {
        const fieldSchema = this.shape[key];
        let newField = fieldSchema;
        while (newField instanceof ZodOptional) {
          newField = (newField as ZodOptional<any>)._def.innerType;
        }

        newShape[key] = newField;
      }
    }
    return new ZodObject({
      ...this._def,
      shape: () => newShape,
    }) as any;
  }

  keyof(): ZodEnum<enumUtil.UnionToTupleString<keyof T>> {
    return createZodEnum(
      util.objectKeys(this.shape) as [string, ...string[]]
    ) as any;
  }

  static create = <T extends ZodRawShape>(
    shape: T,
    params?: RawCreateParams
  ): ZodObject<T> => {
    return new ZodObject({
      shape: () => shape,
      unknownKeys: "strip",
      catchall: ZodNever.create(),
      typeName: ZodFirstPartyTypeKind.ZodObject,
      ...processCreateParams(params),
    }) as any;
  };

  static strictCreate = <T extends ZodRawShape>(
    shape: T,
    params?: RawCreateParams
  ): ZodObject<T, "strict"> => {
    return new ZodObject({
      shape: () => shape,
      unknownKeys: "strict",
      catchall: ZodNever.create(),
      typeName: ZodFirstPartyTypeKind.ZodObject,
      ...processCreateParams(params),
    }) as any;
  };

  static lazycreate = <T extends ZodRawShape>(
    shape: () => T,
    params?: RawCreateParams
  ): ZodObject<T> => {
    return new ZodObject({
      shape,
      unknownKeys: "strip",
      catchall: ZodNever.create(),
      typeName: ZodFirstPartyTypeKind.ZodObject,
      ...processCreateParams(params),
    }) as any;
  };
}

export type AnyZodObject = ZodObject<any, any, any>;

////////////////////////////////////////
////////////////////////////////////////
//////////                    //////////
//////////      ZodUnion      //////////
//////////                    //////////
////////////////////////////////////////
////////////////////////////////////////
export type ZodUnionOptions = Readonly<[ZodTypeAny, ...ZodTypeAny[]]>;
export interface ZodUnionDef<
  T extends ZodUnionOptions = Readonly<
    [ZodTypeAny, ZodTypeAny, ...ZodTypeAny[]]
  >
> extends ZodTypeDef {
  options: T;
  typeName: ZodFirstPartyTypeKind.ZodUnion;
}

export class ZodUnion<T extends ZodUnionOptions> extends ZodType<
  T[number]["_output"],
  ZodUnionDef<T>,
  T[number]["_input"]
> {
  _parse(input: ParseInput): ParseReturnType<this["_output"]> {
    const { ctx } = this._processInputParams(input);
    const options = this._def.options;

    function handleResults(
      results: { ctx: ParseContext; result: SyncParseReturnType<any> }[]
    ) {
      // return first issue-free validation if it exists
      for (const result of results) {
        if (result.result.status === "valid") {
          return result.result;
        }
      }

      for (const result of results) {
        if (result.result.status === "dirty") {
          // add issues from dirty option

          ctx.common.issues.push(...result.ctx.common.issues);
          return result.result;
        }
      }

      // return invalid
      const unionErrors = results.map(
        (result) => new ZodError(result.ctx.common.issues)
      );

      addIssueToContext(ctx, {
        code: ZodIssueCode.invalid_union,
        unionErrors,
      });
      return INVALID;
    }

    if (ctx.common.async) {
      return Promise.all(
        options.map(async (option) => {
          const childCtx: ParseContext = {
            ...ctx,
            common: {
              ...ctx.common,
              issues: [],
            },
            parent: null,
          };
          return {
            result: await option._parseAsync({
              data: ctx.data,
              path: ctx.path,
              parent: childCtx,
            }),
            ctx: childCtx,
          };
        })
      ).then(handleResults);
    } else {
      let dirty: undefined | { result: DIRTY<any>; ctx: ParseContext } =
        undefined;
      const issues: ZodIssue[][] = [];
      for (const option of options) {
        const childCtx: ParseContext = {
          ...ctx,
          common: {
            ...ctx.common,
            issues: [],
          },
          parent: null,
        };
        const result = option._parseSync({
          data: ctx.data,
          path: ctx.path,
          parent: childCtx,
        });

        if (result.status === "valid") {
          return result;
        } else if (result.status === "dirty" && !dirty) {
          dirty = { result, ctx: childCtx };
        }

        if (childCtx.common.issues.length) {
          issues.push(childCtx.common.issues);
        }
      }

      if (dirty) {
        ctx.common.issues.push(...dirty.ctx.common.issues);
        return dirty.result;
      }

      const unionErrors = issues.map((issues) => new ZodError(issues));
      addIssueToContext(ctx, {
        code: ZodIssueCode.invalid_union,
        unionErrors,
      });

      return INVALID;
    }
  }

  get options() {
    return this._def.options;
  }

  static create = <
    T extends Readonly<[ZodTypeAny, ZodTypeAny, ...ZodTypeAny[]]>
  >(
    types: T,
    params?: RawCreateParams
  ): ZodUnion<T> => {
    return new ZodUnion({
      options: types,
      typeName: ZodFirstPartyTypeKind.ZodUnion,
      ...processCreateParams(params),
    });
  };
}

/////////////////////////////////////////////////////
/////////////////////////////////////////////////////
//////////                                 //////////
//////////      ZodDiscriminatedUnion      //////////
//////////                                 //////////
/////////////////////////////////////////////////////
/////////////////////////////////////////////////////

const getDiscriminator = <T extends ZodTypeAny>(
  type: T
): Primitive[] | null => {
  if (type instanceof ZodLazy) {
    return getDiscriminator(type.schema);
  } else if (type instanceof ZodEffects) {
    return getDiscriminator(type.innerType());
  } else if (type instanceof ZodLiteral) {
    return [type.value];
  } else if (type instanceof ZodEnum) {
    return type.options;
  } else if (type instanceof ZodNativeEnum) {
    // eslint-disable-next-line ban/ban
    return Object.keys(type.enum as any);
  } else if (type instanceof ZodDefault) {
    return getDiscriminator(type._def.innerType);
  } else if (type instanceof ZodUndefined) {
    return [undefined];
  } else if (type instanceof ZodNull) {
    return [null];
  } else {
    return null;
  }
};

export type ZodDiscriminatedUnionOption<Discriminator extends string> =
  ZodObject<{ [key in Discriminator]: ZodTypeAny } & ZodRawShape, any, any>;

export interface ZodDiscriminatedUnionDef<
  Discriminator extends string,
  Options extends ZodDiscriminatedUnionOption<any>[]
> extends ZodTypeDef {
  discriminator: Discriminator;
  options: Options;
  optionsMap: Map<Primitive, ZodDiscriminatedUnionOption<any>>;
  typeName: ZodFirstPartyTypeKind.ZodDiscriminatedUnion;
}

export class ZodDiscriminatedUnion<
  Discriminator extends string,
  Options extends ZodDiscriminatedUnionOption<Discriminator>[]
> extends ZodType<
  output<Options[number]>,
  ZodDiscriminatedUnionDef<Discriminator, Options>,
  input<Options[number]>
> {
  _parse(input: ParseInput): ParseReturnType<this["_output"]> {
    const { ctx } = this._processInputParams(input);

    if (ctx.parsedType !== ZodParsedType.object) {
      addIssueToContext(ctx, {
        code: ZodIssueCode.invalid_type,
        expected: ZodParsedType.object,
        received: ctx.parsedType,
      });
      return INVALID;
    }

    const discriminator = this.discriminator;
    const discriminatorValue: string = ctx.data[discriminator];
    const option = this.optionsMap.get(discriminatorValue);

    if (!option) {
      addIssueToContext(ctx, {
        code: ZodIssueCode.invalid_union_discriminator,
        options: Array.from(this.optionsMap.keys()),
        path: [discriminator],
      });
      return INVALID;
    }

    if (ctx.common.async) {
      return option._parseAsync({
        data: ctx.data,
        path: ctx.path,
        parent: ctx,
      }) as any;
    } else {
      return option._parseSync({
        data: ctx.data,
        path: ctx.path,
        parent: ctx,
      }) as any;
    }
  }

  get discriminator() {
    return this._def.discriminator;
  }

  get options() {
    return this._def.options;
  }

  get optionsMap() {
    return this._def.optionsMap;
  }

  /**
   * The constructor of the discriminated union schema. Its behaviour is very similar to that of the normal z.union() constructor.
   * However, it only allows a union of objects, all of which need to share a discriminator property. This property must
   * have a different value for each object in the union.
   * @param discriminator the name of the discriminator property
   * @param types an array of object schemas
   * @param params
   */
  static create<
    Discriminator extends string,
    Types extends [
      ZodDiscriminatedUnionOption<Discriminator>,
      ...ZodDiscriminatedUnionOption<Discriminator>[]
    ]
  >(
    discriminator: Discriminator,
    options: Types,
    params?: RawCreateParams
  ): ZodDiscriminatedUnion<Discriminator, Types> {
    // Get all the valid discriminator values
    const optionsMap: Map<Primitive, Types[number]> = new Map();

    // try {
    for (const type of options) {
      const discriminatorValues = getDiscriminator(type.shape[discriminator]);
      if (!discriminatorValues) {
        throw new Error(
          `A discriminator value for key \`${discriminator}\` could not be extracted from all schema options`
        );
      }
      for (const value of discriminatorValues) {
        if (optionsMap.has(value)) {
          throw new Error(
            `Discriminator property ${String(
              discriminator
            )} has duplicate value ${String(value)}`
          );
        }
        optionsMap.set(value, type);
      }
    }

    return new ZodDiscriminatedUnion<
      Discriminator,
      // DiscriminatorValue,
      Types
    >({
      typeName: ZodFirstPartyTypeKind.ZodDiscriminatedUnion,
      discriminator,
      options,
      optionsMap,
      ...processCreateParams(params),
    });
  }
}

///////////////////////////////////////////////
///////////////////////////////////////////////
//////////                           //////////
//////////      ZodIntersection      //////////
//////////                           //////////
///////////////////////////////////////////////
///////////////////////////////////////////////
export interface ZodIntersectionDef<
  T extends ZodTypeAny = ZodTypeAny,
  U extends ZodTypeAny = ZodTypeAny
> extends ZodTypeDef {
  left: T;
  right: U;
  typeName: ZodFirstPartyTypeKind.ZodIntersection;
}

function mergeValues(
  a: any,
  b: any
): { valid: true; data: any } | { valid: false } {
  const aType = getParsedType(a);
  const bType = getParsedType(b);

  if (a === b) {
    return { valid: true, data: a };
  } else if (aType === ZodParsedType.object && bType === ZodParsedType.object) {
    const bKeys = util.objectKeys(b);
    const sharedKeys = util
      .objectKeys(a)
      .filter((key) => bKeys.indexOf(key) !== -1);

    const newObj: any = { ...a, ...b };
    for (const key of sharedKeys) {
      const sharedValue = mergeValues(a[key], b[key]);
      if (!sharedValue.valid) {
        return { valid: false };
      }
      newObj[key] = sharedValue.data;
    }

    return { valid: true, data: newObj };
  } else if (aType === ZodParsedType.array && bType === ZodParsedType.array) {
    if (a.length !== b.length) {
      return { valid: false };
    }

    const newArray = [];
    for (let index = 0; index < a.length; index++) {
      const itemA = a[index];
      const itemB = b[index];
      const sharedValue = mergeValues(itemA, itemB);

      if (!sharedValue.valid) {
        return { valid: false };
      }

      newArray.push(sharedValue.data);
    }

    return { valid: true, data: newArray };
  } else if (
    aType === ZodParsedType.date &&
    bType === ZodParsedType.date &&
    +a === +b
  ) {
    return { valid: true, data: a };
  } else {
    return { valid: false };
  }
}

export class ZodIntersection<
  T extends ZodTypeAny,
  U extends ZodTypeAny
> extends ZodType<
  T["_output"] & U["_output"],
  ZodIntersectionDef<T, U>,
  T["_input"] & U["_input"]
> {
  _parse(input: ParseInput): ParseReturnType<this["_output"]> {
    const { status, ctx } = this._processInputParams(input);
    const handleParsed = (
      parsedLeft: SyncParseReturnType,
      parsedRight: SyncParseReturnType
    ): SyncParseReturnType<T & U> => {
      if (isAborted(parsedLeft) || isAborted(parsedRight)) {
        return INVALID;
      }

      const merged = mergeValues(parsedLeft.value, parsedRight.value);

      if (!merged.valid) {
        addIssueToContext(ctx, {
          code: ZodIssueCode.invalid_intersection_types,
        });
        return INVALID;
      }

      if (isDirty(parsedLeft) || isDirty(parsedRight)) {
        status.dirty();
      }

      return { status: status.value, value: merged.data as any };
    };

    if (ctx.common.async) {
      return Promise.all([
        this._def.left._parseAsync({
          data: ctx.data,
          path: ctx.path,
          parent: ctx,
        }),
        this._def.right._parseAsync({
          data: ctx.data,
          path: ctx.path,
          parent: ctx,
        }),
      ]).then(([left, right]: any) => handleParsed(left, right));
    } else {
      return handleParsed(
        this._def.left._parseSync({
          data: ctx.data,
          path: ctx.path,
          parent: ctx,
        }),
        this._def.right._parseSync({
          data: ctx.data,
          path: ctx.path,
          parent: ctx,
        })
      );
    }
  }

  static create = <T extends ZodTypeAny, U extends ZodTypeAny>(
    left: T,
    right: U,
    params?: RawCreateParams
  ): ZodIntersection<T, U> => {
    return new ZodIntersection({
      left: left,
      right: right,
      typeName: ZodFirstPartyTypeKind.ZodIntersection,
      ...processCreateParams(params),
    });
  };
}

////////////////////////////////////////
////////////////////////////////////////
//////////                    //////////
//////////      ZodTuple      //////////
//////////                    //////////
////////////////////////////////////////
////////////////////////////////////////
export type ZodTupleItems = [ZodTypeAny, ...ZodTypeAny[]];
export type AssertArray<T> = T extends any[] ? T : never;
export type OutputTypeOfTuple<T extends ZodTupleItems | []> = AssertArray<{
  [k in keyof T]: T[k] extends ZodType<any, any> ? T[k]["_output"] : never;
}>;
export type OutputTypeOfTupleWithRest<
  T extends ZodTupleItems | [],
  Rest extends ZodTypeAny | null = null
> = Rest extends ZodTypeAny
  ? [...OutputTypeOfTuple<T>, ...Rest["_output"][]]
  : OutputTypeOfTuple<T>;

export type InputTypeOfTuple<T extends ZodTupleItems | []> = AssertArray<{
  [k in keyof T]: T[k] extends ZodType<any, any> ? T[k]["_input"] : never;
}>;
export type InputTypeOfTupleWithRest<
  T extends ZodTupleItems | [],
  Rest extends ZodTypeAny | null = null
> = Rest extends ZodTypeAny
  ? [...InputTypeOfTuple<T>, ...Rest["_input"][]]
  : InputTypeOfTuple<T>;

export interface ZodTupleDef<
  T extends ZodTupleItems | [] = ZodTupleItems,
  Rest extends ZodTypeAny | null = null
> extends ZodTypeDef {
  items: T;
  rest: Rest;
  typeName: ZodFirstPartyTypeKind.ZodTuple;
}

export type AnyZodTuple = ZodTuple<
  [ZodTypeAny, ...ZodTypeAny[]] | [],
  ZodTypeAny | null
>;
export class ZodTuple<
  T extends [ZodTypeAny, ...ZodTypeAny[]] | [] = [ZodTypeAny, ...ZodTypeAny[]],
  Rest extends ZodTypeAny | null = null
> extends ZodType<
  OutputTypeOfTupleWithRest<T, Rest>,
  ZodTupleDef<T, Rest>,
  InputTypeOfTupleWithRest<T, Rest>
> {
  _parse(input: ParseInput): ParseReturnType<this["_output"]> {
    const { status, ctx } = this._processInputParams(input);
    if (ctx.parsedType !== ZodParsedType.array) {
      addIssueToContext(ctx, {
        code: ZodIssueCode.invalid_type,
        expected: ZodParsedType.array,
        received: ctx.parsedType,
      });
      return INVALID;
    }

    if (ctx.data.length < this._def.items.length) {
      addIssueToContext(ctx, {
        code: ZodIssueCode.too_small,
        minimum: this._def.items.length,
        inclusive: true,
        type: "array",
      });

      return INVALID;
    }

    const rest = this._def.rest;

    if (!rest && ctx.data.length > this._def.items.length) {
      addIssueToContext(ctx, {
        code: ZodIssueCode.too_big,
        maximum: this._def.items.length,
        inclusive: true,
        type: "array",
      });
      status.dirty();
    }

    const items = (ctx.data as any[])
      .map((item, itemIndex) => {
        const schema = this._def.items[itemIndex] || this._def.rest;
        if (!schema) return null as any as SyncParseReturnType<any>;
        return schema._parse(
          new ParseInputLazyPath(ctx, item, ctx.path, itemIndex)
        );
      })
      .filter((x) => !!x); // filter nulls

    if (ctx.common.async) {
      return Promise.all(items).then((results) => {
        return ParseStatus.mergeArray(status, results);
      });
    } else {
      return ParseStatus.mergeArray(status, items as SyncParseReturnType[]);
    }
  }

  get items() {
    return this._def.items;
  }

  rest<Rest extends ZodTypeAny>(rest: Rest): ZodTuple<T, Rest> {
    return new ZodTuple({
      ...this._def,
      rest,
    });
  }

  static create = <T extends [ZodTypeAny, ...ZodTypeAny[]] | []>(
    schemas: T,
    params?: RawCreateParams
  ): ZodTuple<T, null> => {
    if (!Array.isArray(schemas)) {
      throw new Error("You must pass an array of schemas to z.tuple([ ... ])");
    }
    return new ZodTuple({
      items: schemas,
      typeName: ZodFirstPartyTypeKind.ZodTuple,
      rest: null,
      ...processCreateParams(params),
    });
  };
}

/////////////////////////////////////////
/////////////////////////////////////////
//////////                     //////////
//////////      ZodRecord      //////////
//////////                     //////////
/////////////////////////////////////////
/////////////////////////////////////////
export interface ZodRecordDef<
  Key extends KeySchema = ZodString,
  Value extends ZodTypeAny = ZodTypeAny
> extends ZodTypeDef {
  valueType: Value;
  keyType: Key;
  typeName: ZodFirstPartyTypeKind.ZodRecord;
}

export type KeySchema = ZodType<string | number | symbol, any, any>;
export type RecordType<K extends string | number | symbol, V> = [
  string
] extends [K]
  ? Record<K, V>
  : [number] extends [K]
  ? Record<K, V>
  : [symbol] extends [K]
  ? Record<K, V>
  : Partial<Record<K, V>>;
export class ZodRecord<
  Key extends KeySchema = ZodString,
  Value extends ZodTypeAny = ZodTypeAny
> extends ZodType<
  RecordType<Key["_output"], Value["_output"]>,
  ZodRecordDef<Key, Value>,
  RecordType<Key["_input"], Value["_input"]>
> {
  get keySchema() {
    return this._def.keyType;
  }
  get valueSchema() {
    return this._def.valueType;
  }
  _parse(input: ParseInput): ParseReturnType<this["_output"]> {
    const { status, ctx } = this._processInputParams(input);
    if (ctx.parsedType !== ZodParsedType.object) {
      addIssueToContext(ctx, {
        code: ZodIssueCode.invalid_type,
        expected: ZodParsedType.object,
        received: ctx.parsedType,
      });
      return INVALID;
    }

    const pairs: {
      key: ParseReturnType<any>;
      value: ParseReturnType<any>;
    }[] = [];

    const keyType = this._def.keyType;
    const valueType = this._def.valueType;

    for (const key in ctx.data) {
      pairs.push({
        key: keyType._parse(new ParseInputLazyPath(ctx, key, ctx.path, key)),
        value: valueType._parse(
          new ParseInputLazyPath(ctx, ctx.data[key], ctx.path, key)
        ),
      });
    }

    if (ctx.common.async) {
      return ParseStatus.mergeObjectAsync(status, pairs);
    } else {
      return ParseStatus.mergeObjectSync(status, pairs as any);
    }
  }

  get element() {
    return this._def.valueType;
  }

  static create<Value extends ZodTypeAny>(
    valueType: Value,
    params?: RawCreateParams
  ): ZodRecord<ZodString, Value>;
  static create<Keys extends KeySchema, Value extends ZodTypeAny>(
    keySchema: Keys,
    valueType: Value,
    params?: RawCreateParams
  ): ZodRecord<Keys, Value>;
  static create(first: any, second?: any, third?: any): ZodRecord<any, any> {
    if (second instanceof ZodType) {
      return new ZodRecord({
        keyType: first,
        valueType: second,
        typeName: ZodFirstPartyTypeKind.ZodRecord,
        ...processCreateParams(third),
      });
    }

    return new ZodRecord({
      keyType: ZodString.create(),
      valueType: first,
      typeName: ZodFirstPartyTypeKind.ZodRecord,
      ...processCreateParams(second),
    });
  }
}

//////////////////////////////////////
//////////////////////////////////////
//////////                  //////////
//////////      ZodMap      //////////
//////////                  //////////
//////////////////////////////////////
//////////////////////////////////////
export interface ZodMapDef<
  Key extends ZodTypeAny = ZodTypeAny,
  Value extends ZodTypeAny = ZodTypeAny
> extends ZodTypeDef {
  valueType: Value;
  keyType: Key;
  typeName: ZodFirstPartyTypeKind.ZodMap;
}

export class ZodMap<
  Key extends ZodTypeAny = ZodTypeAny,
  Value extends ZodTypeAny = ZodTypeAny
> extends ZodType<
  Map<Key["_output"], Value["_output"]>,
  ZodMapDef<Key, Value>,
  Map<Key["_input"], Value["_input"]>
> {
  _parse(input: ParseInput): ParseReturnType<this["_output"]> {
    const { status, ctx } = this._processInputParams(input);
    if (ctx.parsedType !== ZodParsedType.map) {
      addIssueToContext(ctx, {
        code: ZodIssueCode.invalid_type,
        expected: ZodParsedType.map,
        received: ctx.parsedType,
      });
      return INVALID;
    }

    const keyType = this._def.keyType;
    const valueType = this._def.valueType;

    const pairs = [...(ctx.data as Map<unknown, unknown>).entries()].map(
      ([key, value], index) => {
        return {
          key: keyType._parse(
            new ParseInputLazyPath(ctx, key, ctx.path, [index, "key"])
          ),
          value: valueType._parse(
            new ParseInputLazyPath(ctx, value, ctx.path, [index, "value"])
          ),
        };
      }
    );

    if (ctx.common.async) {
      const finalMap = new Map();
      return Promise.resolve().then(async () => {
        for (const pair of pairs) {
          const key = await pair.key;
          const value = await pair.value;
          if (key.status === "aborted" || value.status === "aborted") {
            return INVALID;
          }
          if (key.status === "dirty" || value.status === "dirty") {
            status.dirty();
          }

          finalMap.set(key.value, value.value);
        }
        return { status: status.value, value: finalMap };
      });
    } else {
      const finalMap = new Map();
      for (const pair of pairs) {
        const key = pair.key as SyncParseReturnType;
        const value = pair.value as SyncParseReturnType;
        if (key.status === "aborted" || value.status === "aborted") {
          return INVALID;
        }
        if (key.status === "dirty" || value.status === "dirty") {
          status.dirty();
        }

        finalMap.set(key.value, value.value);
      }
      return { status: status.value, value: finalMap };
    }
  }
  static create = <
    Key extends ZodTypeAny = ZodTypeAny,
    Value extends ZodTypeAny = ZodTypeAny
  >(
    keyType: Key,
    valueType: Value,
    params?: RawCreateParams
  ): ZodMap<Key, Value> => {
    return new ZodMap({
      valueType,
      keyType,
      typeName: ZodFirstPartyTypeKind.ZodMap,
      ...processCreateParams(params),
    });
  };
}

//////////////////////////////////////
//////////////////////////////////////
//////////                  //////////
//////////      ZodSet      //////////
//////////                  //////////
//////////////////////////////////////
//////////////////////////////////////
export interface ZodSetDef<Value extends ZodTypeAny = ZodTypeAny>
  extends ZodTypeDef {
  valueType: Value;
  typeName: ZodFirstPartyTypeKind.ZodSet;
  minSize: { value: number; message?: string } | null;
  maxSize: { value: number; message?: string } | null;
}

export class ZodSet<Value extends ZodTypeAny = ZodTypeAny> extends ZodType<
  Set<Value["_output"]>,
  ZodSetDef<Value>,
  Set<Value["_input"]>
> {
  _parse(input: ParseInput): ParseReturnType<this["_output"]> {
    const { status, ctx } = this._processInputParams(input);
    if (ctx.parsedType !== ZodParsedType.set) {
      addIssueToContext(ctx, {
        code: ZodIssueCode.invalid_type,
        expected: ZodParsedType.set,
        received: ctx.parsedType,
      });
      return INVALID;
    }

    const def = this._def;

    if (def.minSize !== null) {
      if (ctx.data.size < def.minSize.value) {
        addIssueToContext(ctx, {
          code: ZodIssueCode.too_small,
          minimum: def.minSize.value,
          type: "set",
          inclusive: true,
          message: def.minSize.message,
        });
        status.dirty();
      }
    }

    if (def.maxSize !== null) {
      if (ctx.data.size > def.maxSize.value) {
        addIssueToContext(ctx, {
          code: ZodIssueCode.too_big,
          maximum: def.maxSize.value,
          type: "set",
          inclusive: true,
          message: def.maxSize.message,
        });
        status.dirty();
      }
    }

    const valueType = this._def.valueType;

    function finalizeSet(elements: SyncParseReturnType<any>[]) {
      const parsedSet = new Set();
      for (const element of elements) {
        if (element.status === "aborted") return INVALID;
        if (element.status === "dirty") status.dirty();
        parsedSet.add(element.value);
      }
      return { status: status.value, value: parsedSet };
    }

    const elements = [...(ctx.data as Set<unknown>).values()].map((item, i) =>
      valueType._parse(new ParseInputLazyPath(ctx, item, ctx.path, i))
    );

    if (ctx.common.async) {
      return Promise.all(elements).then((elements) => finalizeSet(elements));
    } else {
      return finalizeSet(elements as SyncParseReturnType[]);
    }
  }

  min(minSize: number, message?: errorUtil.ErrMessage): this {
    return new ZodSet({
      ...this._def,
      minSize: { value: minSize, message: errorUtil.toString(message) },
    }) as any;
  }

  max(maxSize: number, message?: errorUtil.ErrMessage): this {
    return new ZodSet({
      ...this._def,
      maxSize: { value: maxSize, message: errorUtil.toString(message) },
    }) as any;
  }

  size(size: number, message?: errorUtil.ErrMessage): this {
    return this.min(size, message).max(size, message) as any;
  }

  nonempty(message?: errorUtil.ErrMessage): ZodSet<Value> {
    return this.min(1, message) as any;
  }

  static create = <Value extends ZodTypeAny = ZodTypeAny>(
    valueType: Value,
    params?: RawCreateParams
  ): ZodSet<Value> => {
    return new ZodSet({
      valueType,
      minSize: null,
      maxSize: null,
      typeName: ZodFirstPartyTypeKind.ZodSet,
      ...processCreateParams(params),
    });
  };
}

///////////////////////////////////////////
///////////////////////////////////////////
//////////                       //////////
//////////      ZodFunction      //////////
//////////                       //////////
///////////////////////////////////////////
///////////////////////////////////////////
export interface ZodFunctionDef<
  Args extends ZodTuple<any, any> = ZodTuple<any, any>,
  Returns extends ZodTypeAny = ZodTypeAny
> extends ZodTypeDef {
  args: Args;
  returns: Returns;
  typeName: ZodFirstPartyTypeKind.ZodFunction;
}

export type OuterTypeOfFunction<
  Args extends ZodTuple<any, any>,
  Returns extends ZodTypeAny
> = Args["_input"] extends Array<any>
  ? (...args: Args["_input"]) => Returns["_output"]
  : never;

export type InnerTypeOfFunction<
  Args extends ZodTuple<any, any>,
  Returns extends ZodTypeAny
> = Args["_output"] extends Array<any>
  ? (...args: Args["_output"]) => Returns["_input"]
  : never;

export class ZodFunction<
  Args extends ZodTuple<any, any>,
  Returns extends ZodTypeAny
> extends ZodType<
  OuterTypeOfFunction<Args, Returns>,
  ZodFunctionDef<Args, Returns>,
  InnerTypeOfFunction<Args, Returns>
> {
  _parse(input: ParseInput): ParseReturnType<any> {
    const { ctx } = this._processInputParams(input);
    if (ctx.parsedType !== ZodParsedType.function) {
      addIssueToContext(ctx, {
        code: ZodIssueCode.invalid_type,
        expected: ZodParsedType.function,
        received: ctx.parsedType,
      });
      return INVALID;
    }

    function makeArgsIssue(args: any, error: ZodError): ZodIssue {
      return makeIssue({
        data: args,
        path: ctx.path,
        errorMaps: [
          ctx.common.contextualErrorMap,
          ctx.schemaErrorMap,
          getErrorMap(),
          defaultErrorMap,
        ].filter((x) => !!x) as ZodErrorMap[],
        issueData: {
          code: ZodIssueCode.invalid_arguments,
          argumentsError: error,
        },
      });
    }

    function makeReturnsIssue(returns: any, error: ZodError): ZodIssue {
      return makeIssue({
        data: returns,
        path: ctx.path,
        errorMaps: [
          ctx.common.contextualErrorMap,
          ctx.schemaErrorMap,
          getErrorMap(),
          defaultErrorMap,
        ].filter((x) => !!x) as ZodErrorMap[],
        issueData: {
          code: ZodIssueCode.invalid_return_type,
          returnTypeError: error,
        },
      });
    }

    const params = { errorMap: ctx.common.contextualErrorMap };
    const fn = ctx.data;

    if (this._def.returns instanceof ZodPromise) {
      return OK(async (...args: any[]) => {
        const error = new ZodError([]);
        const parsedArgs = await this._def.args
          .parseAsync(args, params)
          .catch((e) => {
            error.addIssue(makeArgsIssue(args, e));
            throw error;
          });
        const result = await fn(...(parsedArgs as any));
        const parsedReturns = await (
          this._def.returns as ZodPromise<ZodTypeAny>
        )._def.type
          .parseAsync(result, params)
          .catch((e) => {
            error.addIssue(makeReturnsIssue(result, e));
            throw error;
          });
        return parsedReturns;
      });
    } else {
      return OK((...args: any[]) => {
        const parsedArgs = this._def.args.safeParse(args, params);
        if (!parsedArgs.success) {
          throw new ZodError([makeArgsIssue(args, parsedArgs.error)]);
        }
        const result = fn(...(parsedArgs.data as any));
        const parsedReturns = this._def.returns.safeParse(result, params);
        if (!parsedReturns.success) {
          throw new ZodError([makeReturnsIssue(result, parsedReturns.error)]);
        }
        return parsedReturns.data;
      }) as any;
    }
  }

  parameters() {
    return this._def.args;
  }

  returnType() {
    return this._def.returns;
  }

  args<Items extends Parameters<typeof ZodTuple["create"]>[0]>(
    ...items: Items
  ): ZodFunction<ZodTuple<Items, ZodUnknown>, Returns> {
    return new ZodFunction({
      ...this._def,
      args: ZodTuple.create(items).rest(ZodUnknown.create()) as any,
    });
  }

  returns<NewReturnType extends ZodType<any, any>>(
    returnType: NewReturnType
  ): ZodFunction<Args, NewReturnType> {
    return new ZodFunction({
      ...this._def,
      returns: returnType,
    });
  }

  implement<F extends InnerTypeOfFunction<Args, Returns>>(
    func: F
  ): ReturnType<F> extends Returns["_output"]
    ? (...args: Args["_input"]) => ReturnType<F>
    : OuterTypeOfFunction<Args, Returns> {
    const validatedFunc = this.parse(func);
    return validatedFunc as any;
  }

  strictImplement(
    func: InnerTypeOfFunction<Args, Returns>
  ): InnerTypeOfFunction<Args, Returns> {
    const validatedFunc = this.parse(func);
    return validatedFunc as any;
  }

  validate = this.implement;

  static create(): ZodFunction<ZodTuple<[], ZodUnknown>, ZodUnknown>;
  static create<T extends AnyZodTuple = ZodTuple<[], ZodUnknown>>(
    args: T
  ): ZodFunction<T, ZodUnknown>;
  static create<T extends AnyZodTuple, U extends ZodTypeAny>(
    args: T,
    returns: U
  ): ZodFunction<T, U>;
  static create<
    T extends AnyZodTuple = ZodTuple<[], ZodUnknown>,
    U extends ZodTypeAny = ZodUnknown
  >(args: T, returns: U, params?: RawCreateParams): ZodFunction<T, U>;
  static create(
    args?: AnyZodTuple,
    returns?: ZodTypeAny,
    params?: RawCreateParams
  ) {
    return new ZodFunction({
      args: (args
        ? args
        : ZodTuple.create([]).rest(ZodUnknown.create())) as any,
      returns: returns || ZodUnknown.create(),
      typeName: ZodFirstPartyTypeKind.ZodFunction,
      ...processCreateParams(params),
    }) as any;
  }
}

///////////////////////////////////////
///////////////////////////////////////
//////////                   //////////
//////////      ZodLazy      //////////
//////////                   //////////
///////////////////////////////////////
///////////////////////////////////////
export interface ZodLazyDef<T extends ZodTypeAny = ZodTypeAny>
  extends ZodTypeDef {
  getter: () => T;
  typeName: ZodFirstPartyTypeKind.ZodLazy;
}

export class ZodLazy<T extends ZodTypeAny> extends ZodType<
  output<T>,
  ZodLazyDef<T>,
  input<T>
> {
  get schema(): T {
    return this._def.getter();
  }

  _parse(input: ParseInput): ParseReturnType<this["_output"]> {
    const { ctx } = this._processInputParams(input);
    const lazySchema = this._def.getter();
    return lazySchema._parse({ data: ctx.data, path: ctx.path, parent: ctx });
  }

  static create = <T extends ZodTypeAny>(
    getter: () => T,
    params?: RawCreateParams
  ): ZodLazy<T> => {
    return new ZodLazy({
      getter: getter,
      typeName: ZodFirstPartyTypeKind.ZodLazy,
      ...processCreateParams(params),
    });
  };
}

//////////////////////////////////////////
//////////////////////////////////////////
//////////                      //////////
//////////      ZodLiteral      //////////
//////////                      //////////
//////////////////////////////////////////
//////////////////////////////////////////
export interface ZodLiteralDef<T = any> extends ZodTypeDef {
  value: T;
  typeName: ZodFirstPartyTypeKind.ZodLiteral;
}

export class ZodLiteral<T> extends ZodType<T, ZodLiteralDef<T>> {
  _parse(input: ParseInput): ParseReturnType<this["_output"]> {
    if (input.data !== this._def.value) {
      const ctx = this._getOrReturnCtx(input);
      addIssueToContext(ctx, {
        code: ZodIssueCode.invalid_literal,
        expected: this._def.value,
      });
      return INVALID;
    }
    return { status: "valid", value: input.data };
  }

  get value() {
    return this._def.value;
  }

  static create = <T extends Primitive>(
    value: T,
    params?: RawCreateParams
  ): ZodLiteral<T> => {
    return new ZodLiteral({
      value: value,
      typeName: ZodFirstPartyTypeKind.ZodLiteral,
      ...processCreateParams(params),
    });
  };
}

///////////////////////////////////////
///////////////////////////////////////
//////////                   //////////
//////////      ZodEnum      //////////
//////////                   //////////
///////////////////////////////////////
///////////////////////////////////////
export type ArrayKeys = keyof any[];
export type Indices<T> = Exclude<keyof T, ArrayKeys>;

export type EnumValues = [string, ...string[]];

export type Values<T extends EnumValues> = {
  [k in T[number]]: k;
};

export interface ZodEnumDef<T extends EnumValues = EnumValues>
  extends ZodTypeDef {
  values: T;
  typeName: ZodFirstPartyTypeKind.ZodEnum;
}

export type Writeable<T> = { -readonly [P in keyof T]: T[P] };

function createZodEnum<U extends string, T extends Readonly<[U, ...U[]]>>(
  values: T,
  params?: RawCreateParams
): ZodEnum<Writeable<T>>;
function createZodEnum<U extends string, T extends [U, ...U[]]>(
  values: T,
  params?: RawCreateParams
): ZodEnum<T>;
function createZodEnum(values: any, params?: RawCreateParams) {
  return new ZodEnum({
    values: values as any,
    typeName: ZodFirstPartyTypeKind.ZodEnum,
    ...processCreateParams(params),
  }) as any;
}

export class ZodEnum<T extends [string, ...string[]]> extends ZodType<
  T[number],
  ZodEnumDef<T>
> {
  _parse(input: ParseInput): ParseReturnType<this["_output"]> {
    if (typeof input.data !== "string") {
      const ctx = this._getOrReturnCtx(input);
      const expectedValues = this._def.values;
      addIssueToContext(ctx, {
        expected: util.joinValues(expectedValues) as "string",
        received: ctx.parsedType,
        code: ZodIssueCode.invalid_type,
      });
      return INVALID;
    }

    if (this._def.values.indexOf(input.data) === -1) {
      const ctx = this._getOrReturnCtx(input);
      const expectedValues = this._def.values;

      addIssueToContext(ctx, {
        received: ctx.data,
        code: ZodIssueCode.invalid_enum_value,
        options: expectedValues,
      });
      return INVALID;
    }
    return OK(input.data);
  }

  get options() {
    return this._def.values;
  }

  get enum(): Values<T> {
    const enumValues: any = {};
    for (const val of this._def.values) {
      enumValues[val] = val;
    }
    return enumValues as any;
  }

  get Values(): Values<T> {
    const enumValues: any = {};
    for (const val of this._def.values) {
      enumValues[val] = val;
    }
    return enumValues as any;
  }

  get Enum(): Values<T> {
    const enumValues: any = {};
    for (const val of this._def.values) {
      enumValues[val] = val;
    }
    return enumValues as any;
  }

  static create = createZodEnum;
}

/////////////////////////////////////////////
/////////////////////////////////////////////
//////////                         //////////
//////////      ZodNativeEnum      //////////
//////////                         //////////
/////////////////////////////////////////////
/////////////////////////////////////////////
export interface ZodNativeEnumDef<T extends EnumLike = EnumLike>
  extends ZodTypeDef {
  values: T;
  typeName: ZodFirstPartyTypeKind.ZodNativeEnum;
}

export type EnumLike = { [k: string]: string | number; [nu: number]: string };

export class ZodNativeEnum<T extends EnumLike> extends ZodType<
  T[keyof T],
  ZodNativeEnumDef<T>
> {
  _parse(input: ParseInput): ParseReturnType<T[keyof T]> {
    const nativeEnumValues = util.getValidEnumValues(this._def.values);

    const ctx = this._getOrReturnCtx(input);
    if (
      ctx.parsedType !== ZodParsedType.string &&
      ctx.parsedType !== ZodParsedType.number
    ) {
      const expectedValues = util.objectValues(nativeEnumValues);
      addIssueToContext(ctx, {
        expected: util.joinValues(expectedValues) as "string",
        received: ctx.parsedType,
        code: ZodIssueCode.invalid_type,
      });
      return INVALID;
    }

    if (nativeEnumValues.indexOf(input.data) === -1) {
      const expectedValues = util.objectValues(nativeEnumValues);

      addIssueToContext(ctx, {
        received: ctx.data,
        code: ZodIssueCode.invalid_enum_value,
        options: expectedValues,
      });
      return INVALID;
    }
    return OK(input.data as any);
  }

  get enum() {
    return this._def.values;
  }

  static create = <T extends EnumLike>(
    values: T,
    params?: RawCreateParams
  ): ZodNativeEnum<T> => {
    return new ZodNativeEnum({
      values: values,
      typeName: ZodFirstPartyTypeKind.ZodNativeEnum,
      ...processCreateParams(params),
    });
  };
}

//////////////////////////////////////////
//////////////////////////////////////////
//////////                      //////////
//////////      ZodPromise      //////////
//////////                      //////////
//////////////////////////////////////////
//////////////////////////////////////////
export interface ZodPromiseDef<T extends ZodTypeAny = ZodTypeAny>
  extends ZodTypeDef {
  type: T;
  typeName: ZodFirstPartyTypeKind.ZodPromise;
}

export class ZodPromise<T extends ZodTypeAny> extends ZodType<
  Promise<T["_output"]>,
  ZodPromiseDef<T>,
  Promise<T["_input"]>
> {
  _parse(input: ParseInput): ParseReturnType<this["_output"]> {
    const { ctx } = this._processInputParams(input);
    if (
      ctx.parsedType !== ZodParsedType.promise &&
      ctx.common.async === false
    ) {
      addIssueToContext(ctx, {
        code: ZodIssueCode.invalid_type,
        expected: ZodParsedType.promise,
        received: ctx.parsedType,
      });
      return INVALID;
    }

    const promisified =
      ctx.parsedType === ZodParsedType.promise
        ? ctx.data
        : Promise.resolve(ctx.data);

    return OK(
      promisified.then((data: any) => {
        return this._def.type.parseAsync(data, {
          path: ctx.path,
          errorMap: ctx.common.contextualErrorMap,
        });
      })
    );
  }

  static create = <T extends ZodTypeAny>(
    schema: T,
    params?: RawCreateParams
  ): ZodPromise<T> => {
    return new ZodPromise({
      type: schema,
      typeName: ZodFirstPartyTypeKind.ZodPromise,
      ...processCreateParams(params),
    });
  };
}

//////////////////////////////////////////////
//////////////////////////////////////////////
//////////                          //////////
//////////        ZodEffects        //////////
//////////                          //////////
//////////////////////////////////////////////
//////////////////////////////////////////////

export type Refinement<T> = (arg: T, ctx: RefinementCtx) => any;
export type SuperRefinement<T> = (arg: T, ctx: RefinementCtx) => void;

export type RefinementEffect<T> = {
  type: "refinement";
  refinement: (arg: T, ctx: RefinementCtx) => any;
};
export type TransformEffect<T> = {
  type: "transform";
  transform: (arg: T, ctx: RefinementCtx) => any;
};
export type PreprocessEffect<T> = {
  type: "preprocess";
  transform: (arg: T) => any;
};
export type Effect<T> =
  | RefinementEffect<T>
  | TransformEffect<T>
  | PreprocessEffect<T>;

export interface ZodEffectsDef<T extends ZodTypeAny = ZodTypeAny>
  extends ZodTypeDef {
  schema: T;
  typeName: ZodFirstPartyTypeKind.ZodEffects;
  effect: Effect<any>;
}

export class ZodEffects<
  T extends ZodTypeAny,
  Output = output<T>,
  Input = input<T>
> extends ZodType<Output, ZodEffectsDef<T>, Input> {
  innerType() {
    return this._def.schema;
  }

  sourceType(): T {
    return this._def.schema._def.typeName === ZodFirstPartyTypeKind.ZodEffects
      ? (this._def.schema as unknown as ZodEffects<T>).sourceType()
      : (this._def.schema as T);
  }

  _parse(input: ParseInput): ParseReturnType<this["_output"]> {
    const { status, ctx } = this._processInputParams(input);

    const effect = this._def.effect || null;

    if (effect.type === "preprocess") {
      const processed = effect.transform(ctx.data);

      if (ctx.common.async) {
        return Promise.resolve(processed).then((processed) => {
          return this._def.schema._parseAsync({
            data: processed,
            path: ctx.path,
            parent: ctx,
          });
        });
      } else {
        return this._def.schema._parseSync({
          data: processed,
          path: ctx.path,
          parent: ctx,
        });
      }
    }

    const checkCtx: RefinementCtx = {
      addIssue: (arg: IssueData) => {
        addIssueToContext(ctx, arg);
        if (arg.fatal) {
          status.abort();
        } else {
          status.dirty();
        }
      },
      get path() {
        return ctx.path;
      },
    };

    checkCtx.addIssue = checkCtx.addIssue.bind(checkCtx);
    if (effect.type === "refinement") {
      const executeRefinement = (
        acc: unknown
        // effect: RefinementEffect<any>
      ): any => {
        const result = effect.refinement(acc, checkCtx);
        if (ctx.common.async) {
          return Promise.resolve(result);
        }
        if (result instanceof Promise) {
          throw new Error(
            "Async refinement encountered during synchronous parse operation. Use .parseAsync instead."
          );
        }
        return acc;
      };

      if (ctx.common.async === false) {
        const inner = this._def.schema._parseSync({
          data: ctx.data,
          path: ctx.path,
          parent: ctx,
        });
        if (inner.status === "aborted") return INVALID;
        if (inner.status === "dirty") status.dirty();

        // return value is ignored
        executeRefinement(inner.value);
        return { status: status.value, value: inner.value };
      } else {
        return this._def.schema
          ._parseAsync({ data: ctx.data, path: ctx.path, parent: ctx })
          .then((inner) => {
            if (inner.status === "aborted") return INVALID;
            if (inner.status === "dirty") status.dirty();

            return executeRefinement(inner.value).then(() => {
              return { status: status.value, value: inner.value };
            });
          });
      }
    }

    if (effect.type === "transform") {
      if (ctx.common.async === false) {
        const base = this._def.schema._parseSync({
          data: ctx.data,
          path: ctx.path,
          parent: ctx,
        });
        // if (base.status === "aborted") return INVALID;
        // if (base.status === "dirty") {
        //   return { status: "dirty", value: base.value };
        // }
        if (!isValid(base)) return base;

        const result = effect.transform(base.value, checkCtx);
        if (result instanceof Promise) {
          throw new Error(
            `Asynchronous transform encountered during synchronous parse operation. Use .parseAsync instead.`
          );
        }

        return { status: status.value, value: result };
      } else {
        return this._def.schema
          ._parseAsync({ data: ctx.data, path: ctx.path, parent: ctx })
          .then((base) => {
            if (!isValid(base)) return base;
            // if (base.status === "aborted") return INVALID;
            // if (base.status === "dirty") {
            //   return { status: "dirty", value: base.value };
            // }
            return Promise.resolve(effect.transform(base.value, checkCtx)).then(
              (result) => ({ status: status.value, value: result })
            );
          });
      }
    }

    util.assertNever(effect);
  }

  static create = <I extends ZodTypeAny>(
    schema: I,
    effect: Effect<I["_output"]>,
    params?: RawCreateParams
  ): ZodEffects<I, I["_output"]> => {
    return new ZodEffects({
      schema,
      typeName: ZodFirstPartyTypeKind.ZodEffects,
      effect,
      ...processCreateParams(params),
    });
  };

  static createWithPreprocess = <I extends ZodTypeAny>(
    preprocess: (arg: unknown) => unknown,
    schema: I,
    params?: RawCreateParams
  ): ZodEffects<I, I["_output"], unknown> => {
    return new ZodEffects({
      schema,
      effect: { type: "preprocess", transform: preprocess },
      typeName: ZodFirstPartyTypeKind.ZodEffects,
      ...processCreateParams(params),
    });
  };
}

export { ZodEffects as ZodTransformer };

///////////////////////////////////////////
///////////////////////////////////////////
//////////                       //////////
//////////      ZodOptional      //////////
//////////                       //////////
///////////////////////////////////////////
///////////////////////////////////////////
export interface ZodOptionalDef<T extends ZodTypeAny = ZodTypeAny>
  extends ZodTypeDef {
  innerType: T;
  typeName: ZodFirstPartyTypeKind.ZodOptional;
}

export type ZodOptionalType<T extends ZodTypeAny> = ZodOptional<T>;

export class ZodOptional<T extends ZodTypeAny> extends ZodType<
  T["_output"] | undefined,
  ZodOptionalDef<T>,
  T["_input"] | undefined
> {
  _parse(input: ParseInput): ParseReturnType<this["_output"]> {
    const parsedType = this._getType(input);
    if (parsedType === ZodParsedType.undefined) {
      return OK(undefined);
    }
    return this._def.innerType._parse(input);
  }

  unwrap() {
    return this._def.innerType;
  }

  static create = <T extends ZodTypeAny>(
    type: T,
    params?: RawCreateParams
  ): ZodOptional<T> => {
    return new ZodOptional({
      innerType: type,
      typeName: ZodFirstPartyTypeKind.ZodOptional,
      ...processCreateParams(params),
    }) as any;
  };
}

///////////////////////////////////////////
///////////////////////////////////////////
//////////                       //////////
//////////      ZodNullable      //////////
//////////                       //////////
///////////////////////////////////////////
///////////////////////////////////////////
export interface ZodNullableDef<T extends ZodTypeAny = ZodTypeAny>
  extends ZodTypeDef {
  innerType: T;
  typeName: ZodFirstPartyTypeKind.ZodNullable;
}

export type ZodNullableType<T extends ZodTypeAny> = ZodNullable<T>;

export class ZodNullable<T extends ZodTypeAny> extends ZodType<
  T["_output"] | null,
  ZodNullableDef<T>,
  T["_input"] | null
> {
  _parse(input: ParseInput): ParseReturnType<this["_output"]> {
    const parsedType = this._getType(input);
    if (parsedType === ZodParsedType.null) {
      return OK(null);
    }
    return this._def.innerType._parse(input);
  }

  unwrap() {
    return this._def.innerType;
  }

  static create = <T extends ZodTypeAny>(
    type: T,
    params?: RawCreateParams
  ): ZodNullable<T> => {
    return new ZodNullable({
      innerType: type,
      typeName: ZodFirstPartyTypeKind.ZodNullable,
      ...processCreateParams(params),
    }) as any;
  };
}

////////////////////////////////////////////
////////////////////////////////////////////
//////////                        //////////
//////////       ZodDefault       //////////
//////////                        //////////
////////////////////////////////////////////
////////////////////////////////////////////
export interface ZodDefaultDef<T extends ZodTypeAny = ZodTypeAny>
  extends ZodTypeDef {
  innerType: T;
  defaultValue: () => util.noUndefined<T["_input"]>;
  typeName: ZodFirstPartyTypeKind.ZodDefault;
}

export class ZodDefault<T extends ZodTypeAny> extends ZodType<
  util.noUndefined<T["_output"]>,
  ZodDefaultDef<T>,
  T["_input"] | undefined
> {
  _parse(input: ParseInput): ParseReturnType<this["_output"]> {
    const { ctx } = this._processInputParams(input);
    let data = ctx.data;
    if (ctx.parsedType === ZodParsedType.undefined) {
      data = this._def.defaultValue();
    }
    return this._def.innerType._parse({
      data,
      path: ctx.path,
      parent: ctx,
    });
  }

  removeDefault() {
    return this._def.innerType;
  }

  static create = <T extends ZodTypeAny>(
    type: T,
    params: RawCreateParams & {
      default: T["_input"] | (() => util.noUndefined<T["_input"]>);
    }
  ): ZodDefault<T> => {
    return new ZodDefault({
      innerType: type,
      typeName: ZodFirstPartyTypeKind.ZodDefault,
      defaultValue:
        typeof params.default === "function"
          ? params.default
          : () => params.default as any,
      ...processCreateParams(params),
    }) as any;
  };
}

//////////////////////////////////////////
//////////////////////////////////////////
//////////                      //////////
//////////       ZodCatch       //////////
//////////                      //////////
//////////////////////////////////////////
//////////////////////////////////////////
export interface ZodCatchDef<T extends ZodTypeAny = ZodTypeAny>
  extends ZodTypeDef {
  innerType: T;
  defaultValue: () => T["_input"];
  typeName: ZodFirstPartyTypeKind.ZodCatch;
}

export class ZodCatch<T extends ZodTypeAny> extends ZodType<
  util.noUndefined<T["_output"]>,
  ZodCatchDef<T>,
  T["_input"] | undefined
> {
  _parse(input: ParseInput): ParseReturnType<this["_output"]> {
    const { ctx } = this._processInputParams(input);

    const result = this._def.innerType._parse({
      data: ctx.data,
      path: ctx.path,
      parent: ctx,
    });

    if (isAsync(result)) {
      return result.then((result) => {
        const defaultValue = this._def.defaultValue();
        return {
          status: "valid",
          value: result.status === "valid" ? result.value : defaultValue,
        };
      });
    } else {
      const defaultValue = this._def.defaultValue();
      return {
        status: "valid",
        value: result.status === "valid" ? result.value : defaultValue,
      };
    }
  }

  removeDefault() {
    return this._def.innerType;
  }

  static create = <T extends ZodTypeAny>(
    type: T,
    params: RawCreateParams & {
      default: T["_input"] | (() => T["_input"]);
    }
  ): ZodCatch<T> => {
    return new ZodCatch({
      innerType: type,
      typeName: ZodFirstPartyTypeKind.ZodCatch,
      defaultValue:
        typeof params.default === "function"
          ? params.default
          : () => params.default,
      ...processCreateParams(params),
    });
  };
}

/////////////////////////////////////////
/////////////////////////////////////////
//////////                     //////////
//////////      ZodNaN         //////////
//////////                     //////////
/////////////////////////////////////////
/////////////////////////////////////////

export interface ZodNaNDef extends ZodTypeDef {
  typeName: ZodFirstPartyTypeKind.ZodNaN;
}

export class ZodNaN extends ZodType<number, ZodNaNDef> {
  _parse(input: ParseInput): ParseReturnType<any> {
    const parsedType = this._getType(input);
    if (parsedType !== ZodParsedType.nan) {
      const ctx = this._getOrReturnCtx(input);
      addIssueToContext(ctx, {
        code: ZodIssueCode.invalid_type,
        expected: ZodParsedType.nan,
        received: ctx.parsedType,
      });
      return INVALID;
    }

    return { status: "valid", value: input.data };
  }

  static create = (params?: RawCreateParams): ZodNaN => {
    return new ZodNaN({
      typeName: ZodFirstPartyTypeKind.ZodNaN,
      ...processCreateParams(params),
    });
  };
}

//////////////////////////////////////////
//////////////////////////////////////////
//////////                      //////////
//////////      ZodBranded      //////////
//////////                      //////////
//////////////////////////////////////////
//////////////////////////////////////////

export interface ZodBrandedDef<T extends ZodTypeAny> extends ZodTypeDef {
  type: T;
  typeName: ZodFirstPartyTypeKind.ZodBranded;
}

export const BRAND: unique symbol = Symbol("zod_brand");
export type BRAND<T extends string | number | symbol> = {
  [BRAND]: { [k in T]: true };
};

export class ZodBranded<
  T extends ZodTypeAny,
  B extends string | number | symbol
> extends ZodType<T["_output"] & BRAND<B>, ZodBrandedDef<T>, T["_input"]> {
  _parse(input: ParseInput): ParseReturnType<any> {
    const { ctx } = this._processInputParams(input);
    const data = ctx.data;
    return this._def.type._parse({
      data,
      path: ctx.path,
      parent: ctx,
    });
  }

  unwrap() {
    return this._def.type;
  }
}

<<<<<<< HEAD
///////////////////////////////////////////
///////////////////////////////////////////
//////////                       //////////
//////////      ZodReadonly      //////////
//////////                       //////////
///////////////////////////////////////////
///////////////////////////////////////////
export interface ZodReadonlyDef<T extends ZodTypeAny = ZodTypeAny>
  extends ZodTypeDef {
  innerType: T;
  typeName: ZodFirstPartyTypeKind.ZodReadonly;
}

export type ZodReadonlyType<T extends ZodTypeAny> = ZodReadonly<T>;

type BuiltIn =
  | (((...args: any[]) => any) | (new (...args: any[]) => any))
  | { readonly [Symbol.toStringTag]: string }
  | Date
  | Error
  | Generator
  | Promise<unknown>
  | RegExp;

type ZodReadonlyInference<T> = T extends BuiltIn
  ? T
  : T extends Map<infer K, infer V>
  ? ReadonlyMap<K, V>
  : T extends Set<infer V>
  ? ReadonlySet<V>
  : T extends Array<infer V>
  ? ReadonlyArray<V>
  : Readonly<T>;

const freezeSyncParseResult = (
  result: SyncParseReturnType<any>
): SyncParseReturnType<any> => {
  if (result.status === "valid") {
    return { status: "valid", value: Object.freeze(result.value) };
  }
  return result;
};

export class ZodReadonly<T extends ZodTypeAny> extends ZodType<
  ZodReadonlyInference<T["_output"]>,
  ZodReadonlyDef<T>,
  ZodReadonlyInference<T["_input"]>
> {
  _parse(input: ParseInput): ParseReturnType<this["_output"]> {
    const result = this._def.innerType._parse(input);
    if (isAsync(result)) {
      return result.then((res) => freezeSyncParseResult(res));
    }
    return freezeSyncParseResult(result);
  }

  unwrap() {
    return this._def.innerType;
  }
  writable = this.unwrap;

  static create = <T extends ZodTypeAny>(
    type: T,
    params?: RawCreateParams
  ): ZodReadonly<T> => {
    return new ZodReadonly({
      innerType: type,
      typeName: ZodFirstPartyTypeKind.ZodReadonly,
      ...processCreateParams(params),
    });
  };
=======
////////////////////////////////////////////
////////////////////////////////////////////
//////////                        //////////
//////////      ZodPipeline       //////////
//////////                        //////////
////////////////////////////////////////////
////////////////////////////////////////////

export interface ZodPipelineDef<A extends ZodTypeAny, B extends ZodTypeAny>
  extends ZodTypeDef {
  in: A;
  out: B;
  typeName: ZodFirstPartyTypeKind.ZodPipeline;
}

export class ZodPipeline<
  A extends ZodTypeAny,
  B extends ZodTypeAny
> extends ZodType<B["_output"], ZodPipelineDef<A, B>, A["_input"]> {
  _parse(input: ParseInput): ParseReturnType<any> {
    const { status, ctx } = this._processInputParams(input);
    if (ctx.common.async) {
      const handleAsync = async () => {
        const inResult = await this._def.in._parseAsync({
          data: ctx.data,
          path: ctx.path,
          parent: ctx,
        });
        if (inResult.status === "aborted") return INVALID;
        if (inResult.status === "dirty") {
          status.dirty();
          return DIRTY(inResult.value);
        } else {
          return this._def.out._parseAsync({
            data: inResult.value,
            path: ctx.path,
            parent: ctx,
          });
        }
      };
      return handleAsync();
    } else {
      const inResult = this._def.in._parseSync({
        data: ctx.data,
        path: ctx.path,
        parent: ctx,
      });
      if (inResult.status === "aborted") return INVALID;
      if (inResult.status === "dirty") {
        status.dirty();
        return {
          status: "dirty",
          value: inResult.value,
        };
      } else {
        return this._def.out._parseSync({
          data: inResult.value,
          path: ctx.path,
          parent: ctx,
        });
      }
    }
  }

  static create<A extends ZodTypeAny, B extends ZodTypeAny>(
    a: A,
    b: B
  ): ZodPipeline<A, B> {
    return new ZodPipeline({
      in: a,
      out: b,
      typeName: ZodFirstPartyTypeKind.ZodPipeline,
    });
  }
>>>>>>> 90bd884b
}

export const custom = <T>(
  check?: (data: unknown) => any,
  params: Parameters<ZodTypeAny["refine"]>[1] = {},
  fatal?: boolean
): ZodType<T> => {
  if (check)
    return ZodAny.create().superRefine((data, ctx) => {
      if (!check(data)) {
        const p = typeof params === "function" ? params(data) : params;
        const p2 = typeof p === "string" ? { message: p } : p;
        ctx.addIssue({ code: "custom", ...p2, fatal });
      }
    });
  return ZodAny.create();
};

export { ZodType as Schema, ZodType as ZodSchema };

export const late = {
  object: ZodObject.lazycreate,
};

export enum ZodFirstPartyTypeKind {
  ZodString = "ZodString",
  ZodNumber = "ZodNumber",
  ZodNaN = "ZodNaN",
  ZodBigInt = "ZodBigInt",
  ZodBoolean = "ZodBoolean",
  ZodDate = "ZodDate",
  ZodSymbol = "ZodSymbol",
  ZodUndefined = "ZodUndefined",
  ZodNull = "ZodNull",
  ZodAny = "ZodAny",
  ZodUnknown = "ZodUnknown",
  ZodNever = "ZodNever",
  ZodVoid = "ZodVoid",
  ZodArray = "ZodArray",
  ZodObject = "ZodObject",
  ZodUnion = "ZodUnion",
  ZodDiscriminatedUnion = "ZodDiscriminatedUnion",
  ZodIntersection = "ZodIntersection",
  ZodTuple = "ZodTuple",
  ZodRecord = "ZodRecord",
  ZodMap = "ZodMap",
  ZodSet = "ZodSet",
  ZodFunction = "ZodFunction",
  ZodLazy = "ZodLazy",
  ZodLiteral = "ZodLiteral",
  ZodEnum = "ZodEnum",
  ZodEffects = "ZodEffects",
  ZodNativeEnum = "ZodNativeEnum",
  ZodOptional = "ZodOptional",
  ZodNullable = "ZodNullable",
  ZodDefault = "ZodDefault",
  ZodCatch = "ZodCatch",
  ZodPromise = "ZodPromise",
  ZodBranded = "ZodBranded",
<<<<<<< HEAD
  ZodReadonly = "ZodReadonly",
=======
  ZodPipeline = "ZodPipeline",
>>>>>>> 90bd884b
}
export type ZodFirstPartySchemaTypes =
  | ZodString
  | ZodNumber
  | ZodNaN
  | ZodBigInt
  | ZodBoolean
  | ZodDate
  | ZodUndefined
  | ZodNull
  | ZodAny
  | ZodUnknown
  | ZodNever
  | ZodVoid
  | ZodArray<any, any>
  | ZodObject<any, any, any, any, any>
  | ZodUnion<any>
  | ZodDiscriminatedUnion<any, any>
  | ZodIntersection<any, any>
  | ZodTuple<any, any>
  | ZodRecord<any, any>
  | ZodMap<any>
  | ZodSet<any>
  | ZodFunction<any, any>
  | ZodLazy<any>
  | ZodLiteral<any>
  | ZodEnum<any>
  | ZodEffects<any, any, any>
  | ZodNativeEnum<any>
  | ZodOptional<any>
  | ZodNullable<any>
  | ZodDefault<any>
  | ZodCatch<any>
  | ZodPromise<any>
  | ZodBranded<any, any>
<<<<<<< HEAD
  | ZodReadonly<any>;
=======
  | ZodPipeline<any, any>;
>>>>>>> 90bd884b

// new approach that works for abstract classes
// but required TS 4.4+
// abstract class Class {
//   constructor(..._: any[]) {}
// }
// const instanceOfType = <T extends typeof Class>(
const instanceOfType = <T extends new (...args: any[]) => any>(
  cls: T,
  params: Parameters<ZodTypeAny["refine"]>[1] = {
    message: `Input not instance of ${cls.name}`,
  }
) => custom<InstanceType<T>>((data) => data instanceof cls, params, true);

const stringType = ZodString.create;
const numberType = ZodNumber.create;
const nanType = ZodNaN.create;
const bigIntType = ZodBigInt.create;
const booleanType = ZodBoolean.create;
const dateType = ZodDate.create;
const symbolType = ZodSymbol.create;
const undefinedType = ZodUndefined.create;
const nullType = ZodNull.create;
const anyType = ZodAny.create;
const unknownType = ZodUnknown.create;
const neverType = ZodNever.create;
const voidType = ZodVoid.create;
const arrayType = ZodArray.create;
const objectType = ZodObject.create;
const strictObjectType = ZodObject.strictCreate;
const unionType = ZodUnion.create;
const discriminatedUnionType = ZodDiscriminatedUnion.create;
const intersectionType = ZodIntersection.create;
const tupleType = ZodTuple.create;
const recordType = ZodRecord.create;
const mapType = ZodMap.create;
const setType = ZodSet.create;
const functionType = ZodFunction.create;
const lazyType = ZodLazy.create;
const literalType = ZodLiteral.create;
const enumType = ZodEnum.create;
const nativeEnumType = ZodNativeEnum.create;
const promiseType = ZodPromise.create;
const effectsType = ZodEffects.create;
const optionalType = ZodOptional.create;
const nullableType = ZodNullable.create;
const readonlyType = ZodReadonly.create;
const preprocessType = ZodEffects.createWithPreprocess;
const pipelineType = ZodPipeline.create;
const ostring = () => stringType().optional();
const onumber = () => numberType().optional();
const oboolean = () => booleanType().optional();

export const coerce = {
  string: ((arg) =>
    ZodString.create({ ...arg, coerce: true })) as typeof ZodString["create"],
  number: ((arg) =>
    ZodNumber.create({ ...arg, coerce: true })) as typeof ZodNumber["create"],
  boolean: ((arg) =>
    ZodBoolean.create({ ...arg, coerce: true })) as typeof ZodBoolean["create"],
  bigint: ((arg) =>
    ZodBigInt.create({ ...arg, coerce: true })) as typeof ZodBigInt["create"],
  date: ((arg) =>
    ZodDate.create({ ...arg, coerce: true })) as typeof ZodDate["create"],
};

export {
  anyType as any,
  arrayType as array,
  bigIntType as bigint,
  booleanType as boolean,
  dateType as date,
  discriminatedUnionType as discriminatedUnion,
  effectsType as effect,
  enumType as enum,
  functionType as function,
  instanceOfType as instanceof,
  intersectionType as intersection,
  lazyType as lazy,
  literalType as literal,
  mapType as map,
  nanType as nan,
  nativeEnumType as nativeEnum,
  neverType as never,
  nullType as null,
  nullableType as nullable,
  numberType as number,
  objectType as object,
  oboolean,
  onumber,
  optionalType as optional,
  ostring,
  pipelineType as pipeline,
  preprocessType as preprocess,
  promiseType as promise,
  readonlyType as readonly,
  recordType as record,
  setType as set,
  strictObjectType as strictObject,
  stringType as string,
  symbolType as symbol,
  effectsType as transformer,
  tupleType as tuple,
  undefinedType as undefined,
  unionType as union,
  unknownType as unknown,
  voidType as void,
};

export const NEVER = INVALID as never;<|MERGE_RESOLUTION|>--- conflicted
+++ resolved
@@ -4115,7 +4115,6 @@
   }
 }
 
-<<<<<<< HEAD
 ///////////////////////////////////////////
 ///////////////////////////////////////////
 //////////                       //////////
@@ -4187,7 +4186,8 @@
       ...processCreateParams(params),
     });
   };
-=======
+}
+
 ////////////////////////////////////////////
 ////////////////////////////////////////////
 //////////                        //////////
@@ -4262,7 +4262,6 @@
       typeName: ZodFirstPartyTypeKind.ZodPipeline,
     });
   }
->>>>>>> 90bd884b
 }
 
 export const custom = <T>(
@@ -4322,11 +4321,8 @@
   ZodCatch = "ZodCatch",
   ZodPromise = "ZodPromise",
   ZodBranded = "ZodBranded",
-<<<<<<< HEAD
   ZodReadonly = "ZodReadonly",
-=======
   ZodPipeline = "ZodPipeline",
->>>>>>> 90bd884b
 }
 export type ZodFirstPartySchemaTypes =
   | ZodString
@@ -4362,11 +4358,8 @@
   | ZodCatch<any>
   | ZodPromise<any>
   | ZodBranded<any, any>
-<<<<<<< HEAD
+  | ZodPipeline<any, any>
   | ZodReadonly<any>;
-=======
-  | ZodPipeline<any, any>;
->>>>>>> 90bd884b
 
 // new approach that works for abstract classes
 // but required TS 4.4+
