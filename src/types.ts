--- conflicted
+++ resolved
@@ -737,7 +737,6 @@
         }
       } else if (check.kind === "trim") {
         input.data = input.data.trim();
-<<<<<<< HEAD
       } else if (check.kind === "includes") {
         if (!(input.data as string).includes(check.value, check.position)) {
           ctx = this._getOrReturnCtx(input, ctx);
@@ -748,12 +747,10 @@
           });
           status.dirty();
         }
-=======
       } else if (check.kind === "toLowerCase") {
         input.data = input.data.toLowerCase();
       } else if (check.kind === "toUpperCase") {
         input.data = input.data.toUpperCase();
->>>>>>> d6f08908
       } else if (check.kind === "startsWith") {
         if (!(input.data as string).startsWith(check.value)) {
           ctx = this._getOrReturnCtx(input, ctx);
