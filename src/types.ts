import { defaultErrorMap, getErrorMap } from "./errors";
import { enumUtil } from "./helpers/enumUtil";
import { errorUtil } from "./helpers/errorUtil";
import {
  addIssueToContext,
  AsyncParseReturnType,
  DIRTY,
  INVALID,
  isAborted,
  isAsync,
  isDirty,
  isValid,
  makeIssue,
  OK,
  ParseContext,
  ParseInput,
  ParseParams,
  ParsePath,
  ParseReturnType,
  ParseStatus,
  SyncParseReturnType,
} from "./helpers/parseUtil";
import { partialUtil } from "./helpers/partialUtil";
import { Primitive } from "./helpers/typeAliases";
import { getParsedType, util, ZodParsedType } from "./helpers/util";
import {
  IssueData,
  StringValidation,
  ZodCustomIssue,
  ZodError,
  ZodErrorMap,
  ZodIssue,
  ZodIssueCode,
} from "./ZodError";

///////////////////////////////////////
///////////////////////////////////////
//////////                   //////////
//////////      ZodType      //////////
//////////                   //////////
///////////////////////////////////////
///////////////////////////////////////

export type RefinementCtx = {
  addIssue: (arg: IssueData) => void;
  path: (string | number)[];
};
export type ZodRawShape = { [k: string]: ZodTypeAny };
export type ZodTypeAny = ZodType<any, any, any>;
export type TypeOf<T extends ZodType<any, any, any>> = T["_output"];
export type input<T extends ZodType<any, any, any>> = T["_input"];
export type output<T extends ZodType<any, any, any>> = T["_output"];
export type { TypeOf as infer };

export type CustomErrorParams = Partial<util.Omit<ZodCustomIssue, "code">>;
export interface ZodTypeDef {
  errorMap?: ZodErrorMap;
  description?: string;
}

class ParseInputLazyPath implements ParseInput {
  parent: ParseContext;
  data: any;
  _path: ParsePath;
  _key: string | number | (string | number)[];
  constructor(
    parent: ParseContext,
    value: any,
    path: ParsePath,
    key: string | number | (string | number)[]
  ) {
    this.parent = parent;
    this.data = value;
    this._path = path;
    this._key = key;
  }
  get path() {
    return this._path.concat(this._key);
  }
}

const handleResult = <Input, Output>(
  ctx: ParseContext,
  result: SyncParseReturnType<Output>
):
  | { success: true; data: Output }
  | { success: false; error: ZodError<Input> } => {
  if (isValid(result)) {
    return { success: true, data: result.value };
  } else {
    if (!ctx.common.issues.length) {
      throw new Error("Validation failed but no issues detected.");
    }
    const error = new ZodError(ctx.common.issues);
    return { success: false, error };
  }
};

export type RawCreateParams =
  | {
      errorMap?: ZodErrorMap;
      invalid_type_error?: string;
      required_error?: string;
      description?: string;
    }
  | undefined;
export type ProcessedCreateParams = {
  errorMap?: ZodErrorMap;
  description?: string;
};
function processCreateParams(params: RawCreateParams): ProcessedCreateParams {
  if (!params) return {};
  const { errorMap, invalid_type_error, required_error, description } = params;
  if (errorMap && (invalid_type_error || required_error)) {
    throw new Error(
      `Can't use "invalid_type_error" or "required_error" in conjunction with custom error map.`
    );
  }
  if (errorMap) return { errorMap: errorMap, description };
  const customMap: ZodErrorMap = (iss, ctx) => {
    if (iss.code !== "invalid_type") return { message: ctx.defaultError };
    if (typeof ctx.data === "undefined") {
      return { message: required_error ?? ctx.defaultError };
    }
    return { message: invalid_type_error ?? ctx.defaultError };
  };
  return { errorMap: customMap, description };
}

export type SafeParseSuccess<Output> = { success: true; data: Output };
export type SafeParseError<Input> = { success: false; error: ZodError<Input> };

export type SafeParseReturnType<Input, Output> =
  | SafeParseSuccess<Output>
  | SafeParseError<Input>;

export abstract class ZodType<
  Output = any,
  Def extends ZodTypeDef = ZodTypeDef,
  Input = Output
> {
  readonly _type!: Output;
  readonly _output!: Output;
  readonly _input!: Input;
  readonly _def!: Def;

  get description() {
    return this._def.description;
  }

  abstract _parse(input: ParseInput): ParseReturnType<Output>;

  _getType(input: ParseInput): string {
    return getParsedType(input.data);
  }

  _getOrReturnCtx(
    input: ParseInput,
    ctx?: ParseContext | undefined
  ): ParseContext {
    return (
      ctx || {
        common: input.parent.common,
        data: input.data,

        parsedType: getParsedType(input.data),

        schemaErrorMap: this._def.errorMap,
        path: input.path,
        parent: input.parent,
      }
    );
  }

  _processInputParams(input: ParseInput): {
    status: ParseStatus;
    ctx: ParseContext;
  } {
    return {
      status: new ParseStatus(),
      ctx: {
        common: input.parent.common,
        data: input.data,

        parsedType: getParsedType(input.data),

        schemaErrorMap: this._def.errorMap,
        path: input.path,
        parent: input.parent,
      },
    };
  }

  _parseSync(input: ParseInput): SyncParseReturnType<Output> {
    const result = this._parse(input);
    if (isAsync(result)) {
      throw new Error("Synchronous parse encountered promise.");
    }
    return result;
  }

  _parseAsync(input: ParseInput): AsyncParseReturnType<Output> {
    const result = this._parse(input);
    return Promise.resolve(result);
  }

  parse(data: unknown, params?: Partial<ParseParams>): Output {
    const result = this.safeParse(data, params);
    if (result.success) return result.data;
    throw result.error;
  }

  safeParse(
    data: unknown,
    params?: Partial<ParseParams>
  ): SafeParseReturnType<Input, Output> {
    const ctx: ParseContext = {
      common: {
        issues: [],
        async: params?.async ?? false,
        contextualErrorMap: params?.errorMap,
      },
      path: params?.path || [],
      schemaErrorMap: this._def.errorMap,
      parent: null,
      data,
      parsedType: getParsedType(data),
    };
    const result = this._parseSync({ data, path: ctx.path, parent: ctx });

    return handleResult(ctx, result);
  }

  async parseAsync(
    data: unknown,
    params?: Partial<ParseParams>
  ): Promise<Output> {
    const result = await this.safeParseAsync(data, params);
    if (result.success) return result.data;
    throw result.error;
  }

  async safeParseAsync(
    data: unknown,
    params?: Partial<ParseParams>
  ): Promise<SafeParseReturnType<Input, Output>> {
    const ctx: ParseContext = {
      common: {
        issues: [],
        contextualErrorMap: params?.errorMap,
        async: true,
      },
      path: params?.path || [],
      schemaErrorMap: this._def.errorMap,
      parent: null,
      data,
      parsedType: getParsedType(data),
    };

    const maybeAsyncResult = this._parse({ data, path: ctx.path, parent: ctx });
    const result = await (isAsync(maybeAsyncResult)
      ? maybeAsyncResult
      : Promise.resolve(maybeAsyncResult));
    return handleResult(ctx, result);
  }

  /** Alias of safeParseAsync */
  spa = this.safeParseAsync;

  refine<RefinedOutput extends Output>(
    check: (arg: Output) => arg is RefinedOutput,
    message?: string | CustomErrorParams | ((arg: Output) => CustomErrorParams)
  ): ZodEffects<this, RefinedOutput, Input>;
  refine(
    check: (arg: Output) => unknown | Promise<unknown>,
    message?: string | CustomErrorParams | ((arg: Output) => CustomErrorParams)
  ): ZodEffects<this, Output, Input>;
  refine(
    check: (arg: Output) => unknown,
    message?: string | CustomErrorParams | ((arg: Output) => CustomErrorParams)
  ): ZodEffects<this, Output, Input> {
    const getIssueProperties = (val: Output) => {
      if (typeof message === "string" || typeof message === "undefined") {
        return { message };
      } else if (typeof message === "function") {
        return message(val);
      } else {
        return message;
      }
    };
    return this._refinement((val, ctx) => {
      const result = check(val);
      const setError = () =>
        ctx.addIssue({
          code: ZodIssueCode.custom,
          ...getIssueProperties(val),
        });
      if (typeof Promise !== "undefined" && result instanceof Promise) {
        return result.then((data) => {
          if (!data) {
            setError();
            return false;
          } else {
            return true;
          }
        });
      }
      if (!result) {
        setError();
        return false;
      } else {
        return true;
      }
    });
  }

  refinement<RefinedOutput extends Output>(
    check: (arg: Output) => arg is RefinedOutput,
    refinementData: IssueData | ((arg: Output, ctx: RefinementCtx) => IssueData)
  ): ZodEffects<this, RefinedOutput, Input>;
  refinement(
    check: (arg: Output) => boolean,
    refinementData: IssueData | ((arg: Output, ctx: RefinementCtx) => IssueData)
  ): ZodEffects<this, Output, Input>;
  refinement(
    check: (arg: Output) => unknown,
    refinementData: IssueData | ((arg: Output, ctx: RefinementCtx) => IssueData)
  ): ZodEffects<this, Output, Input> {
    return this._refinement((val, ctx) => {
      if (!check(val)) {
        ctx.addIssue(
          typeof refinementData === "function"
            ? refinementData(val, ctx)
            : refinementData
        );
        return false;
      } else {
        return true;
      }
    });
  }

  _refinement(
    refinement: RefinementEffect<Output>["refinement"]
  ): ZodEffects<this, Output, Input> {
    return new ZodEffects({
      schema: this,
      typeName: ZodFirstPartyTypeKind.ZodEffects,
      effect: { type: "refinement", refinement },
    });
  }

  superRefine<RefinedOutput extends Output>(
    refinement: (arg: Output, ctx: RefinementCtx) => arg is RefinedOutput
  ): ZodEffects<this, RefinedOutput, Input>;
  superRefine(
    refinement: (arg: Output, ctx: RefinementCtx) => void
  ): ZodEffects<this, Output, Input>;
  superRefine(
    refinement: (arg: Output, ctx: RefinementCtx) => unknown
  ): ZodEffects<this, Output, Input> {
    return this._refinement(refinement);
  }

  constructor(def: Def) {
    this._def = def;
    this.parse = this.parse.bind(this);
    this.safeParse = this.safeParse.bind(this);
    this.parseAsync = this.parseAsync.bind(this);
    this.safeParseAsync = this.safeParseAsync.bind(this);
    this.spa = this.spa.bind(this);
    this.refine = this.refine.bind(this);
    this.refinement = this.refinement.bind(this);
    this.superRefine = this.superRefine.bind(this);
    this.optional = this.optional.bind(this);
    this.nullable = this.nullable.bind(this);
    this.nullish = this.nullish.bind(this);
    this.array = this.array.bind(this);
    this.promise = this.promise.bind(this);
    this.or = this.or.bind(this);
    this.and = this.and.bind(this);
    this.transform = this.transform.bind(this);
    this.brand = this.brand.bind(this);
    this.default = this.default.bind(this);
    this.catch = this.catch.bind(this);
    this.describe = this.describe.bind(this);
    this.pipe = this.pipe.bind(this);
    this.isNullable = this.isNullable.bind(this);
    this.isOptional = this.isOptional.bind(this);
  }

  optional(): ZodOptional<this> {
    return ZodOptional.create(this, this._def) as any;
  }
  nullable(): ZodNullable<this> {
    return ZodNullable.create(this, this._def) as any;
  }
  nullish(): ZodOptional<ZodNullable<this>> {
    return this.nullable().optional();
  }
  array(): ZodArray<this> {
    return ZodArray.create(this, this._def);
  }
  promise(): ZodPromise<this> {
    return ZodPromise.create(this, this._def);
  }

  or<T extends ZodTypeAny>(option: T): ZodUnion<[this, T]> {
    return ZodUnion.create([this, option], this._def) as any;
  }

  and<T extends ZodTypeAny>(incoming: T): ZodIntersection<this, T> {
    return ZodIntersection.create(this, incoming, this._def);
  }

  transform<NewOut>(
    transform: (arg: Output, ctx: RefinementCtx) => NewOut | Promise<NewOut>
  ): ZodEffects<this, NewOut> {
    return new ZodEffects({
      ...processCreateParams(this._def),
      schema: this,
      typeName: ZodFirstPartyTypeKind.ZodEffects,
      effect: { type: "transform", transform },
    }) as any;
  }

  default(def: util.noUndefined<Input>): ZodDefault<this>;
  default(def: () => util.noUndefined<Input>): ZodDefault<this>;
  default(def: any) {
    const defaultValueFunc = typeof def === "function" ? def : () => def;

    return new ZodDefault({
      ...processCreateParams(this._def),
      innerType: this,
      defaultValue: defaultValueFunc,
      typeName: ZodFirstPartyTypeKind.ZodDefault,
    }) as any;
  }

  brand<B extends string | number | symbol>(brand?: B): ZodBranded<this, B>;
  brand<B extends string | number | symbol>(): ZodBranded<this, B> {
    return new ZodBranded({
      typeName: ZodFirstPartyTypeKind.ZodBranded,
      type: this,
      ...processCreateParams(this._def),
    });
  }

  catch(def: Output): ZodCatch<this>;
  catch(def: () => Output): ZodCatch<this>;
  catch(def: any) {
    const catchValueFunc = typeof def === "function" ? def : () => def;

    return new ZodCatch({
      ...processCreateParams(this._def),
      innerType: this,
      catchValue: catchValueFunc,
      typeName: ZodFirstPartyTypeKind.ZodCatch,
    }) as any;
  }

  describe(description: string): this {
    const This = (this as any).constructor;
    return new This({
      ...this._def,
      description,
    });
  }

  pipe<T extends ZodTypeAny>(target: T): ZodPipeline<this, T> {
    return ZodPipeline.create(this, target);
  }

  isOptional(): boolean {
    return this.safeParse(undefined).success;
  }
  isNullable(): boolean {
    return this.safeParse(null).success;
  }
}

/////////////////////////////////////////
/////////////////////////////////////////
//////////                     //////////
//////////      ZodString      //////////
//////////                     //////////
/////////////////////////////////////////
/////////////////////////////////////////
export type ZodStringCheck =
  | { kind: "min"; value: number; message?: string }
  | { kind: "max"; value: number; message?: string }
  | { kind: "length"; value: number; message?: string }
  | { kind: "email"; message?: string }
  | { kind: "url"; message?: string }
  | { kind: "uuid"; message?: string }
  | { kind: "cuid"; message?: string }
  | { kind: "cuid2"; message?: string }
  | { kind: "startsWith"; value: string; message?: string }
  | { kind: "endsWith"; value: string; message?: string }
  | { kind: "regex"; regex: RegExp; message?: string }
  | { kind: "numeric"; message?: string }
  | { kind: "trim"; message?: string }
  | {
      kind: "datetime";
      offset: boolean;
      precision: number | null;
      message?: string;
    };

export interface ZodStringDef extends ZodTypeDef {
  checks: ZodStringCheck[];
  typeName: ZodFirstPartyTypeKind.ZodString;
  coerce: boolean;
}

const cuidRegex = /^c[^\s-]{8,}$/i;
const cuid2Regex = /^[a-z][a-z0-9]*$/;
const uuidRegex =
  /^([a-f0-9]{8}-[a-f0-9]{4}-[1-5][a-f0-9]{3}-[a-f0-9]{4}-[a-f0-9]{12}|00000000-0000-0000-0000-000000000000)$/i;
// from https://stackoverflow.com/a/46181/1550155
// old version: too slow, didn't support unicode
// const emailRegex = /^((([a-z]|\d|[!#\$%&'\*\+\-\/=\?\^_`{\|}~]|[\u00A0-\uD7FF\uF900-\uFDCF\uFDF0-\uFFEF])+(\.([a-z]|\d|[!#\$%&'\*\+\-\/=\?\^_`{\|}~]|[\u00A0-\uD7FF\uF900-\uFDCF\uFDF0-\uFFEF])+)*)|((\x22)((((\x20|\x09)*(\x0d\x0a))?(\x20|\x09)+)?(([\x01-\x08\x0b\x0c\x0e-\x1f\x7f]|\x21|[\x23-\x5b]|[\x5d-\x7e]|[\u00A0-\uD7FF\uF900-\uFDCF\uFDF0-\uFFEF])|(\\([\x01-\x09\x0b\x0c\x0d-\x7f]|[\u00A0-\uD7FF\uF900-\uFDCF\uFDF0-\uFFEF]))))*(((\x20|\x09)*(\x0d\x0a))?(\x20|\x09)+)?(\x22)))@((([a-z]|\d|[\u00A0-\uD7FF\uF900-\uFDCF\uFDF0-\uFFEF])|(([a-z]|\d|[\u00A0-\uD7FF\uF900-\uFDCF\uFDF0-\uFFEF])([a-z]|\d|-|\.|_|~|[\u00A0-\uD7FF\uF900-\uFDCF\uFDF0-\uFFEF])*([a-z]|\d|[\u00A0-\uD7FF\uF900-\uFDCF\uFDF0-\uFFEF])))\.)+(([a-z]|[\u00A0-\uD7FF\uF900-\uFDCF\uFDF0-\uFFEF])|(([a-z]|[\u00A0-\uD7FF\uF900-\uFDCF\uFDF0-\uFFEF])([a-z]|\d|-|\.|_|~|[\u00A0-\uD7FF\uF900-\uFDCF\uFDF0-\uFFEF])*([a-z]|[\u00A0-\uD7FF\uF900-\uFDCF\uFDF0-\uFFEF])))$/i;
// eslint-disable-next-line
const emailRegex =
  /^(([^<>()[\].,;:\s@"]+(\.[^<>()[\].,;:\s@"]+)*)|(".+"))@((?!-)([^<>()[\].,;:\s@"]+\.)+[^<>()[\].,;:\s@"]{1,})[^-<>()[\].,;:\s@"]$/i;

// interface IsDateStringOptions extends StringDateOptions {
/**
 * Match any configuration
 */
// any?: boolean;
// }

// Adapted from https://stackoverflow.com/a/3143231
const datetimeRegex = (args: { precision: number | null; offset: boolean }) => {
  if (args.precision) {
    if (args.offset) {
      return new RegExp(
        `^\\d{4}-\\d{2}-\\d{2}T\\d{2}:\\d{2}:\\d{2}\\.\\d{${args.precision}}(([+-]\\d{2}(:?\\d{2})?)|Z)$`
      );
    } else {
      return new RegExp(
        `^\\d{4}-\\d{2}-\\d{2}T\\d{2}:\\d{2}:\\d{2}\\.\\d{${args.precision}}Z$`
      );
    }
  } else if (args.precision === 0) {
    if (args.offset) {
      return new RegExp(
        `^\\d{4}-\\d{2}-\\d{2}T\\d{2}:\\d{2}:\\d{2}(([+-]\\d{2}(:?\\d{2})?)|Z)$`
      );
    } else {
      return new RegExp(`^\\d{4}-\\d{2}-\\d{2}T\\d{2}:\\d{2}:\\d{2}Z$`);
    }
  } else {
    if (args.offset) {
      return new RegExp(
        `^\\d{4}-\\d{2}-\\d{2}T\\d{2}:\\d{2}:\\d{2}(\\.\\d+)?(([+-]\\d{2}(:?\\d{2})?)|Z)$`
      );
    } else {
      return new RegExp(
        `^\\d{4}-\\d{2}-\\d{2}T\\d{2}:\\d{2}:\\d{2}(\\.\\d+)?Z$`
      );
    }
  }
};

export class ZodString extends ZodType<string, ZodStringDef> {
  _parse(input: ParseInput): ParseReturnType<string> {
    if (this._def.coerce) {
      input.data = String(input.data);
    }
    const parsedType = this._getType(input);

    if (parsedType !== ZodParsedType.string) {
      const ctx = this._getOrReturnCtx(input);
      addIssueToContext(
        ctx,
        {
          code: ZodIssueCode.invalid_type,
          expected: ZodParsedType.string,
          received: ctx.parsedType,
        }
        //
      );
      return INVALID;
    }

    const status = new ParseStatus();
    let ctx: undefined | ParseContext = undefined;

    for (const check of this._def.checks) {
      if (check.kind === "min") {
        if (input.data.length < check.value) {
          ctx = this._getOrReturnCtx(input, ctx);
          addIssueToContext(ctx, {
            code: ZodIssueCode.too_small,
            minimum: check.value,
            type: "string",
            inclusive: true,
            exact: false,
            message: check.message,
          });
          status.dirty();
        }
      } else if (check.kind === "max") {
        if (input.data.length > check.value) {
          ctx = this._getOrReturnCtx(input, ctx);
          addIssueToContext(ctx, {
            code: ZodIssueCode.too_big,
            maximum: check.value,
            type: "string",
            inclusive: true,
            exact: false,
            message: check.message,
          });
          status.dirty();
        }
      } else if (check.kind === "length") {
        const tooBig = input.data.length > check.value;
        const tooSmall = input.data.length < check.value;
        if (tooBig || tooSmall) {
          ctx = this._getOrReturnCtx(input, ctx);
          if (tooBig) {
            addIssueToContext(ctx, {
              code: ZodIssueCode.too_big,
              maximum: check.value,
              type: "string",
              inclusive: true,
              exact: true,
              message: check.message,
            });
          } else if (tooSmall) {
            addIssueToContext(ctx, {
              code: ZodIssueCode.too_small,
              minimum: check.value,
              type: "string",
              inclusive: true,
              exact: true,
              message: check.message,
            });
          }
          status.dirty();
        }
      } else if (check.kind === "email") {
        if (!emailRegex.test(input.data)) {
          ctx = this._getOrReturnCtx(input, ctx);
          addIssueToContext(ctx, {
            validation: "email",
            code: ZodIssueCode.invalid_string,
            message: check.message,
          });
          status.dirty();
        }
      } else if (check.kind === "uuid") {
        if (!uuidRegex.test(input.data)) {
          ctx = this._getOrReturnCtx(input, ctx);
          addIssueToContext(ctx, {
            validation: "uuid",
            code: ZodIssueCode.invalid_string,
            message: check.message,
          });
          status.dirty();
        }
      } else if (check.kind === "cuid") {
        if (!cuidRegex.test(input.data)) {
          ctx = this._getOrReturnCtx(input, ctx);
          addIssueToContext(ctx, {
            validation: "cuid",
            code: ZodIssueCode.invalid_string,
            message: check.message,
          });
          status.dirty();
        }
      } else if (check.kind === "cuid2") {
        if (!cuid2Regex.test(input.data)) {
          ctx = this._getOrReturnCtx(input, ctx);
          addIssueToContext(ctx, {
            validation: "cuid2",
            code: ZodIssueCode.invalid_string,
            message: check.message,
          });
          status.dirty();
        }
      } else if (check.kind === "url") {
        try {
          new URL(input.data);
        } catch {
          ctx = this._getOrReturnCtx(input, ctx);
          addIssueToContext(ctx, {
            validation: "url",
            code: ZodIssueCode.invalid_string,
            message: check.message,
          });
          status.dirty();
        }
      } else if (check.kind === "regex") {
        check.regex.lastIndex = 0;
        const testResult = check.regex.test(input.data);
        if (!testResult) {
          ctx = this._getOrReturnCtx(input, ctx);
          addIssueToContext(ctx, {
            validation: "regex",
            code: ZodIssueCode.invalid_string,
            message: check.message,
          });
          status.dirty();
        }
      } else if (check.kind === "numeric") {
        const numericRegex = /^-?\d+\.?\d*$|^\d*\.?\d+$/;
        const testResult = numericRegex.test(input.data);
        if (!testResult) {
          ctx = this._getOrReturnCtx(input, ctx);
          addIssueToContext(ctx, {
            validation: "regex",
            code: ZodIssueCode.invalid_string,
            message: check.message,
          });
          status.dirty();
        }
      } else if (check.kind === "trim") {
        input.data = input.data.trim();
      } else if (check.kind === "startsWith") {
        if (!(input.data as string).startsWith(check.value)) {
          ctx = this._getOrReturnCtx(input, ctx);
          addIssueToContext(ctx, {
            code: ZodIssueCode.invalid_string,
            validation: { startsWith: check.value },
            message: check.message,
          });
          status.dirty();
        }
      } else if (check.kind === "endsWith") {
        if (!(input.data as string).endsWith(check.value)) {
          ctx = this._getOrReturnCtx(input, ctx);
          addIssueToContext(ctx, {
            code: ZodIssueCode.invalid_string,
            validation: { endsWith: check.value },
            message: check.message,
          });
          status.dirty();
        }
      } else if (check.kind === "datetime") {
        const regex = datetimeRegex(check);

        if (!regex.test(input.data)) {
          ctx = this._getOrReturnCtx(input, ctx);
          addIssueToContext(ctx, {
            code: ZodIssueCode.invalid_string,
            validation: "datetime",
            message: check.message,
          });
          status.dirty();
        }
      } else {
        util.assertNever(check);
      }
    }

    return { status: status.value, value: input.data };
  }

  protected _regex = (
    regex: RegExp,
    validation: StringValidation,
    message?: errorUtil.ErrMessage
  ) =>
    this.refinement((data) => regex.test(data), {
      validation,
      code: ZodIssueCode.invalid_string,
      ...errorUtil.errToObj(message),
    });

  _addCheck(check: ZodStringCheck) {
    return new ZodString({
      ...this._def,
      checks: [...this._def.checks, check],
    });
  }

  email(message?: errorUtil.ErrMessage) {
    return this._addCheck({ kind: "email", ...errorUtil.errToObj(message) });
  }
  url(message?: errorUtil.ErrMessage) {
    return this._addCheck({ kind: "url", ...errorUtil.errToObj(message) });
  }
  uuid(message?: errorUtil.ErrMessage) {
    return this._addCheck({ kind: "uuid", ...errorUtil.errToObj(message) });
  }
  cuid(message?: errorUtil.ErrMessage) {
    return this._addCheck({ kind: "cuid", ...errorUtil.errToObj(message) });
  }
  cuid2(message?: errorUtil.ErrMessage) {
    return this._addCheck({ kind: "cuid2", ...errorUtil.errToObj(message) });
  }
  datetime(
    options?:
      | string
      | {
          message?: string | undefined;
          precision?: number | null;
          offset?: boolean;
        }
  ) {
    if (typeof options === "string") {
      return this._addCheck({
        kind: "datetime",
        precision: null,
        offset: false,
        message: options,
      });
    }
    return this._addCheck({
      kind: "datetime",
      precision:
        typeof options?.precision === "undefined" ? null : options?.precision,
      offset: options?.offset ?? false,
      ...errorUtil.errToObj(options?.message),
    });
  }

  numeric(message?: errorUtil.ErrMessage) {
    return this._addCheck({
      kind: "numeric",
      ...errorUtil.errToObj(message),
    });
  }

  regex(regex: RegExp, message?: errorUtil.ErrMessage) {
    return this._addCheck({
      kind: "regex",
      regex: regex,
      ...errorUtil.errToObj(message),
    });
  }

  startsWith(value: string, message?: errorUtil.ErrMessage) {
    return this._addCheck({
      kind: "startsWith",
      value: value,
      ...errorUtil.errToObj(message),
    });
  }

  endsWith(value: string, message?: errorUtil.ErrMessage) {
    return this._addCheck({
      kind: "endsWith",
      value: value,
      ...errorUtil.errToObj(message),
    });
  }

  min(minLength: number, message?: errorUtil.ErrMessage) {
    return this._addCheck({
      kind: "min",
      value: minLength,
      ...errorUtil.errToObj(message),
    });
  }

  max(maxLength: number, message?: errorUtil.ErrMessage) {
    return this._addCheck({
      kind: "max",
      value: maxLength,
      ...errorUtil.errToObj(message),
    });
  }

  length(len: number, message?: errorUtil.ErrMessage) {
    return this._addCheck({
      kind: "length",
      value: len,
      ...errorUtil.errToObj(message),
    });
  }

  /**
   * @deprecated Use z.string().min(1) instead.
   * @see {@link ZodString.min}
   */
  nonempty = (message?: errorUtil.ErrMessage) =>
    this.min(1, errorUtil.errToObj(message));

  trim = () =>
    new ZodString({
      ...this._def,
      checks: [...this._def.checks, { kind: "trim" }],
    });

  get isDatetime() {
    return !!this._def.checks.find((ch) => ch.kind === "datetime");
  }

  get isEmail() {
    return !!this._def.checks.find((ch) => ch.kind === "email");
  }
  get isURL() {
    return !!this._def.checks.find((ch) => ch.kind === "url");
  }
  get isUUID() {
    return !!this._def.checks.find((ch) => ch.kind === "uuid");
  }
  get isCUID() {
    return !!this._def.checks.find((ch) => ch.kind === "cuid");
  }
<<<<<<< HEAD
  get isNumeric() {
    return !!this._def.checks.find((ch) => ch.kind === "numeric");
=======
  get isCUID2() {
    return !!this._def.checks.find((ch) => ch.kind === "cuid2");
>>>>>>> a57fc2da
  }

  get minLength() {
    let min: number | null = null;
    for (const ch of this._def.checks) {
      if (ch.kind === "min") {
        if (min === null || ch.value > min) min = ch.value;
      }
    }
    return min;
  }
  get maxLength() {
    let max: number | null = null;
    for (const ch of this._def.checks) {
      if (ch.kind === "max") {
        if (max === null || ch.value < max) max = ch.value;
      }
    }
    return max;
  }

  static create = (params?: RawCreateParams & { coerce?: true }): ZodString => {
    return new ZodString({
      checks: [],
      typeName: ZodFirstPartyTypeKind.ZodString,
      coerce: params?.coerce ?? false,
      ...processCreateParams(params),
    });
  };
}

/////////////////////////////////////////
/////////////////////////////////////////
//////////                     //////////
//////////      ZodNumber      //////////
//////////                     //////////
/////////////////////////////////////////
/////////////////////////////////////////
export type ZodNumberCheck =
  | { kind: "min"; value: number; inclusive: boolean; message?: string }
  | { kind: "max"; value: number; inclusive: boolean; message?: string }
  | { kind: "int"; message?: string }
  | { kind: "multipleOf"; value: number; message?: string }
  | { kind: "finite"; message?: string };

// https://stackoverflow.com/questions/3966484/why-does-modulus-operator-return-fractional-number-in-javascript/31711034#31711034
function floatSafeRemainder(val: number, step: number) {
  const valDecCount = (val.toString().split(".")[1] || "").length;
  const stepDecCount = (step.toString().split(".")[1] || "").length;
  const decCount = valDecCount > stepDecCount ? valDecCount : stepDecCount;
  const valInt = parseInt(val.toFixed(decCount).replace(".", ""));
  const stepInt = parseInt(step.toFixed(decCount).replace(".", ""));
  return (valInt % stepInt) / Math.pow(10, decCount);
}

export interface ZodNumberDef extends ZodTypeDef {
  checks: ZodNumberCheck[];
  typeName: ZodFirstPartyTypeKind.ZodNumber;
  coerce: boolean;
}

export class ZodNumber extends ZodType<number, ZodNumberDef> {
  _parse(input: ParseInput): ParseReturnType<number> {
    if (this._def.coerce) {
      input.data = Number(input.data);
    }
    const parsedType = this._getType(input);
    if (parsedType !== ZodParsedType.number) {
      const ctx = this._getOrReturnCtx(input);
      addIssueToContext(ctx, {
        code: ZodIssueCode.invalid_type,
        expected: ZodParsedType.number,
        received: ctx.parsedType,
      });
      return INVALID;
    }

    let ctx: undefined | ParseContext = undefined;
    const status = new ParseStatus();

    for (const check of this._def.checks) {
      if (check.kind === "int") {
        if (!util.isInteger(input.data)) {
          ctx = this._getOrReturnCtx(input, ctx);
          addIssueToContext(ctx, {
            code: ZodIssueCode.invalid_type,
            expected: "integer",
            received: "float",
            message: check.message,
          });
          status.dirty();
        }
      } else if (check.kind === "min") {
        const tooSmall = check.inclusive
          ? input.data < check.value
          : input.data <= check.value;
        if (tooSmall) {
          ctx = this._getOrReturnCtx(input, ctx);
          addIssueToContext(ctx, {
            code: ZodIssueCode.too_small,
            minimum: check.value,
            type: "number",
            inclusive: check.inclusive,
            exact: false,
            message: check.message,
          });
          status.dirty();
        }
      } else if (check.kind === "max") {
        const tooBig = check.inclusive
          ? input.data > check.value
          : input.data >= check.value;
        if (tooBig) {
          ctx = this._getOrReturnCtx(input, ctx);
          addIssueToContext(ctx, {
            code: ZodIssueCode.too_big,
            maximum: check.value,
            type: "number",
            inclusive: check.inclusive,
            exact: false,
            message: check.message,
          });
          status.dirty();
        }
      } else if (check.kind === "multipleOf") {
        if (floatSafeRemainder(input.data, check.value) !== 0) {
          ctx = this._getOrReturnCtx(input, ctx);
          addIssueToContext(ctx, {
            code: ZodIssueCode.not_multiple_of,
            multipleOf: check.value,
            message: check.message,
          });
          status.dirty();
        }
      } else if (check.kind === "finite") {
        if (!Number.isFinite(input.data)) {
          ctx = this._getOrReturnCtx(input, ctx);
          addIssueToContext(ctx, {
            code: ZodIssueCode.not_finite,
            message: check.message,
          });
          status.dirty();
        }
      } else {
        util.assertNever(check);
      }
    }

    return { status: status.value, value: input.data };
  }

  static create = (
    params?: RawCreateParams & { coerce?: boolean }
  ): ZodNumber => {
    return new ZodNumber({
      checks: [],
      typeName: ZodFirstPartyTypeKind.ZodNumber,
      coerce: params?.coerce || false,
      ...processCreateParams(params),
    });
  };

  gte(value: number, message?: errorUtil.ErrMessage) {
    return this.setLimit("min", value, true, errorUtil.toString(message));
  }
  min = this.gte;

  gt(value: number, message?: errorUtil.ErrMessage) {
    return this.setLimit("min", value, false, errorUtil.toString(message));
  }

  lte(value: number, message?: errorUtil.ErrMessage) {
    return this.setLimit("max", value, true, errorUtil.toString(message));
  }
  max = this.lte;

  lt(value: number, message?: errorUtil.ErrMessage) {
    return this.setLimit("max", value, false, errorUtil.toString(message));
  }

  protected setLimit(
    kind: "min" | "max",
    value: number,
    inclusive: boolean,
    message?: string
  ) {
    return new ZodNumber({
      ...this._def,
      checks: [
        ...this._def.checks,
        {
          kind,
          value,
          inclusive,
          message: errorUtil.toString(message),
        },
      ],
    });
  }

  _addCheck(check: ZodNumberCheck) {
    return new ZodNumber({
      ...this._def,
      checks: [...this._def.checks, check],
    });
  }

  int(message?: errorUtil.ErrMessage) {
    return this._addCheck({
      kind: "int",
      message: errorUtil.toString(message),
    });
  }

  positive(message?: errorUtil.ErrMessage) {
    return this._addCheck({
      kind: "min",
      value: 0,
      inclusive: false,
      message: errorUtil.toString(message),
    });
  }

  negative(message?: errorUtil.ErrMessage) {
    return this._addCheck({
      kind: "max",
      value: 0,
      inclusive: false,
      message: errorUtil.toString(message),
    });
  }

  nonpositive(message?: errorUtil.ErrMessage) {
    return this._addCheck({
      kind: "max",
      value: 0,
      inclusive: true,
      message: errorUtil.toString(message),
    });
  }

  nonnegative(message?: errorUtil.ErrMessage) {
    return this._addCheck({
      kind: "min",
      value: 0,
      inclusive: true,
      message: errorUtil.toString(message),
    });
  }

  multipleOf(value: number, message?: errorUtil.ErrMessage) {
    return this._addCheck({
      kind: "multipleOf",
      value: value,
      message: errorUtil.toString(message),
    });
  }

  finite(message?: errorUtil.ErrMessage) {
    return this._addCheck({
      kind: "finite",
      message: errorUtil.toString(message),
    });
  }

  step = this.multipleOf;

  get minValue() {
    let min: number | null = null;
    for (const ch of this._def.checks) {
      if (ch.kind === "min") {
        if (min === null || ch.value > min) min = ch.value;
      }
    }
    return min;
  }

  get maxValue() {
    let max: number | null = null;
    for (const ch of this._def.checks) {
      if (ch.kind === "max") {
        if (max === null || ch.value < max) max = ch.value;
      }
    }
    return max;
  }

  get isInt() {
    return !!this._def.checks.find(
      (ch) =>
        ch.kind === "int" ||
        (ch.kind === "multipleOf" && util.isInteger(ch.value))
    );
  }

  get isFinite() {
    let max: number | null = null,
      min: number | null = null;
    for (const ch of this._def.checks) {
      if (
        ch.kind === "finite" ||
        ch.kind === "int" ||
        ch.kind === "multipleOf"
      ) {
        return true;
      } else if (ch.kind === "min") {
        if (min === null || ch.value > min) min = ch.value;
      } else if (ch.kind === "max") {
        if (max === null || ch.value < max) max = ch.value;
      }
    }
    return Number.isFinite(min) && Number.isFinite(max);
  }
}

/////////////////////////////////////////
/////////////////////////////////////////
//////////                     //////////
//////////      ZodBigInt      //////////
//////////                     //////////
/////////////////////////////////////////
/////////////////////////////////////////

export interface ZodBigIntDef extends ZodTypeDef {
  typeName: ZodFirstPartyTypeKind.ZodBigInt;
  coerce: boolean;
}

export class ZodBigInt extends ZodType<bigint, ZodBigIntDef> {
  _parse(input: ParseInput): ParseReturnType<bigint> {
    if (this._def.coerce) {
      input.data = BigInt(input.data);
    }
    const parsedType = this._getType(input);
    if (parsedType !== ZodParsedType.bigint) {
      const ctx = this._getOrReturnCtx(input);
      addIssueToContext(ctx, {
        code: ZodIssueCode.invalid_type,
        expected: ZodParsedType.bigint,
        received: ctx.parsedType,
      });
      return INVALID;
    }
    return OK(input.data);
  }

  static create = (
    params?: RawCreateParams & { coerce?: boolean }
  ): ZodBigInt => {
    return new ZodBigInt({
      typeName: ZodFirstPartyTypeKind.ZodBigInt,
      coerce: params?.coerce ?? false,
      ...processCreateParams(params),
    });
  };
}

//////////////////////////////////////////
//////////////////////////////////////////
//////////                     ///////////
//////////      ZodBoolean      //////////
//////////                     ///////////
//////////////////////////////////////////
//////////////////////////////////////////
export interface ZodBooleanDef extends ZodTypeDef {
  typeName: ZodFirstPartyTypeKind.ZodBoolean;
  coerce: boolean;
}

export class ZodBoolean extends ZodType<boolean, ZodBooleanDef> {
  _parse(input: ParseInput): ParseReturnType<boolean> {
    if (this._def.coerce) {
      input.data = Boolean(input.data);
    }
    const parsedType = this._getType(input);

    if (parsedType !== ZodParsedType.boolean) {
      const ctx = this._getOrReturnCtx(input);
      addIssueToContext(ctx, {
        code: ZodIssueCode.invalid_type,
        expected: ZodParsedType.boolean,
        received: ctx.parsedType,
      });
      return INVALID;
    }
    return OK(input.data);
  }

  static create = (
    params?: RawCreateParams & { coerce?: boolean }
  ): ZodBoolean => {
    return new ZodBoolean({
      typeName: ZodFirstPartyTypeKind.ZodBoolean,
      coerce: params?.coerce || false,
      ...processCreateParams(params),
    });
  };
}

///////////////////////////////////////
///////////////////////////////////////
//////////                     ////////
//////////      ZodDate        ////////
//////////                     ////////
///////////////////////////////////////
///////////////////////////////////////
export type ZodDateCheck =
  | { kind: "min"; value: number; message?: string }
  | { kind: "max"; value: number; message?: string };
export interface ZodDateDef extends ZodTypeDef {
  checks: ZodDateCheck[];
  coerce: boolean;
  typeName: ZodFirstPartyTypeKind.ZodDate;
}

export class ZodDate extends ZodType<Date, ZodDateDef> {
  _parse(input: ParseInput): ParseReturnType<this["_output"]> {
    if (this._def.coerce) {
      input.data = new Date(input.data);
    }
    const parsedType = this._getType(input);

    if (parsedType !== ZodParsedType.date) {
      const ctx = this._getOrReturnCtx(input);
      addIssueToContext(ctx, {
        code: ZodIssueCode.invalid_type,
        expected: ZodParsedType.date,
        received: ctx.parsedType,
      });
      return INVALID;
    }

    if (isNaN(input.data.getTime())) {
      const ctx = this._getOrReturnCtx(input);
      addIssueToContext(ctx, {
        code: ZodIssueCode.invalid_date,
      });
      return INVALID;
    }

    const status = new ParseStatus();
    let ctx: undefined | ParseContext = undefined;

    for (const check of this._def.checks) {
      if (check.kind === "min") {
        if (input.data.getTime() < check.value) {
          ctx = this._getOrReturnCtx(input, ctx);
          addIssueToContext(ctx, {
            code: ZodIssueCode.too_small,
            message: check.message,
            inclusive: true,
            exact: false,
            minimum: check.value,
            type: "date",
          });
          status.dirty();
        }
      } else if (check.kind === "max") {
        if (input.data.getTime() > check.value) {
          ctx = this._getOrReturnCtx(input, ctx);
          addIssueToContext(ctx, {
            code: ZodIssueCode.too_big,
            message: check.message,
            inclusive: true,
            exact: false,
            maximum: check.value,
            type: "date",
          });
          status.dirty();
        }
      } else {
        util.assertNever(check);
      }
    }

    return {
      status: status.value,
      value: new Date((input.data as Date).getTime()),
    };
  }

  _addCheck(check: ZodDateCheck) {
    return new ZodDate({
      ...this._def,
      checks: [...this._def.checks, check],
    });
  }

  min(minDate: Date, message?: errorUtil.ErrMessage) {
    return this._addCheck({
      kind: "min",
      value: minDate.getTime(),
      message: errorUtil.toString(message),
    });
  }

  max(maxDate: Date, message?: errorUtil.ErrMessage) {
    return this._addCheck({
      kind: "max",
      value: maxDate.getTime(),
      message: errorUtil.toString(message),
    });
  }

  get minDate() {
    let min: number | null = null;
    for (const ch of this._def.checks) {
      if (ch.kind === "min") {
        if (min === null || ch.value > min) min = ch.value;
      }
    }

    return min != null ? new Date(min) : null;
  }

  get maxDate() {
    let max: number | null = null;
    for (const ch of this._def.checks) {
      if (ch.kind === "max") {
        if (max === null || ch.value < max) max = ch.value;
      }
    }

    return max != null ? new Date(max) : null;
  }

  static create = (
    params?: RawCreateParams & { coerce?: boolean }
  ): ZodDate => {
    return new ZodDate({
      checks: [],
      coerce: params?.coerce || false,
      typeName: ZodFirstPartyTypeKind.ZodDate,
      ...processCreateParams(params),
    });
  };
}

////////////////////////////////////////////
////////////////////////////////////////////
//////////                        //////////
//////////       ZodSymbol        //////////
//////////                        //////////
////////////////////////////////////////////
////////////////////////////////////////////
export interface ZodSymbolDef extends ZodTypeDef {
  typeName: ZodFirstPartyTypeKind.ZodSymbol;
}

export class ZodSymbol extends ZodType<symbol, ZodSymbolDef, symbol> {
  _parse(input: ParseInput): ParseReturnType<this["_output"]> {
    const parsedType = this._getType(input);
    if (parsedType !== ZodParsedType.symbol) {
      const ctx = this._getOrReturnCtx(input);
      addIssueToContext(ctx, {
        code: ZodIssueCode.invalid_type,
        expected: ZodParsedType.symbol,
        received: ctx.parsedType,
      });
      return INVALID;
    }

    return OK(input.data);
  }

  static create = (params?: RawCreateParams): ZodSymbol => {
    return new ZodSymbol({
      typeName: ZodFirstPartyTypeKind.ZodSymbol,
      ...processCreateParams(params),
    });
  };
}

////////////////////////////////////////////
////////////////////////////////////////////
//////////                        //////////
//////////      ZodUndefined      //////////
//////////                        //////////
////////////////////////////////////////////
////////////////////////////////////////////
export interface ZodUndefinedDef extends ZodTypeDef {
  typeName: ZodFirstPartyTypeKind.ZodUndefined;
}

export class ZodUndefined extends ZodType<undefined, ZodUndefinedDef> {
  _parse(input: ParseInput): ParseReturnType<this["_output"]> {
    const parsedType = this._getType(input);
    if (parsedType !== ZodParsedType.undefined) {
      const ctx = this._getOrReturnCtx(input);
      addIssueToContext(ctx, {
        code: ZodIssueCode.invalid_type,
        expected: ZodParsedType.undefined,
        received: ctx.parsedType,
      });
      return INVALID;
    }
    return OK(input.data);
  }
  params?: RawCreateParams;

  static create = (params?: RawCreateParams): ZodUndefined => {
    return new ZodUndefined({
      typeName: ZodFirstPartyTypeKind.ZodUndefined,
      ...processCreateParams(params),
    });
  };
}

///////////////////////////////////////
///////////////////////////////////////
//////////                   //////////
//////////      ZodNull      //////////
//////////                   //////////
///////////////////////////////////////
///////////////////////////////////////
export interface ZodNullDef extends ZodTypeDef {
  typeName: ZodFirstPartyTypeKind.ZodNull;
}

export class ZodNull extends ZodType<null, ZodNullDef> {
  _parse(input: ParseInput): ParseReturnType<this["_output"]> {
    const parsedType = this._getType(input);
    if (parsedType !== ZodParsedType.null) {
      const ctx = this._getOrReturnCtx(input);
      addIssueToContext(ctx, {
        code: ZodIssueCode.invalid_type,
        expected: ZodParsedType.null,
        received: ctx.parsedType,
      });
      return INVALID;
    }
    return OK(input.data);
  }
  static create = (params?: RawCreateParams): ZodNull => {
    return new ZodNull({
      typeName: ZodFirstPartyTypeKind.ZodNull,
      ...processCreateParams(params),
    });
  };
}

//////////////////////////////////////
//////////////////////////////////////
//////////                  //////////
//////////      ZodAny      //////////
//////////                  //////////
//////////////////////////////////////
//////////////////////////////////////
export interface ZodAnyDef extends ZodTypeDef {
  typeName: ZodFirstPartyTypeKind.ZodAny;
}

export class ZodAny extends ZodType<any, ZodAnyDef> {
  // to prevent instances of other classes from extending ZodAny. this causes issues with catchall in ZodObject.
  _any = true as const;
  _parse(input: ParseInput): ParseReturnType<this["_output"]> {
    return OK(input.data);
  }
  static create = (params?: RawCreateParams): ZodAny => {
    return new ZodAny({
      typeName: ZodFirstPartyTypeKind.ZodAny,
      ...processCreateParams(params),
    });
  };
}

//////////////////////////////////////////
//////////////////////////////////////////
//////////                      //////////
//////////      ZodUnknown      //////////
//////////                      //////////
//////////////////////////////////////////
//////////////////////////////////////////
export interface ZodUnknownDef extends ZodTypeDef {
  typeName: ZodFirstPartyTypeKind.ZodUnknown;
}

export class ZodUnknown extends ZodType<unknown, ZodUnknownDef> {
  // required
  _unknown = true as const;
  _parse(input: ParseInput): ParseReturnType<this["_output"]> {
    return OK(input.data);
  }

  static create = (params?: RawCreateParams): ZodUnknown => {
    return new ZodUnknown({
      typeName: ZodFirstPartyTypeKind.ZodUnknown,
      ...processCreateParams(params),
    });
  };
}

////////////////////////////////////////
////////////////////////////////////////
//////////                    //////////
//////////      ZodNever      //////////
//////////                    //////////
////////////////////////////////////////
////////////////////////////////////////
export interface ZodNeverDef extends ZodTypeDef {
  typeName: ZodFirstPartyTypeKind.ZodNever;
}

export class ZodNever extends ZodType<never, ZodNeverDef> {
  _parse(input: ParseInput): ParseReturnType<this["_output"]> {
    const ctx = this._getOrReturnCtx(input);
    addIssueToContext(ctx, {
      code: ZodIssueCode.invalid_type,
      expected: ZodParsedType.never,
      received: ctx.parsedType,
    });
    return INVALID;
  }
  static create = (params?: RawCreateParams): ZodNever => {
    return new ZodNever({
      typeName: ZodFirstPartyTypeKind.ZodNever,
      ...processCreateParams(params),
    });
  };
}

///////////////////////////////////////
///////////////////////////////////////
//////////                   //////////
//////////      ZodVoid      //////////
//////////                   //////////
///////////////////////////////////////
///////////////////////////////////////
export interface ZodVoidDef extends ZodTypeDef {
  typeName: ZodFirstPartyTypeKind.ZodVoid;
}

export class ZodVoid extends ZodType<void, ZodVoidDef> {
  _parse(input: ParseInput): ParseReturnType<this["_output"]> {
    const parsedType = this._getType(input);
    if (parsedType !== ZodParsedType.undefined) {
      const ctx = this._getOrReturnCtx(input);
      addIssueToContext(ctx, {
        code: ZodIssueCode.invalid_type,
        expected: ZodParsedType.void,
        received: ctx.parsedType,
      });
      return INVALID;
    }
    return OK(input.data);
  }

  static create = (params?: RawCreateParams): ZodVoid => {
    return new ZodVoid({
      typeName: ZodFirstPartyTypeKind.ZodVoid,
      ...processCreateParams(params),
    });
  };
}

////////////////////////////////////////
////////////////////////////////////////
//////////                    //////////
//////////      ZodArray      //////////
//////////                    //////////
////////////////////////////////////////
////////////////////////////////////////
export interface ZodArrayDef<T extends ZodTypeAny = ZodTypeAny>
  extends ZodTypeDef {
  type: T;
  typeName: ZodFirstPartyTypeKind.ZodArray;
  exactLength: { value: number; message?: string } | null;
  minLength: { value: number; message?: string } | null;
  maxLength: { value: number; message?: string } | null;
}

export type ArrayCardinality = "many" | "atleastone";
export type arrayOutputType<
  T extends ZodTypeAny,
  Cardinality extends ArrayCardinality = "many"
> = Cardinality extends "atleastone"
  ? [T["_output"], ...T["_output"][]]
  : T["_output"][];

export class ZodArray<
  T extends ZodTypeAny,
  Cardinality extends ArrayCardinality = "many"
> extends ZodType<
  arrayOutputType<T, Cardinality>,
  ZodArrayDef<T>,
  Cardinality extends "atleastone"
    ? [T["_input"], ...T["_input"][]]
    : T["_input"][]
> {
  _parse(input: ParseInput): ParseReturnType<this["_output"]> {
    const { ctx, status } = this._processInputParams(input);

    const def = this._def;

    if (ctx.parsedType !== ZodParsedType.array) {
      addIssueToContext(ctx, {
        code: ZodIssueCode.invalid_type,
        expected: ZodParsedType.array,
        received: ctx.parsedType,
      });
      return INVALID;
    }

    if (def.exactLength !== null) {
      const tooBig = ctx.data.length > def.exactLength.value;
      const tooSmall = ctx.data.length < def.exactLength.value;
      if (tooBig || tooSmall) {
        addIssueToContext(ctx, {
          code: tooBig ? ZodIssueCode.too_big : ZodIssueCode.too_small,
          minimum: (tooSmall ? def.exactLength.value : undefined) as number,
          maximum: (tooBig ? def.exactLength.value : undefined) as number,
          type: "array",
          inclusive: true,
          exact: true,
          message: def.exactLength.message,
        });
        status.dirty();
      }
    }

    if (def.minLength !== null) {
      if (ctx.data.length < def.minLength.value) {
        addIssueToContext(ctx, {
          code: ZodIssueCode.too_small,
          minimum: def.minLength.value,
          type: "array",
          inclusive: true,
          exact: false,
          message: def.minLength.message,
        });
        status.dirty();
      }
    }

    if (def.maxLength !== null) {
      if (ctx.data.length > def.maxLength.value) {
        addIssueToContext(ctx, {
          code: ZodIssueCode.too_big,
          maximum: def.maxLength.value,
          type: "array",
          inclusive: true,
          exact: false,
          message: def.maxLength.message,
        });
        status.dirty();
      }
    }

    if (ctx.common.async) {
      return Promise.all(
        ([...ctx.data] as any[]).map((item, i) => {
          return def.type._parseAsync(
            new ParseInputLazyPath(ctx, item, ctx.path, i)
          );
        })
      ).then((result) => {
        return ParseStatus.mergeArray(status, result);
      });
    }

    const result = ([...ctx.data] as any[]).map((item, i) => {
      return def.type._parseSync(
        new ParseInputLazyPath(ctx, item, ctx.path, i)
      );
    });

    return ParseStatus.mergeArray(status, result);
  }

  get element() {
    return this._def.type;
  }

  min(minLength: number, message?: errorUtil.ErrMessage): this {
    return new ZodArray({
      ...this._def,
      minLength: { value: minLength, message: errorUtil.toString(message) },
    }) as any;
  }

  max(maxLength: number, message?: errorUtil.ErrMessage): this {
    return new ZodArray({
      ...this._def,
      maxLength: { value: maxLength, message: errorUtil.toString(message) },
    }) as any;
  }

  length(len: number, message?: errorUtil.ErrMessage): this {
    return new ZodArray({
      ...this._def,
      exactLength: { value: len, message: errorUtil.toString(message) },
    }) as any;
  }

  nonempty(message?: errorUtil.ErrMessage): ZodArray<T, "atleastone"> {
    return this.min(1, message) as any;
  }

  static create = <T extends ZodTypeAny>(
    schema: T,
    params?: RawCreateParams
  ): ZodArray<T> => {
    return new ZodArray({
      type: schema,
      minLength: null,
      maxLength: null,
      exactLength: null,
      typeName: ZodFirstPartyTypeKind.ZodArray,
      ...processCreateParams(params),
    });
  };
}

export type ZodNonEmptyArray<T extends ZodTypeAny> = ZodArray<T, "atleastone">;

/////////////////////////////////////////
/////////////////////////////////////////
//////////                     //////////
//////////      ZodObject      //////////
//////////                     //////////
/////////////////////////////////////////
/////////////////////////////////////////
export namespace objectUtil {
  export type MergeShapes<U extends ZodRawShape, V extends ZodRawShape> = {
    [k in Exclude<keyof U, keyof V>]: U[k];
  } & V;

  type optionalKeys<T extends object> = {
    [k in keyof T]: undefined extends T[k] ? k : never;
  }[keyof T];

  type requiredKeys<T extends object> = {
    [k in keyof T]: undefined extends T[k] ? never : k;
  }[keyof T];

  export type addQuestionMarks<T extends object> = Partial<
    Pick<T, optionalKeys<T>>
  > &
    Pick<T, requiredKeys<T>>;

  export type identity<T> = T;
  export type flatten<T extends object> = identity<{ [k in keyof T]: T[k] }>;

  export type noNeverKeys<T extends ZodRawShape> = {
    [k in keyof T]: [T[k]] extends [never] ? never : k;
  }[keyof T];

  export type noNever<T extends ZodRawShape> = identity<{
    [k in noNeverKeys<T>]: k extends keyof T ? T[k] : never;
  }>;

  export const mergeShapes = <U extends ZodRawShape, T extends ZodRawShape>(
    first: U,
    second: T
  ): T & U => {
    return {
      ...first,
      ...second, // second overwrites first
    };
  };
}

export type extendShape<A, B> = Omit<A, keyof B> & B;

const AugmentFactory =
  <Def extends ZodObjectDef>(def: Def) =>
  <Augmentation extends ZodRawShape>(
    augmentation: Augmentation
  ): ZodObject<
    extendShape<ReturnType<Def["shape"]>, Augmentation>,
    Def["unknownKeys"],
    Def["catchall"]
  > => {
    return new ZodObject({
      ...def,
      shape: () => ({
        ...def.shape(),
        ...augmentation,
      }),
    }) as any;
  };

export type UnknownKeysParam = "passthrough" | "strict" | "strip";

export interface ZodObjectDef<
  T extends ZodRawShape = ZodRawShape,
  UnknownKeys extends UnknownKeysParam = UnknownKeysParam,
  Catchall extends ZodTypeAny = ZodTypeAny
> extends ZodTypeDef {
  typeName: ZodFirstPartyTypeKind.ZodObject;
  shape: () => T;
  catchall: Catchall;
  unknownKeys: UnknownKeys;
}

export type baseObjectOutputType<Shape extends ZodRawShape> =
  objectUtil.flatten<
    objectUtil.addQuestionMarks<{
      [k in keyof Shape]: Shape[k]["_output"];
    }>
  >;

export type objectOutputType<
  Shape extends ZodRawShape,
  Catchall extends ZodTypeAny
> = ZodTypeAny extends Catchall
  ? baseObjectOutputType<Shape>
  : objectUtil.flatten<
      baseObjectOutputType<Shape> & { [k: string]: Catchall["_output"] }
    >;

export type baseObjectInputType<Shape extends ZodRawShape> = objectUtil.flatten<
  objectUtil.addQuestionMarks<{
    [k in keyof Shape]: Shape[k]["_input"];
  }>
>;

export type objectInputType<
  Shape extends ZodRawShape,
  Catchall extends ZodTypeAny
> = ZodTypeAny extends Catchall
  ? baseObjectInputType<Shape>
  : objectUtil.flatten<
      baseObjectInputType<Shape> & { [k: string]: Catchall["_input"] }
    >;

export type deoptional<T extends ZodTypeAny> = T extends ZodOptional<infer U>
  ? deoptional<U>
  : T extends ZodNullable<infer U>
  ? ZodNullable<deoptional<U>>
  : T;

export type SomeZodObject = ZodObject<
  ZodRawShape,
  UnknownKeysParam,
  ZodTypeAny
>;

function deepPartialify(schema: ZodTypeAny): any {
  if (schema instanceof ZodObject) {
    const newShape: any = {};

    for (const key in schema.shape) {
      const fieldSchema = schema.shape[key];
      newShape[key] = ZodOptional.create(deepPartialify(fieldSchema));
    }
    return new ZodObject({
      ...schema._def,
      shape: () => newShape,
    }) as any;
  } else if (schema instanceof ZodArray) {
    return ZodArray.create(deepPartialify(schema.element));
  } else if (schema instanceof ZodOptional) {
    return ZodOptional.create(deepPartialify(schema.unwrap()));
  } else if (schema instanceof ZodNullable) {
    return ZodNullable.create(deepPartialify(schema.unwrap()));
  } else if (schema instanceof ZodTuple) {
    return ZodTuple.create(
      schema.items.map((item: any) => deepPartialify(item))
    );
  } else {
    return schema;
  }
}

export class ZodObject<
  T extends ZodRawShape,
  UnknownKeys extends UnknownKeysParam,
  Catchall extends ZodTypeAny = ZodTypeAny,
  Output = objectOutputType<T, Catchall>,
  Input = objectInputType<T, Catchall>
> extends ZodType<Output, ZodObjectDef<T, UnknownKeys, Catchall>, Input> {
  private _cached: { shape: T; keys: string[] } | null = null;

  _getCached(): { shape: T; keys: string[] } {
    if (this._cached !== null) return this._cached;
    const shape = this._def.shape();
    const keys = util.objectKeys(shape);
    return (this._cached = { shape, keys });
  }

  _parse(input: ParseInput): ParseReturnType<this["_output"]> {
    const parsedType = this._getType(input);
    if (parsedType !== ZodParsedType.object) {
      const ctx = this._getOrReturnCtx(input);
      addIssueToContext(ctx, {
        code: ZodIssueCode.invalid_type,
        expected: ZodParsedType.object,
        received: ctx.parsedType,
      });
      return INVALID;
    }

    const { status, ctx } = this._processInputParams(input);

    const { shape, keys: shapeKeys } = this._getCached();
    const extraKeys: string[] = [];

    if (
      !(
        this._def.catchall instanceof ZodNever &&
        this._def.unknownKeys === "strip"
      )
    ) {
      for (const key in ctx.data) {
        if (!shapeKeys.includes(key)) {
          extraKeys.push(key);
        }
      }
    }

    const pairs: {
      key: ParseReturnType<any>;
      value: ParseReturnType<any>;
      alwaysSet?: boolean;
    }[] = [];
    for (const key of shapeKeys) {
      const keyValidator = shape[key];
      const value = ctx.data[key];
      pairs.push({
        key: { status: "valid", value: key },
        value: keyValidator._parse(
          new ParseInputLazyPath(ctx, value, ctx.path, key)
        ),
        alwaysSet: key in ctx.data,
      });
    }

    if (this._def.catchall instanceof ZodNever) {
      const unknownKeys = this._def.unknownKeys;

      if (unknownKeys === "passthrough") {
        for (const key of extraKeys) {
          pairs.push({
            key: { status: "valid", value: key },
            value: { status: "valid", value: ctx.data[key] },
          });
        }
      } else if (unknownKeys === "strict") {
        if (extraKeys.length > 0) {
          addIssueToContext(ctx, {
            code: ZodIssueCode.unrecognized_keys,
            keys: extraKeys,
          });
          status.dirty();
        }
      } else if (unknownKeys === "strip") {
      } else {
        throw new Error(`Internal ZodObject error: invalid unknownKeys value.`);
      }
    } else {
      // run catchall validation
      const catchall = this._def.catchall;

      for (const key of extraKeys) {
        const value = ctx.data[key];
        pairs.push({
          key: { status: "valid", value: key },
          value: catchall._parse(
            new ParseInputLazyPath(ctx, value, ctx.path, key) //, ctx.child(key), value, getParsedType(value)
          ),
          alwaysSet: key in ctx.data,
        });
      }
    }

    if (ctx.common.async) {
      return Promise.resolve()
        .then(async () => {
          const syncPairs: any[] = [];
          for (const pair of pairs) {
            const key = await pair.key;
            syncPairs.push({
              key,
              value: await pair.value,
              alwaysSet: pair.alwaysSet,
            });
          }
          return syncPairs;
        })
        .then((syncPairs) => {
          return ParseStatus.mergeObjectSync(status, syncPairs);
        });
    } else {
      return ParseStatus.mergeObjectSync(status, pairs as any);
    }
  }

  get shape() {
    return this._def.shape();
  }

  strict(message?: errorUtil.ErrMessage): ZodObject<T, "strict", Catchall> {
    errorUtil.errToObj;
    return new ZodObject({
      ...this._def,
      unknownKeys: "strict",
      ...(message !== undefined
        ? {
            errorMap: (issue, ctx) => {
              const defaultError =
                this._def.errorMap?.(issue, ctx).message ?? ctx.defaultError;
              if (issue.code === "unrecognized_keys")
                return {
                  message: errorUtil.errToObj(message).message ?? defaultError,
                };
              return {
                message: defaultError,
              };
            },
          }
        : {}),
    }) as any;
  }

  strip(): ZodObject<T, "strip", Catchall> {
    return new ZodObject({
      ...this._def,
      unknownKeys: "strip",
    }) as any;
  }

  passthrough(): ZodObject<T, "passthrough", Catchall> {
    return new ZodObject({
      ...this._def,
      unknownKeys: "passthrough",
    }) as any;
  }

  /**
   * @deprecated In most cases, this is no longer needed - unknown properties are now silently stripped.
   * If you want to pass through unknown properties, use `.passthrough()` instead.
   */
  nonstrict = this.passthrough;

  augment = AugmentFactory<ZodObjectDef<T, UnknownKeys, Catchall>>(this._def);
  extend = AugmentFactory<ZodObjectDef<T, UnknownKeys, Catchall>>(this._def);

  setKey<Key extends string, Schema extends ZodTypeAny>(
    key: Key,
    schema: Schema
  ): ZodObject<T & { [k in Key]: Schema }, UnknownKeys, Catchall> {
    return this.augment({ [key]: schema }) as any;
  }

  /**
   * Prior to zod@1.0.12 there was a bug in the
   * inferred type of merged objects. Please
   * upgrade if you are experiencing issues.
   */
  merge<Incoming extends AnyZodObject>(
    merging: Incoming
  ): //ZodObject<T & Incoming["_shape"], UnknownKeys, Catchall> = (merging) => {
  ZodObject<
    extendShape<T, ReturnType<Incoming["_def"]["shape"]>>,
    Incoming["_def"]["unknownKeys"],
    Incoming["_def"]["catchall"]
  > {
    // const mergedShape = objectUtil.mergeShapes(
    //   this._def.shape(),
    //   merging._def.shape()
    // );
    const merged: any = new ZodObject({
      unknownKeys: merging._def.unknownKeys,
      catchall: merging._def.catchall,
      shape: () =>
        objectUtil.mergeShapes(this._def.shape(), merging._def.shape()),
      typeName: ZodFirstPartyTypeKind.ZodObject,
    }) as any;
    return merged;
  }

  catchall<Index extends ZodTypeAny>(
    index: Index
  ): ZodObject<T, UnknownKeys, Index> {
    return new ZodObject({
      ...this._def,
      catchall: index,
    }) as any;
  }

  pick<Mask extends { [k in keyof T]?: true }>(
    mask: Mask
  ): ZodObject<Pick<T, Extract<keyof T, keyof Mask>>, UnknownKeys, Catchall> {
    const shape: any = {};
    util.objectKeys(mask).map((key) => {
      // only add to shape if key corresponds to an element of the current shape
      if (this.shape[key]) shape[key] = this.shape[key];
    });
    return new ZodObject({
      ...this._def,
      shape: () => shape,
    }) as any;
  }

  omit<Mask extends { [k in keyof T]?: true }>(
    mask: Mask
  ): ZodObject<Omit<T, keyof Mask>, UnknownKeys, Catchall> {
    const shape: any = {};
    util.objectKeys(this.shape).map((key) => {
      if (util.objectKeys(mask).indexOf(key) === -1) {
        shape[key] = this.shape[key];
      }
    });
    return new ZodObject({
      ...this._def,
      shape: () => shape,
    }) as any;
  }

  deepPartial(): partialUtil.DeepPartial<this> {
    return deepPartialify(this) as any;
  }

  partial(): ZodObject<
    { [k in keyof T]: ZodOptional<T[k]> },
    UnknownKeys,
    Catchall
  >;
  partial<Mask extends { [k in keyof T]?: true }>(
    mask: Mask
  ): ZodObject<
    objectUtil.noNever<{
      [k in keyof T]: k extends keyof Mask ? ZodOptional<T[k]> : T[k];
    }>,
    UnknownKeys,
    Catchall
  >;
  partial(mask?: any) {
    const newShape: any = {};
    if (mask) {
      util.objectKeys(this.shape).map((key) => {
        if (util.objectKeys(mask).indexOf(key) === -1) {
          newShape[key] = this.shape[key];
        } else {
          newShape[key] = this.shape[key].optional();
        }
      });
      return new ZodObject({
        ...this._def,
        shape: () => newShape,
      }) as any;
    } else {
      for (const key in this.shape) {
        const fieldSchema = this.shape[key];
        newShape[key] = fieldSchema.optional();
      }
    }

    return new ZodObject({
      ...this._def,
      shape: () => newShape,
    }) as any;
  }

  required(): ZodObject<
    { [k in keyof T]: deoptional<T[k]> },
    UnknownKeys,
    Catchall
  >;
  required<Mask extends { [k in keyof T]?: true }>(
    mask: Mask
  ): ZodObject<
    objectUtil.noNever<{
      [k in keyof T]: k extends keyof Mask ? deoptional<T[k]> : T[k];
    }>,
    UnknownKeys,
    Catchall
  >;
  required(mask?: any) {
    const newShape: any = {};
    if (mask) {
      util.objectKeys(this.shape).map((key) => {
        if (util.objectKeys(mask).indexOf(key) === -1) {
          newShape[key] = this.shape[key];
        } else {
          const fieldSchema = this.shape[key];
          let newField = fieldSchema;
          while (newField instanceof ZodOptional) {
            newField = (newField as ZodOptional<any>)._def.innerType;
          }
          newShape[key] = newField;
        }
      });
    } else {
      for (const key in this.shape) {
        const fieldSchema = this.shape[key];
        let newField = fieldSchema;
        while (newField instanceof ZodOptional) {
          newField = (newField as ZodOptional<any>)._def.innerType;
        }

        newShape[key] = newField;
      }
    }
    return new ZodObject({
      ...this._def,
      shape: () => newShape,
    }) as any;
  }

  keyof(): ZodEnum<enumUtil.UnionToTupleString<keyof T>> {
    return createZodEnum(
      util.objectKeys(this.shape) as [string, ...string[]]
    ) as any;
  }

  static create = <T extends ZodRawShape>(
    shape: T,
    params?: RawCreateParams
  ): ZodObject<T, "strip"> => {
    return new ZodObject({
      shape: () => shape,
      unknownKeys: "strip",
      catchall: ZodNever.create(),
      typeName: ZodFirstPartyTypeKind.ZodObject,
      ...processCreateParams(params),
    }) as any;
  };

  static strictCreate = <T extends ZodRawShape>(
    shape: T,
    params?: RawCreateParams
  ): ZodObject<T, "strict"> => {
    return new ZodObject({
      shape: () => shape,
      unknownKeys: "strict",
      catchall: ZodNever.create(),
      typeName: ZodFirstPartyTypeKind.ZodObject,
      ...processCreateParams(params),
    }) as any;
  };

  static lazycreate = <T extends ZodRawShape>(
    shape: () => T,
    params?: RawCreateParams
  ): ZodObject<T, "strip"> => {
    return new ZodObject({
      shape,
      unknownKeys: "strip",
      catchall: ZodNever.create(),
      typeName: ZodFirstPartyTypeKind.ZodObject,
      ...processCreateParams(params),
    }) as any;
  };
}

export type AnyZodObject = ZodObject<any, any, any>;

////////////////////////////////////////
////////////////////////////////////////
//////////                    //////////
//////////      ZodUnion      //////////
//////////                    //////////
////////////////////////////////////////
////////////////////////////////////////
export type ZodUnionOptions = Readonly<[ZodTypeAny, ...ZodTypeAny[]]>;
export interface ZodUnionDef<
  T extends ZodUnionOptions = Readonly<
    [ZodTypeAny, ZodTypeAny, ...ZodTypeAny[]]
  >
> extends ZodTypeDef {
  options: T;
  typeName: ZodFirstPartyTypeKind.ZodUnion;
}

export class ZodUnion<T extends ZodUnionOptions> extends ZodType<
  T[number]["_output"],
  ZodUnionDef<T>,
  T[number]["_input"]
> {
  _parse(input: ParseInput): ParseReturnType<this["_output"]> {
    const { ctx } = this._processInputParams(input);
    const options = this._def.options;

    function handleResults(
      results: { ctx: ParseContext; result: SyncParseReturnType<any> }[]
    ) {
      // return first issue-free validation if it exists
      for (const result of results) {
        if (result.result.status === "valid") {
          return result.result;
        }
      }

      for (const result of results) {
        if (result.result.status === "dirty") {
          // add issues from dirty option

          ctx.common.issues.push(...result.ctx.common.issues);
          return result.result;
        }
      }

      // return invalid
      const unionErrors = results.map(
        (result) => new ZodError(result.ctx.common.issues)
      );

      addIssueToContext(ctx, {
        code: ZodIssueCode.invalid_union,
        unionErrors,
      });
      return INVALID;
    }

    if (ctx.common.async) {
      return Promise.all(
        options.map(async (option) => {
          const childCtx: ParseContext = {
            ...ctx,
            common: {
              ...ctx.common,
              issues: [],
            },
            parent: null,
          };
          return {
            result: await option._parseAsync({
              data: ctx.data,
              path: ctx.path,
              parent: childCtx,
            }),
            ctx: childCtx,
          };
        })
      ).then(handleResults);
    } else {
      let dirty: undefined | { result: DIRTY<any>; ctx: ParseContext } =
        undefined;
      const issues: ZodIssue[][] = [];
      for (const option of options) {
        const childCtx: ParseContext = {
          ...ctx,
          common: {
            ...ctx.common,
            issues: [],
          },
          parent: null,
        };
        const result = option._parseSync({
          data: ctx.data,
          path: ctx.path,
          parent: childCtx,
        });

        if (result.status === "valid") {
          return result;
        } else if (result.status === "dirty" && !dirty) {
          dirty = { result, ctx: childCtx };
        }

        if (childCtx.common.issues.length) {
          issues.push(childCtx.common.issues);
        }
      }

      if (dirty) {
        ctx.common.issues.push(...dirty.ctx.common.issues);
        return dirty.result;
      }

      const unionErrors = issues.map((issues) => new ZodError(issues));
      addIssueToContext(ctx, {
        code: ZodIssueCode.invalid_union,
        unionErrors,
      });

      return INVALID;
    }
  }

  get options() {
    return this._def.options;
  }

  static create = <
    T extends Readonly<[ZodTypeAny, ZodTypeAny, ...ZodTypeAny[]]>
  >(
    types: T,
    params?: RawCreateParams
  ): ZodUnion<T> => {
    return new ZodUnion({
      options: types,
      typeName: ZodFirstPartyTypeKind.ZodUnion,
      ...processCreateParams(params),
    });
  };
}

/////////////////////////////////////////////////////
/////////////////////////////////////////////////////
//////////                                 //////////
//////////      ZodDiscriminatedUnion      //////////
//////////                                 //////////
/////////////////////////////////////////////////////
/////////////////////////////////////////////////////

const getDiscriminator = <T extends ZodTypeAny>(
  type: T
): Primitive[] | null => {
  if (type instanceof ZodLazy) {
    return getDiscriminator(type.schema);
  } else if (type instanceof ZodEffects) {
    return getDiscriminator(type.innerType());
  } else if (type instanceof ZodLiteral) {
    return [type.value];
  } else if (type instanceof ZodEnum) {
    return type.options;
  } else if (type instanceof ZodNativeEnum) {
    // eslint-disable-next-line ban/ban
    return Object.keys(type.enum as any);
  } else if (type instanceof ZodDefault) {
    return getDiscriminator(type._def.innerType);
  } else if (type instanceof ZodUndefined) {
    return [undefined];
  } else if (type instanceof ZodNull) {
    return [null];
  } else {
    return null;
  }
};

export type ZodDiscriminatedUnionOption<Discriminator extends string> =
  ZodObject<
    { [key in Discriminator]: ZodTypeAny } & ZodRawShape,
    UnknownKeysParam,
    ZodTypeAny
  >;

export interface ZodDiscriminatedUnionDef<
  Discriminator extends string,
  Options extends ZodDiscriminatedUnionOption<string>[] = ZodDiscriminatedUnionOption<string>[]
> extends ZodTypeDef {
  discriminator: Discriminator;
  options: Options;
  optionsMap: Map<Primitive, ZodDiscriminatedUnionOption<any>>;
  typeName: ZodFirstPartyTypeKind.ZodDiscriminatedUnion;
}

export class ZodDiscriminatedUnion<
  Discriminator extends string,
  Options extends ZodDiscriminatedUnionOption<Discriminator>[]
> extends ZodType<
  output<Options[number]>,
  ZodDiscriminatedUnionDef<Discriminator, Options>,
  input<Options[number]>
> {
  _parse(input: ParseInput): ParseReturnType<this["_output"]> {
    const { ctx } = this._processInputParams(input);

    if (ctx.parsedType !== ZodParsedType.object) {
      addIssueToContext(ctx, {
        code: ZodIssueCode.invalid_type,
        expected: ZodParsedType.object,
        received: ctx.parsedType,
      });
      return INVALID;
    }

    const discriminator = this.discriminator;

    const discriminatorValue: string = ctx.data[discriminator];

    const option = this.optionsMap.get(discriminatorValue);

    if (!option) {
      addIssueToContext(ctx, {
        code: ZodIssueCode.invalid_union_discriminator,
        options: Array.from(this.optionsMap.keys()),
        path: [discriminator],
      });
      return INVALID;
    }

    if (ctx.common.async) {
      return option._parseAsync({
        data: ctx.data,
        path: ctx.path,
        parent: ctx,
      }) as any;
    } else {
      return option._parseSync({
        data: ctx.data,
        path: ctx.path,
        parent: ctx,
      }) as any;
    }
  }

  get discriminator() {
    return this._def.discriminator;
  }

  get options() {
    return this._def.options;
  }

  get optionsMap() {
    return this._def.optionsMap;
  }

  /**
   * The constructor of the discriminated union schema. Its behaviour is very similar to that of the normal z.union() constructor.
   * However, it only allows a union of objects, all of which need to share a discriminator property. This property must
   * have a different value for each object in the union.
   * @param discriminator the name of the discriminator property
   * @param types an array of object schemas
   * @param params
   */
  static create<
    Discriminator extends string,
    Types extends [
      ZodDiscriminatedUnionOption<Discriminator>,
      ...ZodDiscriminatedUnionOption<Discriminator>[]
    ]
  >(
    discriminator: Discriminator,
    options: Types,
    params?: RawCreateParams
  ): ZodDiscriminatedUnion<Discriminator, Types> {
    // Get all the valid discriminator values
    const optionsMap: Map<Primitive, Types[number]> = new Map();

    // try {
    for (const type of options) {
      const discriminatorValues = getDiscriminator(type.shape[discriminator]);
      if (!discriminatorValues) {
        throw new Error(
          `A discriminator value for key \`${discriminator}\` could not be extracted from all schema options`
        );
      }
      for (const value of discriminatorValues) {
        if (optionsMap.has(value)) {
          throw new Error(
            `Discriminator property ${String(
              discriminator
            )} has duplicate value ${String(value)}`
          );
        }

        optionsMap.set(value, type);
      }
    }

    return new ZodDiscriminatedUnion<
      Discriminator,
      // DiscriminatorValue,
      Types
    >({
      typeName: ZodFirstPartyTypeKind.ZodDiscriminatedUnion,
      discriminator,
      options,
      optionsMap,
      ...processCreateParams(params),
    });
  }
}

///////////////////////////////////////////////
///////////////////////////////////////////////
//////////                           //////////
//////////      ZodIntersection      //////////
//////////                           //////////
///////////////////////////////////////////////
///////////////////////////////////////////////
export interface ZodIntersectionDef<
  T extends ZodTypeAny = ZodTypeAny,
  U extends ZodTypeAny = ZodTypeAny
> extends ZodTypeDef {
  left: T;
  right: U;
  typeName: ZodFirstPartyTypeKind.ZodIntersection;
}

function mergeValues(
  a: any,
  b: any
): { valid: true; data: any } | { valid: false } {
  const aType = getParsedType(a);
  const bType = getParsedType(b);

  if (a === b) {
    return { valid: true, data: a };
  } else if (aType === ZodParsedType.object && bType === ZodParsedType.object) {
    const bKeys = util.objectKeys(b);
    const sharedKeys = util
      .objectKeys(a)
      .filter((key) => bKeys.indexOf(key) !== -1);

    const newObj: any = { ...a, ...b };
    for (const key of sharedKeys) {
      const sharedValue = mergeValues(a[key], b[key]);
      if (!sharedValue.valid) {
        return { valid: false };
      }
      newObj[key] = sharedValue.data;
    }

    return { valid: true, data: newObj };
  } else if (aType === ZodParsedType.array && bType === ZodParsedType.array) {
    if (a.length !== b.length) {
      return { valid: false };
    }

    const newArray = [];
    for (let index = 0; index < a.length; index++) {
      const itemA = a[index];
      const itemB = b[index];
      const sharedValue = mergeValues(itemA, itemB);

      if (!sharedValue.valid) {
        return { valid: false };
      }

      newArray.push(sharedValue.data);
    }

    return { valid: true, data: newArray };
  } else if (
    aType === ZodParsedType.date &&
    bType === ZodParsedType.date &&
    +a === +b
  ) {
    return { valid: true, data: a };
  } else {
    return { valid: false };
  }
}

export class ZodIntersection<
  T extends ZodTypeAny,
  U extends ZodTypeAny
> extends ZodType<
  T["_output"] & U["_output"],
  ZodIntersectionDef<T, U>,
  T["_input"] & U["_input"]
> {
  _parse(input: ParseInput): ParseReturnType<this["_output"]> {
    const { status, ctx } = this._processInputParams(input);
    const handleParsed = (
      parsedLeft: SyncParseReturnType,
      parsedRight: SyncParseReturnType
    ): SyncParseReturnType<T & U> => {
      if (isAborted(parsedLeft) || isAborted(parsedRight)) {
        return INVALID;
      }

      const merged = mergeValues(parsedLeft.value, parsedRight.value);

      if (!merged.valid) {
        addIssueToContext(ctx, {
          code: ZodIssueCode.invalid_intersection_types,
        });
        return INVALID;
      }

      if (isDirty(parsedLeft) || isDirty(parsedRight)) {
        status.dirty();
      }

      return { status: status.value, value: merged.data as any };
    };

    if (ctx.common.async) {
      return Promise.all([
        this._def.left._parseAsync({
          data: ctx.data,
          path: ctx.path,
          parent: ctx,
        }),
        this._def.right._parseAsync({
          data: ctx.data,
          path: ctx.path,
          parent: ctx,
        }),
      ]).then(([left, right]: any) => handleParsed(left, right));
    } else {
      return handleParsed(
        this._def.left._parseSync({
          data: ctx.data,
          path: ctx.path,
          parent: ctx,
        }),
        this._def.right._parseSync({
          data: ctx.data,
          path: ctx.path,
          parent: ctx,
        })
      );
    }
  }

  static create = <T extends ZodTypeAny, U extends ZodTypeAny>(
    left: T,
    right: U,
    params?: RawCreateParams
  ): ZodIntersection<T, U> => {
    return new ZodIntersection({
      left: left,
      right: right,
      typeName: ZodFirstPartyTypeKind.ZodIntersection,
      ...processCreateParams(params),
    });
  };
}

////////////////////////////////////////
////////////////////////////////////////
//////////                    //////////
//////////      ZodTuple      //////////
//////////                    //////////
////////////////////////////////////////
////////////////////////////////////////
export type ZodTupleItems = [ZodTypeAny, ...ZodTypeAny[]];
export type AssertArray<T> = T extends any[] ? T : never;
export type OutputTypeOfTuple<T extends ZodTupleItems | []> = AssertArray<{
  [k in keyof T]: T[k] extends ZodType<any, any> ? T[k]["_output"] : never;
}>;
export type OutputTypeOfTupleWithRest<
  T extends ZodTupleItems | [],
  Rest extends ZodTypeAny | null = null
> = Rest extends ZodTypeAny
  ? [...OutputTypeOfTuple<T>, ...Rest["_output"][]]
  : OutputTypeOfTuple<T>;

export type InputTypeOfTuple<T extends ZodTupleItems | []> = AssertArray<{
  [k in keyof T]: T[k] extends ZodType<any, any> ? T[k]["_input"] : never;
}>;
export type InputTypeOfTupleWithRest<
  T extends ZodTupleItems | [],
  Rest extends ZodTypeAny | null = null
> = Rest extends ZodTypeAny
  ? [...InputTypeOfTuple<T>, ...Rest["_input"][]]
  : InputTypeOfTuple<T>;

export interface ZodTupleDef<
  T extends ZodTupleItems | [] = ZodTupleItems,
  Rest extends ZodTypeAny | null = null
> extends ZodTypeDef {
  items: T;
  rest: Rest;
  typeName: ZodFirstPartyTypeKind.ZodTuple;
}

export type AnyZodTuple = ZodTuple<
  [ZodTypeAny, ...ZodTypeAny[]] | [],
  ZodTypeAny | null
>;
export class ZodTuple<
  T extends [ZodTypeAny, ...ZodTypeAny[]] | [] = [ZodTypeAny, ...ZodTypeAny[]],
  Rest extends ZodTypeAny | null = null
> extends ZodType<
  OutputTypeOfTupleWithRest<T, Rest>,
  ZodTupleDef<T, Rest>,
  InputTypeOfTupleWithRest<T, Rest>
> {
  _parse(input: ParseInput): ParseReturnType<this["_output"]> {
    const { status, ctx } = this._processInputParams(input);
    if (ctx.parsedType !== ZodParsedType.array) {
      addIssueToContext(ctx, {
        code: ZodIssueCode.invalid_type,
        expected: ZodParsedType.array,
        received: ctx.parsedType,
      });
      return INVALID;
    }

    if (ctx.data.length < this._def.items.length) {
      addIssueToContext(ctx, {
        code: ZodIssueCode.too_small,
        minimum: this._def.items.length,
        inclusive: true,
        exact: false,
        type: "array",
      });

      return INVALID;
    }

    const rest = this._def.rest;

    if (!rest && ctx.data.length > this._def.items.length) {
      addIssueToContext(ctx, {
        code: ZodIssueCode.too_big,
        maximum: this._def.items.length,
        inclusive: true,
        exact: false,
        type: "array",
      });
      status.dirty();
    }

    const items = ([...ctx.data] as any[])
      .map((item, itemIndex) => {
        const schema = this._def.items[itemIndex] || this._def.rest;
        if (!schema) return null as any as SyncParseReturnType<any>;
        return schema._parse(
          new ParseInputLazyPath(ctx, item, ctx.path, itemIndex)
        );
      })
      .filter((x) => !!x); // filter nulls

    if (ctx.common.async) {
      return Promise.all(items).then((results) => {
        return ParseStatus.mergeArray(status, results);
      });
    } else {
      return ParseStatus.mergeArray(status, items as SyncParseReturnType[]);
    }
  }

  get items() {
    return this._def.items;
  }

  rest<Rest extends ZodTypeAny>(rest: Rest): ZodTuple<T, Rest> {
    return new ZodTuple({
      ...this._def,
      rest,
    });
  }

  static create = <T extends [ZodTypeAny, ...ZodTypeAny[]] | []>(
    schemas: T,
    params?: RawCreateParams
  ): ZodTuple<T, null> => {
    if (!Array.isArray(schemas)) {
      throw new Error("You must pass an array of schemas to z.tuple([ ... ])");
    }
    return new ZodTuple({
      items: schemas,
      typeName: ZodFirstPartyTypeKind.ZodTuple,
      rest: null,
      ...processCreateParams(params),
    });
  };
}

/////////////////////////////////////////
/////////////////////////////////////////
//////////                     //////////
//////////      ZodRecord      //////////
//////////                     //////////
/////////////////////////////////////////
/////////////////////////////////////////
export interface ZodRecordDef<
  Key extends KeySchema = ZodString,
  Value extends ZodTypeAny = ZodTypeAny
> extends ZodTypeDef {
  valueType: Value;
  keyType: Key;
  typeName: ZodFirstPartyTypeKind.ZodRecord;
}

export type KeySchema = ZodType<string | number | symbol, any, any>;
export type RecordType<K extends string | number | symbol, V> = [
  string
] extends [K]
  ? Record<K, V>
  : [number] extends [K]
  ? Record<K, V>
  : [symbol] extends [K]
  ? Record<K, V>
  : Partial<Record<K, V>>;
export class ZodRecord<
  Key extends KeySchema = ZodString,
  Value extends ZodTypeAny = ZodTypeAny
> extends ZodType<
  RecordType<Key["_output"], Value["_output"]>,
  ZodRecordDef<Key, Value>,
  RecordType<Key["_input"], Value["_input"]>
> {
  get keySchema() {
    return this._def.keyType;
  }
  get valueSchema() {
    return this._def.valueType;
  }
  _parse(input: ParseInput): ParseReturnType<this["_output"]> {
    const { status, ctx } = this._processInputParams(input);
    if (ctx.parsedType !== ZodParsedType.object) {
      addIssueToContext(ctx, {
        code: ZodIssueCode.invalid_type,
        expected: ZodParsedType.object,
        received: ctx.parsedType,
      });
      return INVALID;
    }

    const pairs: {
      key: ParseReturnType<any>;
      value: ParseReturnType<any>;
    }[] = [];

    const keyType = this._def.keyType;
    const valueType = this._def.valueType;

    for (const key in ctx.data) {
      pairs.push({
        key: keyType._parse(new ParseInputLazyPath(ctx, key, ctx.path, key)),
        value: valueType._parse(
          new ParseInputLazyPath(ctx, ctx.data[key], ctx.path, key)
        ),
      });
    }

    if (ctx.common.async) {
      return ParseStatus.mergeObjectAsync(status, pairs);
    } else {
      return ParseStatus.mergeObjectSync(status, pairs as any);
    }
  }

  get element() {
    return this._def.valueType;
  }

  static create<Value extends ZodTypeAny>(
    valueType: Value,
    params?: RawCreateParams
  ): ZodRecord<ZodString, Value>;
  static create<Keys extends KeySchema, Value extends ZodTypeAny>(
    keySchema: Keys,
    valueType: Value,
    params?: RawCreateParams
  ): ZodRecord<Keys, Value>;
  static create(first: any, second?: any, third?: any): ZodRecord<any, any> {
    if (second instanceof ZodType) {
      return new ZodRecord({
        keyType: first,
        valueType: second,
        typeName: ZodFirstPartyTypeKind.ZodRecord,
        ...processCreateParams(third),
      });
    }

    return new ZodRecord({
      keyType: ZodString.create(),
      valueType: first,
      typeName: ZodFirstPartyTypeKind.ZodRecord,
      ...processCreateParams(second),
    });
  }
}

//////////////////////////////////////
//////////////////////////////////////
//////////                  //////////
//////////      ZodMap      //////////
//////////                  //////////
//////////////////////////////////////
//////////////////////////////////////
export interface ZodMapDef<
  Key extends ZodTypeAny = ZodTypeAny,
  Value extends ZodTypeAny = ZodTypeAny
> extends ZodTypeDef {
  valueType: Value;
  keyType: Key;
  typeName: ZodFirstPartyTypeKind.ZodMap;
}

export class ZodMap<
  Key extends ZodTypeAny = ZodTypeAny,
  Value extends ZodTypeAny = ZodTypeAny
> extends ZodType<
  Map<Key["_output"], Value["_output"]>,
  ZodMapDef<Key, Value>,
  Map<Key["_input"], Value["_input"]>
> {
  _parse(input: ParseInput): ParseReturnType<this["_output"]> {
    const { status, ctx } = this._processInputParams(input);
    if (ctx.parsedType !== ZodParsedType.map) {
      addIssueToContext(ctx, {
        code: ZodIssueCode.invalid_type,
        expected: ZodParsedType.map,
        received: ctx.parsedType,
      });
      return INVALID;
    }

    const keyType = this._def.keyType;
    const valueType = this._def.valueType;

    const pairs = [...(ctx.data as Map<unknown, unknown>).entries()].map(
      ([key, value], index) => {
        return {
          key: keyType._parse(
            new ParseInputLazyPath(ctx, key, ctx.path, [index, "key"])
          ),
          value: valueType._parse(
            new ParseInputLazyPath(ctx, value, ctx.path, [index, "value"])
          ),
        };
      }
    );

    if (ctx.common.async) {
      const finalMap = new Map();
      return Promise.resolve().then(async () => {
        for (const pair of pairs) {
          const key = await pair.key;
          const value = await pair.value;
          if (key.status === "aborted" || value.status === "aborted") {
            return INVALID;
          }
          if (key.status === "dirty" || value.status === "dirty") {
            status.dirty();
          }

          finalMap.set(key.value, value.value);
        }
        return { status: status.value, value: finalMap };
      });
    } else {
      const finalMap = new Map();
      for (const pair of pairs) {
        const key = pair.key as SyncParseReturnType;
        const value = pair.value as SyncParseReturnType;
        if (key.status === "aborted" || value.status === "aborted") {
          return INVALID;
        }
        if (key.status === "dirty" || value.status === "dirty") {
          status.dirty();
        }

        finalMap.set(key.value, value.value);
      }
      return { status: status.value, value: finalMap };
    }
  }
  static create = <
    Key extends ZodTypeAny = ZodTypeAny,
    Value extends ZodTypeAny = ZodTypeAny
  >(
    keyType: Key,
    valueType: Value,
    params?: RawCreateParams
  ): ZodMap<Key, Value> => {
    return new ZodMap({
      valueType,
      keyType,
      typeName: ZodFirstPartyTypeKind.ZodMap,
      ...processCreateParams(params),
    });
  };
}

//////////////////////////////////////
//////////////////////////////////////
//////////                  //////////
//////////      ZodSet      //////////
//////////                  //////////
//////////////////////////////////////
//////////////////////////////////////
export interface ZodSetDef<Value extends ZodTypeAny = ZodTypeAny>
  extends ZodTypeDef {
  valueType: Value;
  typeName: ZodFirstPartyTypeKind.ZodSet;
  minSize: { value: number; message?: string } | null;
  maxSize: { value: number; message?: string } | null;
}

export class ZodSet<Value extends ZodTypeAny = ZodTypeAny> extends ZodType<
  Set<Value["_output"]>,
  ZodSetDef<Value>,
  Set<Value["_input"]>
> {
  _parse(input: ParseInput): ParseReturnType<this["_output"]> {
    const { status, ctx } = this._processInputParams(input);
    if (ctx.parsedType !== ZodParsedType.set) {
      addIssueToContext(ctx, {
        code: ZodIssueCode.invalid_type,
        expected: ZodParsedType.set,
        received: ctx.parsedType,
      });
      return INVALID;
    }

    const def = this._def;

    if (def.minSize !== null) {
      if (ctx.data.size < def.minSize.value) {
        addIssueToContext(ctx, {
          code: ZodIssueCode.too_small,
          minimum: def.minSize.value,
          type: "set",
          inclusive: true,
          exact: false,
          message: def.minSize.message,
        });
        status.dirty();
      }
    }

    if (def.maxSize !== null) {
      if (ctx.data.size > def.maxSize.value) {
        addIssueToContext(ctx, {
          code: ZodIssueCode.too_big,
          maximum: def.maxSize.value,
          type: "set",
          inclusive: true,
          exact: false,
          message: def.maxSize.message,
        });
        status.dirty();
      }
    }

    const valueType = this._def.valueType;

    function finalizeSet(elements: SyncParseReturnType<any>[]) {
      const parsedSet = new Set();
      for (const element of elements) {
        if (element.status === "aborted") return INVALID;
        if (element.status === "dirty") status.dirty();
        parsedSet.add(element.value);
      }
      return { status: status.value, value: parsedSet };
    }

    const elements = [...(ctx.data as Set<unknown>).values()].map((item, i) =>
      valueType._parse(new ParseInputLazyPath(ctx, item, ctx.path, i))
    );

    if (ctx.common.async) {
      return Promise.all(elements).then((elements) => finalizeSet(elements));
    } else {
      return finalizeSet(elements as SyncParseReturnType[]);
    }
  }

  min(minSize: number, message?: errorUtil.ErrMessage): this {
    return new ZodSet({
      ...this._def,
      minSize: { value: minSize, message: errorUtil.toString(message) },
    }) as any;
  }

  max(maxSize: number, message?: errorUtil.ErrMessage): this {
    return new ZodSet({
      ...this._def,
      maxSize: { value: maxSize, message: errorUtil.toString(message) },
    }) as any;
  }

  size(size: number, message?: errorUtil.ErrMessage): this {
    return this.min(size, message).max(size, message) as any;
  }

  nonempty(message?: errorUtil.ErrMessage): ZodSet<Value> {
    return this.min(1, message) as any;
  }

  static create = <Value extends ZodTypeAny = ZodTypeAny>(
    valueType: Value,
    params?: RawCreateParams
  ): ZodSet<Value> => {
    return new ZodSet({
      valueType,
      minSize: null,
      maxSize: null,
      typeName: ZodFirstPartyTypeKind.ZodSet,
      ...processCreateParams(params),
    });
  };
}

///////////////////////////////////////////
///////////////////////////////////////////
//////////                       //////////
//////////      ZodFunction      //////////
//////////                       //////////
///////////////////////////////////////////
///////////////////////////////////////////
export interface ZodFunctionDef<
  Args extends ZodTuple<any, any> = ZodTuple<any, any>,
  Returns extends ZodTypeAny = ZodTypeAny
> extends ZodTypeDef {
  args: Args;
  returns: Returns;
  typeName: ZodFirstPartyTypeKind.ZodFunction;
}

export type OuterTypeOfFunction<
  Args extends ZodTuple<any, any>,
  Returns extends ZodTypeAny
> = Args["_input"] extends Array<any>
  ? (...args: Args["_input"]) => Returns["_output"]
  : never;

export type InnerTypeOfFunction<
  Args extends ZodTuple<any, any>,
  Returns extends ZodTypeAny
> = Args["_output"] extends Array<any>
  ? (...args: Args["_output"]) => Returns["_input"]
  : never;

export class ZodFunction<
  Args extends ZodTuple<any, any>,
  Returns extends ZodTypeAny
> extends ZodType<
  OuterTypeOfFunction<Args, Returns>,
  ZodFunctionDef<Args, Returns>,
  InnerTypeOfFunction<Args, Returns>
> {
  _parse(input: ParseInput): ParseReturnType<any> {
    const { ctx } = this._processInputParams(input);
    if (ctx.parsedType !== ZodParsedType.function) {
      addIssueToContext(ctx, {
        code: ZodIssueCode.invalid_type,
        expected: ZodParsedType.function,
        received: ctx.parsedType,
      });
      return INVALID;
    }

    function makeArgsIssue(args: any, error: ZodError): ZodIssue {
      return makeIssue({
        data: args,
        path: ctx.path,
        errorMaps: [
          ctx.common.contextualErrorMap,
          ctx.schemaErrorMap,
          getErrorMap(),
          defaultErrorMap,
        ].filter((x) => !!x) as ZodErrorMap[],
        issueData: {
          code: ZodIssueCode.invalid_arguments,
          argumentsError: error,
        },
      });
    }

    function makeReturnsIssue(returns: any, error: ZodError): ZodIssue {
      return makeIssue({
        data: returns,
        path: ctx.path,
        errorMaps: [
          ctx.common.contextualErrorMap,
          ctx.schemaErrorMap,
          getErrorMap(),
          defaultErrorMap,
        ].filter((x) => !!x) as ZodErrorMap[],
        issueData: {
          code: ZodIssueCode.invalid_return_type,
          returnTypeError: error,
        },
      });
    }

    const params = { errorMap: ctx.common.contextualErrorMap };
    const fn = ctx.data;

    if (this._def.returns instanceof ZodPromise) {
      return OK(async (...args: any[]) => {
        const error = new ZodError([]);
        const parsedArgs = await this._def.args
          .parseAsync(args, params)
          .catch((e) => {
            error.addIssue(makeArgsIssue(args, e));
            throw error;
          });
        const result = await fn(...(parsedArgs as any));
        const parsedReturns = await (
          this._def.returns as unknown as ZodPromise<ZodTypeAny>
        )._def.type
          .parseAsync(result, params)
          .catch((e) => {
            error.addIssue(makeReturnsIssue(result, e));
            throw error;
          });
        return parsedReturns;
      });
    } else {
      return OK((...args: any[]) => {
        const parsedArgs = this._def.args.safeParse(args, params);
        if (!parsedArgs.success) {
          throw new ZodError([makeArgsIssue(args, parsedArgs.error)]);
        }
        const result = fn(...(parsedArgs.data as any));
        const parsedReturns = this._def.returns.safeParse(result, params);
        if (!parsedReturns.success) {
          throw new ZodError([makeReturnsIssue(result, parsedReturns.error)]);
        }
        return parsedReturns.data;
      }) as any;
    }
  }

  parameters() {
    return this._def.args;
  }

  returnType() {
    return this._def.returns;
  }

  args<Items extends Parameters<typeof ZodTuple["create"]>[0]>(
    ...items: Items
  ): ZodFunction<ZodTuple<Items, ZodUnknown>, Returns> {
    return new ZodFunction({
      ...this._def,
      args: ZodTuple.create(items).rest(ZodUnknown.create()) as any,
    });
  }

  returns<NewReturnType extends ZodType<any, any>>(
    returnType: NewReturnType
  ): ZodFunction<Args, NewReturnType> {
    return new ZodFunction({
      ...this._def,
      returns: returnType,
    });
  }

  implement<F extends InnerTypeOfFunction<Args, Returns>>(
    func: F
  ): ReturnType<F> extends Returns["_output"]
    ? (...args: Args["_input"]) => ReturnType<F>
    : OuterTypeOfFunction<Args, Returns> {
    const validatedFunc = this.parse(func);
    return validatedFunc as any;
  }

  strictImplement(
    func: InnerTypeOfFunction<Args, Returns>
  ): InnerTypeOfFunction<Args, Returns> {
    const validatedFunc = this.parse(func);
    return validatedFunc as any;
  }

  validate = this.implement;

  static create(): ZodFunction<ZodTuple<[], ZodUnknown>, ZodUnknown>;
  static create<T extends AnyZodTuple = ZodTuple<[], ZodUnknown>>(
    args: T
  ): ZodFunction<T, ZodUnknown>;
  static create<T extends AnyZodTuple, U extends ZodTypeAny>(
    args: T,
    returns: U
  ): ZodFunction<T, U>;
  static create<
    T extends AnyZodTuple = ZodTuple<[], ZodUnknown>,
    U extends ZodTypeAny = ZodUnknown
  >(args: T, returns: U, params?: RawCreateParams): ZodFunction<T, U>;
  static create(
    args?: AnyZodTuple,
    returns?: ZodTypeAny,
    params?: RawCreateParams
  ) {
    return new ZodFunction({
      args: (args
        ? args
        : ZodTuple.create([]).rest(ZodUnknown.create())) as any,
      returns: returns || ZodUnknown.create(),
      typeName: ZodFirstPartyTypeKind.ZodFunction,
      ...processCreateParams(params),
    }) as any;
  }
}

///////////////////////////////////////
///////////////////////////////////////
//////////                   //////////
//////////      ZodLazy      //////////
//////////                   //////////
///////////////////////////////////////
///////////////////////////////////////
export interface ZodLazyDef<T extends ZodTypeAny = ZodTypeAny>
  extends ZodTypeDef {
  getter: () => T;
  typeName: ZodFirstPartyTypeKind.ZodLazy;
}

export class ZodLazy<T extends ZodTypeAny> extends ZodType<
  output<T>,
  ZodLazyDef<T>,
  input<T>
> {
  get schema(): T {
    return this._def.getter();
  }

  _parse(input: ParseInput): ParseReturnType<this["_output"]> {
    const { ctx } = this._processInputParams(input);
    const lazySchema = this._def.getter();
    return lazySchema._parse({ data: ctx.data, path: ctx.path, parent: ctx });
  }

  static create = <T extends ZodTypeAny>(
    getter: () => T,
    params?: RawCreateParams
  ): ZodLazy<T> => {
    return new ZodLazy({
      getter: getter,
      typeName: ZodFirstPartyTypeKind.ZodLazy,
      ...processCreateParams(params),
    });
  };
}

//////////////////////////////////////////
//////////////////////////////////////////
//////////                      //////////
//////////      ZodLiteral      //////////
//////////                      //////////
//////////////////////////////////////////
//////////////////////////////////////////
export interface ZodLiteralDef<T = any> extends ZodTypeDef {
  value: T;
  typeName: ZodFirstPartyTypeKind.ZodLiteral;
}

export class ZodLiteral<T> extends ZodType<T, ZodLiteralDef<T>> {
  _parse(input: ParseInput): ParseReturnType<this["_output"]> {
    if (input.data !== this._def.value) {
      const ctx = this._getOrReturnCtx(input);
      addIssueToContext(ctx, {
        received: ctx.data,
        code: ZodIssueCode.invalid_literal,
        expected: this._def.value,
      });
      return INVALID;
    }
    return { status: "valid", value: input.data };
  }

  get value() {
    return this._def.value;
  }

  static create = <T extends Primitive>(
    value: T,
    params?: RawCreateParams
  ): ZodLiteral<T> => {
    return new ZodLiteral({
      value: value,
      typeName: ZodFirstPartyTypeKind.ZodLiteral,
      ...processCreateParams(params),
    });
  };
}

///////////////////////////////////////
///////////////////////////////////////
//////////                   //////////
//////////      ZodEnum      //////////
//////////                   //////////
///////////////////////////////////////
///////////////////////////////////////
export type ArrayKeys = keyof any[];
export type Indices<T> = Exclude<keyof T, ArrayKeys>;

export type EnumValues = [string, ...string[]];

export type Values<T extends EnumValues> = {
  [k in T[number]]: k;
};

export interface ZodEnumDef<T extends EnumValues = EnumValues>
  extends ZodTypeDef {
  values: T;
  typeName: ZodFirstPartyTypeKind.ZodEnum;
}

export type Writeable<T> = { -readonly [P in keyof T]: T[P] };

function createZodEnum<U extends string, T extends Readonly<[U, ...U[]]>>(
  values: T,
  params?: RawCreateParams
): ZodEnum<Writeable<T>>;
function createZodEnum<U extends string, T extends [U, ...U[]]>(
  values: T,
  params?: RawCreateParams
): ZodEnum<T>;
function createZodEnum(values: any, params?: RawCreateParams) {
  return new ZodEnum({
    values: values as any,
    typeName: ZodFirstPartyTypeKind.ZodEnum,
    ...processCreateParams(params),
  }) as any;
}

export class ZodEnum<T extends [string, ...string[]]> extends ZodType<
  T[number],
  ZodEnumDef<T>
> {
  _parse(input: ParseInput): ParseReturnType<this["_output"]> {
    if (typeof input.data !== "string") {
      const ctx = this._getOrReturnCtx(input);
      const expectedValues = this._def.values;
      addIssueToContext(ctx, {
        expected: util.joinValues(expectedValues) as "string",
        received: ctx.parsedType,
        code: ZodIssueCode.invalid_type,
      });
      return INVALID;
    }

    if (this._def.values.indexOf(input.data) === -1) {
      const ctx = this._getOrReturnCtx(input);
      const expectedValues = this._def.values;

      addIssueToContext(ctx, {
        received: ctx.data,
        code: ZodIssueCode.invalid_enum_value,
        options: expectedValues,
      });
      return INVALID;
    }
    return OK(input.data);
  }

  get options() {
    return this._def.values;
  }

  get enum(): Values<T> {
    const enumValues: any = {};
    for (const val of this._def.values) {
      enumValues[val] = val;
    }
    return enumValues as any;
  }

  get Values(): Values<T> {
    const enumValues: any = {};
    for (const val of this._def.values) {
      enumValues[val] = val;
    }
    return enumValues as any;
  }

  get Enum(): Values<T> {
    const enumValues: any = {};
    for (const val of this._def.values) {
      enumValues[val] = val;
    }
    return enumValues as any;
  }

  static create = createZodEnum;
}

/////////////////////////////////////////////
/////////////////////////////////////////////
//////////                         //////////
//////////      ZodNativeEnum      //////////
//////////                         //////////
/////////////////////////////////////////////
/////////////////////////////////////////////
export interface ZodNativeEnumDef<T extends EnumLike = EnumLike>
  extends ZodTypeDef {
  values: T;
  typeName: ZodFirstPartyTypeKind.ZodNativeEnum;
}

export type EnumLike = { [k: string]: string | number; [nu: number]: string };

export class ZodNativeEnum<T extends EnumLike> extends ZodType<
  T[keyof T],
  ZodNativeEnumDef<T>
> {
  _parse(input: ParseInput): ParseReturnType<T[keyof T]> {
    const nativeEnumValues = util.getValidEnumValues(this._def.values);

    const ctx = this._getOrReturnCtx(input);
    if (
      ctx.parsedType !== ZodParsedType.string &&
      ctx.parsedType !== ZodParsedType.number
    ) {
      const expectedValues = util.objectValues(nativeEnumValues);
      addIssueToContext(ctx, {
        expected: util.joinValues(expectedValues) as "string",
        received: ctx.parsedType,
        code: ZodIssueCode.invalid_type,
      });
      return INVALID;
    }

    if (nativeEnumValues.indexOf(input.data) === -1) {
      const expectedValues = util.objectValues(nativeEnumValues);

      addIssueToContext(ctx, {
        received: ctx.data,
        code: ZodIssueCode.invalid_enum_value,
        options: expectedValues,
      });
      return INVALID;
    }
    return OK(input.data as any);
  }

  get enum() {
    return this._def.values;
  }

  static create = <T extends EnumLike>(
    values: T,
    params?: RawCreateParams
  ): ZodNativeEnum<T> => {
    return new ZodNativeEnum({
      values: values,
      typeName: ZodFirstPartyTypeKind.ZodNativeEnum,
      ...processCreateParams(params),
    });
  };
}

//////////////////////////////////////////
//////////////////////////////////////////
//////////                      //////////
//////////      ZodPromise      //////////
//////////                      //////////
//////////////////////////////////////////
//////////////////////////////////////////
export interface ZodPromiseDef<T extends ZodTypeAny = ZodTypeAny>
  extends ZodTypeDef {
  type: T;
  typeName: ZodFirstPartyTypeKind.ZodPromise;
}

export class ZodPromise<T extends ZodTypeAny> extends ZodType<
  Promise<T["_output"]>,
  ZodPromiseDef<T>,
  Promise<T["_input"]>
> {
  unwrap() {
    return this._def.type;
  }

  _parse(input: ParseInput): ParseReturnType<this["_output"]> {
    const { ctx } = this._processInputParams(input);
    if (
      ctx.parsedType !== ZodParsedType.promise &&
      ctx.common.async === false
    ) {
      addIssueToContext(ctx, {
        code: ZodIssueCode.invalid_type,
        expected: ZodParsedType.promise,
        received: ctx.parsedType,
      });
      return INVALID;
    }

    const promisified =
      ctx.parsedType === ZodParsedType.promise
        ? ctx.data
        : Promise.resolve(ctx.data);

    return OK(
      promisified.then((data: any) => {
        return this._def.type.parseAsync(data, {
          path: ctx.path,
          errorMap: ctx.common.contextualErrorMap,
        });
      })
    );
  }

  static create = <T extends ZodTypeAny>(
    schema: T,
    params?: RawCreateParams
  ): ZodPromise<T> => {
    return new ZodPromise({
      type: schema,
      typeName: ZodFirstPartyTypeKind.ZodPromise,
      ...processCreateParams(params),
    });
  };
}

//////////////////////////////////////////////
//////////////////////////////////////////////
//////////                          //////////
//////////        ZodEffects        //////////
//////////                          //////////
//////////////////////////////////////////////
//////////////////////////////////////////////

export type Refinement<T> = (arg: T, ctx: RefinementCtx) => any;
export type SuperRefinement<T> = (arg: T, ctx: RefinementCtx) => void;

export type RefinementEffect<T> = {
  type: "refinement";
  refinement: (arg: T, ctx: RefinementCtx) => any;
};
export type TransformEffect<T> = {
  type: "transform";
  transform: (arg: T, ctx: RefinementCtx) => any;
};
export type PreprocessEffect<T> = {
  type: "preprocess";
  transform: (arg: T) => any;
};
export type Effect<T> =
  | RefinementEffect<T>
  | TransformEffect<T>
  | PreprocessEffect<T>;

export interface ZodEffectsDef<T extends ZodTypeAny = ZodTypeAny>
  extends ZodTypeDef {
  schema: T;
  typeName: ZodFirstPartyTypeKind.ZodEffects;
  effect: Effect<any>;
}

export class ZodEffects<
  T extends ZodTypeAny,
  Output = output<T>,
  Input = input<T>
> extends ZodType<Output, ZodEffectsDef<T>, Input> {
  innerType() {
    return this._def.schema;
  }

  sourceType(): T {
    return this._def.schema._def.typeName === ZodFirstPartyTypeKind.ZodEffects
      ? (this._def.schema as unknown as ZodEffects<T>).sourceType()
      : (this._def.schema as T);
  }

  _parse(input: ParseInput): ParseReturnType<this["_output"]> {
    const { status, ctx } = this._processInputParams(input);

    const effect = this._def.effect || null;

    if (effect.type === "preprocess") {
      const processed = effect.transform(ctx.data);

      if (ctx.common.async) {
        return Promise.resolve(processed).then((processed) => {
          return this._def.schema._parseAsync({
            data: processed,
            path: ctx.path,
            parent: ctx,
          });
        });
      } else {
        return this._def.schema._parseSync({
          data: processed,
          path: ctx.path,
          parent: ctx,
        });
      }
    }

    const checkCtx: RefinementCtx = {
      addIssue: (arg: IssueData) => {
        addIssueToContext(ctx, arg);
        if (arg.fatal) {
          status.abort();
        } else {
          status.dirty();
        }
      },
      get path() {
        return ctx.path;
      },
    };

    checkCtx.addIssue = checkCtx.addIssue.bind(checkCtx);
    if (effect.type === "refinement") {
      const executeRefinement = (
        acc: unknown
        // effect: RefinementEffect<any>
      ): any => {
        const result = effect.refinement(acc, checkCtx);
        if (ctx.common.async) {
          return Promise.resolve(result);
        }
        if (result instanceof Promise) {
          throw new Error(
            "Async refinement encountered during synchronous parse operation. Use .parseAsync instead."
          );
        }
        return acc;
      };

      if (ctx.common.async === false) {
        const inner = this._def.schema._parseSync({
          data: ctx.data,
          path: ctx.path,
          parent: ctx,
        });
        if (inner.status === "aborted") return INVALID;
        if (inner.status === "dirty") status.dirty();

        // return value is ignored
        executeRefinement(inner.value);
        return { status: status.value, value: inner.value };
      } else {
        return this._def.schema
          ._parseAsync({ data: ctx.data, path: ctx.path, parent: ctx })
          .then((inner) => {
            if (inner.status === "aborted") return INVALID;
            if (inner.status === "dirty") status.dirty();

            return executeRefinement(inner.value).then(() => {
              return { status: status.value, value: inner.value };
            });
          });
      }
    }

    if (effect.type === "transform") {
      if (ctx.common.async === false) {
        const base = this._def.schema._parseSync({
          data: ctx.data,
          path: ctx.path,
          parent: ctx,
        });
        // if (base.status === "aborted") return INVALID;
        // if (base.status === "dirty") {
        //   return { status: "dirty", value: base.value };
        // }
        if (!isValid(base)) return base;

        const result = effect.transform(base.value, checkCtx);
        if (result instanceof Promise) {
          throw new Error(
            `Asynchronous transform encountered during synchronous parse operation. Use .parseAsync instead.`
          );
        }

        return { status: status.value, value: result };
      } else {
        return this._def.schema
          ._parseAsync({ data: ctx.data, path: ctx.path, parent: ctx })
          .then((base) => {
            if (!isValid(base)) return base;
            // if (base.status === "aborted") return INVALID;
            // if (base.status === "dirty") {
            //   return { status: "dirty", value: base.value };
            // }
            return Promise.resolve(effect.transform(base.value, checkCtx)).then(
              (result) => ({ status: status.value, value: result })
            );
          });
      }
    }

    util.assertNever(effect);
  }

  static create = <I extends ZodTypeAny>(
    schema: I,
    effect: Effect<I["_output"]>,
    params?: RawCreateParams
  ): ZodEffects<I, I["_output"]> => {
    return new ZodEffects({
      schema,
      typeName: ZodFirstPartyTypeKind.ZodEffects,
      effect,
      ...processCreateParams(params),
    });
  };

  static createWithPreprocess = <I extends ZodTypeAny>(
    preprocess: (arg: unknown) => unknown,
    schema: I,
    params?: RawCreateParams
  ): ZodEffects<I, I["_output"], unknown> => {
    return new ZodEffects({
      schema,
      effect: { type: "preprocess", transform: preprocess },
      typeName: ZodFirstPartyTypeKind.ZodEffects,
      ...processCreateParams(params),
    });
  };
}

export { ZodEffects as ZodTransformer };

///////////////////////////////////////////
///////////////////////////////////////////
//////////                       //////////
//////////      ZodOptional      //////////
//////////                       //////////
///////////////////////////////////////////
///////////////////////////////////////////
export interface ZodOptionalDef<T extends ZodTypeAny = ZodTypeAny>
  extends ZodTypeDef {
  innerType: T;
  typeName: ZodFirstPartyTypeKind.ZodOptional;
}

export type ZodOptionalType<T extends ZodTypeAny> = ZodOptional<T>;

export class ZodOptional<T extends ZodTypeAny> extends ZodType<
  T["_output"] | undefined,
  ZodOptionalDef<T>,
  T["_input"] | undefined
> {
  _parse(input: ParseInput): ParseReturnType<this["_output"]> {
    const parsedType = this._getType(input);
    if (parsedType === ZodParsedType.undefined) {
      return OK(undefined);
    }
    return this._def.innerType._parse(input);
  }

  unwrap() {
    return this._def.innerType;
  }

  static create = <T extends ZodTypeAny>(
    type: T,
    params?: RawCreateParams
  ): ZodOptional<T> => {
    return new ZodOptional({
      innerType: type,
      typeName: ZodFirstPartyTypeKind.ZodOptional,
      ...processCreateParams(params),
    }) as any;
  };
}

///////////////////////////////////////////
///////////////////////////////////////////
//////////                       //////////
//////////      ZodNullable      //////////
//////////                       //////////
///////////////////////////////////////////
///////////////////////////////////////////
export interface ZodNullableDef<T extends ZodTypeAny = ZodTypeAny>
  extends ZodTypeDef {
  innerType: T;
  typeName: ZodFirstPartyTypeKind.ZodNullable;
}

export type ZodNullableType<T extends ZodTypeAny> = ZodNullable<T>;

export class ZodNullable<T extends ZodTypeAny> extends ZodType<
  T["_output"] | null,
  ZodNullableDef<T>,
  T["_input"] | null
> {
  _parse(input: ParseInput): ParseReturnType<this["_output"]> {
    const parsedType = this._getType(input);
    if (parsedType === ZodParsedType.null) {
      return OK(null);
    }
    return this._def.innerType._parse(input);
  }

  unwrap() {
    return this._def.innerType;
  }

  static create = <T extends ZodTypeAny>(
    type: T,
    params?: RawCreateParams
  ): ZodNullable<T> => {
    return new ZodNullable({
      innerType: type,
      typeName: ZodFirstPartyTypeKind.ZodNullable,
      ...processCreateParams(params),
    }) as any;
  };
}

////////////////////////////////////////////
////////////////////////////////////////////
//////////                        //////////
//////////       ZodDefault       //////////
//////////                        //////////
////////////////////////////////////////////
////////////////////////////////////////////
export interface ZodDefaultDef<T extends ZodTypeAny = ZodTypeAny>
  extends ZodTypeDef {
  innerType: T;
  defaultValue: () => util.noUndefined<T["_input"]>;
  typeName: ZodFirstPartyTypeKind.ZodDefault;
}

export class ZodDefault<T extends ZodTypeAny> extends ZodType<
  util.noUndefined<T["_output"]>,
  ZodDefaultDef<T>,
  T["_input"] | undefined
> {
  _parse(input: ParseInput): ParseReturnType<this["_output"]> {
    const { ctx } = this._processInputParams(input);
    let data = ctx.data;
    if (ctx.parsedType === ZodParsedType.undefined) {
      data = this._def.defaultValue();
    }
    return this._def.innerType._parse({
      data,
      path: ctx.path,
      parent: ctx,
    });
  }

  removeDefault() {
    return this._def.innerType;
  }

  static create = <T extends ZodTypeAny>(
    type: T,
    params: RawCreateParams & {
      default: T["_input"] | (() => util.noUndefined<T["_input"]>);
    }
  ): ZodDefault<T> => {
    return new ZodDefault({
      innerType: type,
      typeName: ZodFirstPartyTypeKind.ZodDefault,
      defaultValue:
        typeof params.default === "function"
          ? params.default
          : () => params.default as any,
      ...processCreateParams(params),
    }) as any;
  };
}

//////////////////////////////////////////
//////////////////////////////////////////
//////////                      //////////
//////////       ZodCatch       //////////
//////////                      //////////
//////////////////////////////////////////
//////////////////////////////////////////
export interface ZodCatchDef<
  T extends ZodTypeAny = ZodTypeAny,
  C extends T["_input"] = T["_input"]
> extends ZodTypeDef {
  innerType: T;
  catchValue: () => C;
  typeName: ZodFirstPartyTypeKind.ZodCatch;
}

export class ZodCatch<T extends ZodTypeAny> extends ZodType<
  T["_output"],
  ZodCatchDef<T>,
  T["_input"]
> {
  _parse(input: ParseInput): ParseReturnType<this["_output"]> {
    const { ctx } = this._processInputParams(input);

    const result = this._def.innerType._parse({
      data: ctx.data,
      path: ctx.path,
      parent: {
        ...ctx,
        common: {
          ...ctx.common,
          issues: [], // don't collect issues from inner type
        },
      },
    });

    if (isAsync(result)) {
      return result.then((result) => {
        return {
          status: "valid",
          value:
            result.status === "valid" ? result.value : this._def.catchValue(),
        };
      });
    } else {
      return {
        status: "valid",
        value:
          result.status === "valid" ? result.value : this._def.catchValue(),
      };
    }
  }

  removeCatch() {
    return this._def.innerType;
  }

  static create = <T extends ZodTypeAny>(
    type: T,
    params: RawCreateParams & {
      catch: T["_output"] | (() => T["_output"]);
    }
  ): ZodCatch<T> => {
    return new ZodCatch({
      innerType: type,
      typeName: ZodFirstPartyTypeKind.ZodCatch,
      catchValue:
        typeof params.catch === "function" ? params.catch : () => params.catch,
      ...processCreateParams(params),
    });
  };
}

/////////////////////////////////////////
/////////////////////////////////////////
//////////                     //////////
//////////      ZodNaN         //////////
//////////                     //////////
/////////////////////////////////////////
/////////////////////////////////////////

export interface ZodNaNDef extends ZodTypeDef {
  typeName: ZodFirstPartyTypeKind.ZodNaN;
}

export class ZodNaN extends ZodType<number, ZodNaNDef> {
  _parse(input: ParseInput): ParseReturnType<any> {
    const parsedType = this._getType(input);
    if (parsedType !== ZodParsedType.nan) {
      const ctx = this._getOrReturnCtx(input);
      addIssueToContext(ctx, {
        code: ZodIssueCode.invalid_type,
        expected: ZodParsedType.nan,
        received: ctx.parsedType,
      });
      return INVALID;
    }

    return { status: "valid", value: input.data };
  }

  static create = (params?: RawCreateParams): ZodNaN => {
    return new ZodNaN({
      typeName: ZodFirstPartyTypeKind.ZodNaN,
      ...processCreateParams(params),
    });
  };
}

//////////////////////////////////////////
//////////////////////////////////////////
//////////                      //////////
//////////      ZodBranded      //////////
//////////                      //////////
//////////////////////////////////////////
//////////////////////////////////////////

export interface ZodBrandedDef<T extends ZodTypeAny> extends ZodTypeDef {
  type: T;
  typeName: ZodFirstPartyTypeKind.ZodBranded;
}

export const BRAND: unique symbol = Symbol("zod_brand");
export type BRAND<T extends string | number | symbol> = {
  [BRAND]: { [k in T]: true };
};

export class ZodBranded<
  T extends ZodTypeAny,
  B extends string | number | symbol
> extends ZodType<T["_output"] & BRAND<B>, ZodBrandedDef<T>, T["_input"]> {
  _parse(input: ParseInput): ParseReturnType<any> {
    const { ctx } = this._processInputParams(input);
    const data = ctx.data;
    return this._def.type._parse({
      data,
      path: ctx.path,
      parent: ctx,
    });
  }

  unwrap() {
    return this._def.type;
  }
}

////////////////////////////////////////////
////////////////////////////////////////////
//////////                        //////////
//////////      ZodPipeline       //////////
//////////                        //////////
////////////////////////////////////////////
////////////////////////////////////////////

export interface ZodPipelineDef<A extends ZodTypeAny, B extends ZodTypeAny>
  extends ZodTypeDef {
  in: A;
  out: B;
  typeName: ZodFirstPartyTypeKind.ZodPipeline;
}

export class ZodPipeline<
  A extends ZodTypeAny,
  B extends ZodTypeAny
> extends ZodType<B["_output"], ZodPipelineDef<A, B>, A["_input"]> {
  _parse(input: ParseInput): ParseReturnType<any> {
    const { status, ctx } = this._processInputParams(input);
    if (ctx.common.async) {
      const handleAsync = async () => {
        const inResult = await this._def.in._parseAsync({
          data: ctx.data,
          path: ctx.path,
          parent: ctx,
        });
        if (inResult.status === "aborted") return INVALID;
        if (inResult.status === "dirty") {
          status.dirty();
          return DIRTY(inResult.value);
        } else {
          return this._def.out._parseAsync({
            data: inResult.value,
            path: ctx.path,
            parent: ctx,
          });
        }
      };
      return handleAsync();
    } else {
      const inResult = this._def.in._parseSync({
        data: ctx.data,
        path: ctx.path,
        parent: ctx,
      });
      if (inResult.status === "aborted") return INVALID;
      if (inResult.status === "dirty") {
        status.dirty();
        return {
          status: "dirty",
          value: inResult.value,
        };
      } else {
        return this._def.out._parseSync({
          data: inResult.value,
          path: ctx.path,
          parent: ctx,
        });
      }
    }
  }

  static create<A extends ZodTypeAny, B extends ZodTypeAny>(
    a: A,
    b: B
  ): ZodPipeline<A, B> {
    return new ZodPipeline({
      in: a,
      out: b,
      typeName: ZodFirstPartyTypeKind.ZodPipeline,
    });
  }
}

export const custom = <T>(
  check?: (data: unknown) => any,
  params: Parameters<ZodTypeAny["refine"]>[1] = {},
  fatal?: boolean
): ZodType<T> => {
  if (check)
    return ZodAny.create().superRefine((data, ctx) => {
      if (!check(data)) {
        const p = typeof params === "function" ? params(data) : params;
        const p2 = typeof p === "string" ? { message: p } : p;
        ctx.addIssue({ code: "custom", ...p2, fatal });
      }
    });
  return ZodAny.create();
};

export { ZodType as Schema, ZodType as ZodSchema };

export const late = {
  object: ZodObject.lazycreate,
};

export enum ZodFirstPartyTypeKind {
  ZodString = "ZodString",
  ZodNumber = "ZodNumber",
  ZodNaN = "ZodNaN",
  ZodBigInt = "ZodBigInt",
  ZodBoolean = "ZodBoolean",
  ZodDate = "ZodDate",
  ZodSymbol = "ZodSymbol",
  ZodUndefined = "ZodUndefined",
  ZodNull = "ZodNull",
  ZodAny = "ZodAny",
  ZodUnknown = "ZodUnknown",
  ZodNever = "ZodNever",
  ZodVoid = "ZodVoid",
  ZodArray = "ZodArray",
  ZodObject = "ZodObject",
  ZodUnion = "ZodUnion",
  ZodDiscriminatedUnion = "ZodDiscriminatedUnion",
  ZodIntersection = "ZodIntersection",
  ZodTuple = "ZodTuple",
  ZodRecord = "ZodRecord",
  ZodMap = "ZodMap",
  ZodSet = "ZodSet",
  ZodFunction = "ZodFunction",
  ZodLazy = "ZodLazy",
  ZodLiteral = "ZodLiteral",
  ZodEnum = "ZodEnum",
  ZodEffects = "ZodEffects",
  ZodNativeEnum = "ZodNativeEnum",
  ZodOptional = "ZodOptional",
  ZodNullable = "ZodNullable",
  ZodDefault = "ZodDefault",
  ZodCatch = "ZodCatch",
  ZodPromise = "ZodPromise",
  ZodBranded = "ZodBranded",
  ZodPipeline = "ZodPipeline",
}
export type ZodFirstPartySchemaTypes =
  | ZodString
  | ZodNumber
  | ZodNaN
  | ZodBigInt
  | ZodBoolean
  | ZodDate
  | ZodUndefined
  | ZodNull
  | ZodAny
  | ZodUnknown
  | ZodNever
  | ZodVoid
  | ZodArray<any, any>
  | ZodObject<any, any, any>
  | ZodUnion<any>
  | ZodDiscriminatedUnion<any, any>
  | ZodIntersection<any, any>
  | ZodTuple<any, any>
  | ZodRecord<any, any>
  | ZodMap<any>
  | ZodSet<any>
  | ZodFunction<any, any>
  | ZodLazy<any>
  | ZodLiteral<any>
  | ZodEnum<any>
  | ZodEffects<any, any, any>
  | ZodNativeEnum<any>
  | ZodOptional<any>
  | ZodNullable<any>
  | ZodDefault<any>
  | ZodCatch<any>
  | ZodPromise<any>
  | ZodBranded<any, any>
  | ZodPipeline<any, any>;

// new approach that works for abstract classes
// but requires TS 4.4+
abstract class Class {
  constructor(..._: any[]) {}
}
const instanceOfType = <T extends typeof Class>(
  // const instanceOfType = <T extends new (...args: any[]) => any>(
  cls: T,
  params: Parameters<ZodTypeAny["refine"]>[1] = {
    message: `Input not instance of ${cls.name}`,
  }
) => custom<InstanceType<T>>((data) => data instanceof cls, params, true);

const stringType = ZodString.create;
const numberType = ZodNumber.create;
const nanType = ZodNaN.create;
const bigIntType = ZodBigInt.create;
const booleanType = ZodBoolean.create;
const dateType = ZodDate.create;
const symbolType = ZodSymbol.create;
const undefinedType = ZodUndefined.create;
const nullType = ZodNull.create;
const anyType = ZodAny.create;
const unknownType = ZodUnknown.create;
const neverType = ZodNever.create;
const voidType = ZodVoid.create;
const arrayType = ZodArray.create;
const objectType = ZodObject.create;
const strictObjectType = ZodObject.strictCreate;
const unionType = ZodUnion.create;
const discriminatedUnionType = ZodDiscriminatedUnion.create;
const intersectionType = ZodIntersection.create;
const tupleType = ZodTuple.create;
const recordType = ZodRecord.create;
const mapType = ZodMap.create;
const setType = ZodSet.create;
const functionType = ZodFunction.create;
const lazyType = ZodLazy.create;
const literalType = ZodLiteral.create;
const enumType = ZodEnum.create;
const nativeEnumType = ZodNativeEnum.create;
const promiseType = ZodPromise.create;
const effectsType = ZodEffects.create;
const optionalType = ZodOptional.create;
const nullableType = ZodNullable.create;
const preprocessType = ZodEffects.createWithPreprocess;
const pipelineType = ZodPipeline.create;
const ostring = () => stringType().optional();
const onumber = () => numberType().optional();
const oboolean = () => booleanType().optional();

export const coerce = {
  string: ((arg) =>
    ZodString.create({ ...arg, coerce: true })) as typeof ZodString["create"],
  number: ((arg) =>
    ZodNumber.create({ ...arg, coerce: true })) as typeof ZodNumber["create"],
  boolean: ((arg) =>
    ZodBoolean.create({ ...arg, coerce: true })) as typeof ZodBoolean["create"],
  bigint: ((arg) =>
    ZodBigInt.create({ ...arg, coerce: true })) as typeof ZodBigInt["create"],
  date: ((arg) =>
    ZodDate.create({ ...arg, coerce: true })) as typeof ZodDate["create"],
};

export {
  anyType as any,
  arrayType as array,
  bigIntType as bigint,
  booleanType as boolean,
  dateType as date,
  discriminatedUnionType as discriminatedUnion,
  effectsType as effect,
  enumType as enum,
  functionType as function,
  instanceOfType as instanceof,
  intersectionType as intersection,
  lazyType as lazy,
  literalType as literal,
  mapType as map,
  nanType as nan,
  nativeEnumType as nativeEnum,
  neverType as never,
  nullType as null,
  nullableType as nullable,
  numberType as number,
  objectType as object,
  oboolean,
  onumber,
  optionalType as optional,
  ostring,
  pipelineType as pipeline,
  preprocessType as preprocess,
  promiseType as promise,
  recordType as record,
  setType as set,
  strictObjectType as strictObject,
  stringType as string,
  symbolType as symbol,
  effectsType as transformer,
  tupleType as tuple,
  undefinedType as undefined,
  unionType as union,
  unknownType as unknown,
  voidType as void,
};

export const NEVER = INVALID as never;<|MERGE_RESOLUTION|>--- conflicted
+++ resolved
@@ -902,13 +902,11 @@
   get isCUID() {
     return !!this._def.checks.find((ch) => ch.kind === "cuid");
   }
-<<<<<<< HEAD
   get isNumeric() {
     return !!this._def.checks.find((ch) => ch.kind === "numeric");
-=======
+  }
   get isCUID2() {
     return !!this._def.checks.find((ch) => ch.kind === "cuid2");
->>>>>>> a57fc2da
   }
 
   get minLength() {
