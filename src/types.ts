--- conflicted
+++ resolved
@@ -4711,7 +4711,6 @@
   }
 }
 
-<<<<<<< HEAD
 //////////////////////////////////////////
 //////////////////////////////////////////
 //////////                      //////////
@@ -5101,9 +5100,7 @@
   };
 }
 
-=======
 type CustomParams = CustomErrorParams & { fatal?: boolean };
->>>>>>> a1fc3fb8
 export const custom = <T>(
   check?: (data: unknown) => any,
   params: CustomParams | ((input: any) => CustomParams) = {},
@@ -5268,16 +5265,12 @@
   bigint: ((arg) =>
     ZodBigInt.create({ ...arg, coerce: true })) as (typeof ZodBigInt)["create"],
   date: ((arg) =>
-<<<<<<< HEAD
-    ZodDate.create({ ...arg, coerce: true })) as typeof ZodDate["create"],
+    ZodDate.create({ ...arg, coerce: true })) as (typeof ZodDate)["create"],
   templateLiteral: ((arg) =>
     ZodTemplateLiteral.create({
       ...arg,
       coerce: true,
-    })) as typeof ZodTemplateLiteral["create"],
-=======
-    ZodDate.create({ ...arg, coerce: true })) as (typeof ZodDate)["create"],
->>>>>>> a1fc3fb8
+    })) as (typeof ZodTemplateLiteral)["create"],
 };
 
 export {
