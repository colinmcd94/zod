--- conflicted
+++ resolved
@@ -2475,11 +2475,9 @@
 
 export interface ZodDiscriminatedUnionDef<
   Discriminator extends string,
-<<<<<<< HEAD
-  Options extends ZodDiscriminatedUnionOption<string>[]
-=======
-  Options extends ZodDiscriminatedUnionOption<any>[] = ZodDiscriminatedUnionOption<any>[]
->>>>>>> ad438543
+  Options extends Array<ZodDiscriminatedUnionOption<string>> = Array<
+    ZodDiscriminatedUnionOption<string>
+  >
 > extends ZodTypeDef {
   discriminator: Discriminator;
   parentDiscriminators: Set<string>;
