import { ZodParser, ParseParams, MakeErrorData } from '../parser';
import { util } from '../helpers/util';
<<<<<<< HEAD
import {
  ZodErrorCode,
  ZodArray,
  ZodUnion,
  ZodNull,
  ZodUndefined,
  ZodTransformer,
} from '..';
import { CustomError } from '../ZodError';
=======
import { ZodErrorCode, ZodArray, ZodUnion, ZodNull, ZodUndefined, ZodError } from '../index';
>>>>>>> 6c50f761

export enum ZodTypes {
  string = 'string',
  number = 'number',
  bigint = 'bigint',
  boolean = 'boolean',
  date = 'date',
  undefined = 'undefined',
  null = 'null',
  array = 'array',
  object = 'object',
  union = 'union',
  intersection = 'intersection',
  tuple = 'tuple',
  record = 'record',
  function = 'function',
  lazy = 'lazy',
  literal = 'literal',
  enum = 'enum',
  nativeEnum = 'nativeEnum',
  promise = 'promise',
  any = 'any',
  unknown = 'unknown',
  void = 'void',
  transformer = 'transformer',
}

export type ZodTypeAny = ZodType<any, any>;
export type ZodRawShape = { [k: string]: ZodTypeAny };

type InternalCheck<T> = {
  check: (arg: T) => any;
} & MakeErrorData;

// type Check<T> = {
//   check: (arg: T) => any;
//   path?: (string | number)[];
//   // message?: string;
//   // params?: {[k:string]:any}
// } & util.Omit<CustomError, 'code' | 'path'>;

type Check<T> = {
  check: (arg: T) => any;
  path?: (string | number)[];
  message?: string;
  params?: { [k: string]: any };
};

export interface ZodTypeDef {
  t: ZodTypes;
  checks?: InternalCheck<any>[];
  accepts?: ZodType<any, any>;
}

export type TypeOf<T extends { _type: any }> = T['_type'];
export type input<T extends { _input: any }> = T['_input'];
export type output<T extends { _output: any }> = T['_output'];
export type infer<T extends { _type: any }> = T['_type'];

export abstract class ZodType<Type, Def extends ZodTypeDef = ZodTypeDef> {
  readonly _input!: Type;
  readonly _output!: Type;
  readonly _type!: Type;
  readonly _def!: Def;

  parse: (x: Type | unknown, params?: ParseParams) => Type;

<<<<<<< HEAD
  parseAsync: (
    x: Type | unknown,
    params?: ParseParams,
  ) => Promise<Type> = async (value, params) => {
    return await this.parse(value, { ...params, async: true });
=======
  safeParse: (
    x: Type | unknown,
    params?: ParseParams,
  ) => { success: true; data: Type } | { success: false; error: ZodError } = (data, params) => {
    try {
      const parsed = this.parse(data, params);
      return {
        success: true,
        data: parsed,
      };
    } catch (err) {
      if (err instanceof ZodError) {
        return {
          success: false,
          error: err,
        };
      }
      throw err;
    }
  };

  parseAsync: (x: Type | unknown, params?: ParseParams) => Promise<Type> = (value, params) => {
    return new Promise((res, rej) => {
      try {
        const parsed = this.parse(value, params);
        return res(parsed);
      } catch (err) {
        return rej(err);
      }
    });
>>>>>>> 6c50f761
  };

  is(u: Type): u is Type {
    try {
      this.parse(u as any);
      return true;
    } catch (err) {
      return false;
    }
  }

  check(u: Type | unknown): u is Type {
    try {
      this.parse(u as any);
      return true;
    } catch (err) {
      return false;
    }
  }

  refine = <Func extends (arg: Type) => any>(
    check: Func,
    message: string | util.Omit<Check<Type>, 'check'> = 'Invalid value.',
  ) => {
    if (typeof message === 'string') {
      return this.refinement({ check, message });
    }
    return this.refinement({ check, ...message });
  };

  refinement = (refinement: Check<Type>) => {
    return this._refinement({ code: ZodErrorCode.custom_error, ...refinement });
  };

  protected _refinement: (
    refinement: InternalCheck<Type>,
  ) => this = refinement => {
    return new (this as any).constructor({
      ...this._def,
      checks: [...(this._def.checks || []), refinement],
    }) as this;
  };

  constructor(def: Def) {
    this._def = def;
    this.parse = ZodParser(def);
  }

  abstract toJSON: () => object;
  //  abstract // opt optional: () => any;
  optional: () => ZodUnion<[this, ZodUndefined]> = () =>
    ZodUnion.create([this, ZodUndefined.create()]);
  nullable: () => ZodUnion<[this, ZodNull]> = () =>
    ZodUnion.create([this, ZodNull.create()]);
  array: () => ZodArray<this> = () => ZodArray.create(this);
  // pre: <T extends string>(
  //   input: T,
  //   transformer: (arg: T) => Type,
  // ) => any = (input, transformer) => 'adsf';

  // transformFrom: <U extends ZodType<any>, Tx extends (arg: U['_type']) => this['_type']>(
  //   x: U,
  //   transformer: Tx,
  // ) => ZodTransformer<U, this> = (input, transformer) => {
  //   return ZodTransformer.create(input, this, transformer);
  // };

  // transformFrom: <This extends this, U extends ZodType<any>, Tx extends (arg: U['_type']) => this['_type']>(
  //   x: U,
  //   transformer: Tx,
  // ) => ZodTransformer<This, U> = (input, transformer) => {
  //   return ZodTransformer.create(this as any, input, transformer) as any;
  // };
  transform: <
    This extends this,
    U extends ZodType<any>,
    Tx extends (arg: This['_type']) => U['_type'] | Promise<U['_type']>
  >(
    x: U,
    transformer: Tx,
  ) => ZodTransformer<This, U> = (input, transformer) => {
    return ZodTransformer.create(this as any, input, transformer) as any;
  };

  default: <
    T extends Type = Type,
    Opt extends ZodUnion<[this, ZodUndefined]> = ZodUnion<[this, ZodUndefined]>
  >(
    def: T,
  ) => ZodTransformer<Opt, this> = def => {
    return ZodTransformer.create(this.optional(), this, (x: any) => {
      return (x || def) as any;
    }) as any;
  };

  //  default: (val: Type) => ZodTransformer<ZodType<Type | undefined>, this> = val => {
  //    return ZodTransformer.create(this.optional(), this, x => {
  //      return (x || val) as any;
  //    }) as any;
  //  };

  //  codec = (): ZodCodec<this, this> => {
  //    return ZodCodec.create(this, this, x => x);
  //  };

  //  transform: <U extends ZodType<any>, Tx extends (arg: Type) => U['_type']>(
  //    x: U,s
  //    transformer: Tx,
  //  ) => ZodCodec<this, U> = (input, transformer) => {
  //    return ZodCodec.create(input, this, transformer);
  //  };

  or: <U extends ZodType<any>>(arg: U) => ZodUnion<[this, U]> = arg => {
    return ZodUnion.create([this, arg]);
  };
}<|MERGE_RESOLUTION|>--- conflicted
+++ resolved
@@ -1,6 +1,5 @@
 import { ZodParser, ParseParams, MakeErrorData } from '../parser';
 import { util } from '../helpers/util';
-<<<<<<< HEAD
 import {
   ZodErrorCode,
   ZodArray,
@@ -9,10 +8,7 @@
   ZodUndefined,
   ZodTransformer,
 } from '..';
-import { CustomError } from '../ZodError';
-=======
-import { ZodErrorCode, ZodArray, ZodUnion, ZodNull, ZodUndefined, ZodError } from '../index';
->>>>>>> 6c50f761
+import { ZodError } from '../ZodError';
 
 export enum ZodTypes {
   string = 'string',
@@ -80,17 +76,13 @@
 
   parse: (x: Type | unknown, params?: ParseParams) => Type;
 
-<<<<<<< HEAD
-  parseAsync: (
-    x: Type | unknown,
-    params?: ParseParams,
-  ) => Promise<Type> = async (value, params) => {
-    return await this.parse(value, { ...params, async: true });
-=======
   safeParse: (
     x: Type | unknown,
     params?: ParseParams,
-  ) => { success: true; data: Type } | { success: false; error: ZodError } = (data, params) => {
+  ) => { success: true; data: Type } | { success: false; error: ZodError } = (
+    data,
+    params,
+  ) => {
     try {
       const parsed = this.parse(data, params);
       return {
@@ -108,16 +100,11 @@
     }
   };
 
-  parseAsync: (x: Type | unknown, params?: ParseParams) => Promise<Type> = (value, params) => {
-    return new Promise((res, rej) => {
-      try {
-        const parsed = this.parse(value, params);
-        return res(parsed);
-      } catch (err) {
-        return rej(err);
-      }
-    });
->>>>>>> 6c50f761
+  parseAsync: (
+    x: Type | unknown,
+    params?: ParseParams,
+  ) => Promise<Type> = async (value, params) => {
+    return await this.parse(value, { ...params, async: true });
   };
 
   is(u: Type): u is Type {
@@ -149,7 +136,10 @@
   };
 
   refinement = (refinement: Check<Type>) => {
-    return this._refinement({ code: ZodErrorCode.custom_error, ...refinement });
+    return this._refinement({
+      code: ZodErrorCode.custom_error,
+      ...refinement,
+    });
   };
 
   protected _refinement: (
