import * as z from './base';
// import { ZodUndefined } from './undefined';
// import { ZodNull } from './null';
// import { ZodUnion } from './union';
<<<<<<< HEAD
import { StringValidation, ZodErrorCode } from '../ZodError';
=======
import { ZodErrorCode } from '../ZodError';
>>>>>>> ae071101
import { errorUtil } from '../helpers/errorUtil';
import { URL } from 'url';

export interface ZodStringDef extends z.ZodTypeDef {
  t: z.ZodTypes.string;
  validation: {
    uuid?: true;
    custom?: ((val: any) => boolean)[];
  };
}

const emailRegex = /^((([a-z]|\d|[!#\$%&'\*\+\-\/=\?\^_`{\|}~]|[\u00A0-\uD7FF\uF900-\uFDCF\uFDF0-\uFFEF])+(\.([a-z]|\d|[!#\$%&'\*\+\-\/=\?\^_`{\|}~]|[\u00A0-\uD7FF\uF900-\uFDCF\uFDF0-\uFFEF])+)*)|((\x22)((((\x20|\x09)*(\x0d\x0a))?(\x20|\x09)+)?(([\x01-\x08\x0b\x0c\x0e-\x1f\x7f]|\x21|[\x23-\x5b]|[\x5d-\x7e]|[\u00A0-\uD7FF\uF900-\uFDCF\uFDF0-\uFFEF])|(\\([\x01-\x09\x0b\x0c\x0d-\x7f]|[\u00A0-\uD7FF\uF900-\uFDCF\uFDF0-\uFFEF]))))*(((\x20|\x09)*(\x0d\x0a))?(\x20|\x09)+)?(\x22)))@((([a-z]|\d|[\u00A0-\uD7FF\uF900-\uFDCF\uFDF0-\uFFEF])|(([a-z]|\d|[\u00A0-\uD7FF\uF900-\uFDCF\uFDF0-\uFFEF])([a-z]|\d|-|\.|_|~|[\u00A0-\uD7FF\uF900-\uFDCF\uFDF0-\uFFEF])*([a-z]|\d|[\u00A0-\uD7FF\uF900-\uFDCF\uFDF0-\uFFEF])))\.)+(([a-z]|[\u00A0-\uD7FF\uF900-\uFDCF\uFDF0-\uFFEF])|(([a-z]|[\u00A0-\uD7FF\uF900-\uFDCF\uFDF0-\uFFEF])([a-z]|\d|-|\.|_|~|[\u00A0-\uD7FF\uF900-\uFDCF\uFDF0-\uFFEF])*([a-z]|[\u00A0-\uD7FF\uF900-\uFDCF\uFDF0-\uFFEF])))$/i;
const uuidRegex = /([a-fA-F0-9]{8}-[a-fA-F0-9]{4}-[a-fA-F0-9]{4}-[a-fA-F0-9]{4}-[a-fA-F0-9]{12}){1}/i;

export class ZodString extends z.ZodType<string, ZodStringDef> {
  // opt optional: () => ZodUnion<[this, ZodUndefined]> = () => ZodUnion.create([this, ZodUndefined.create()]);

  // null nullable: () => ZodUnion<[this, ZodNull]> = () => ZodUnion.create([this, ZodNull.create()]);

  toJSON = () => this._def;
  min = (minLength: number, message?: errorUtil.ErrMessage) =>
    this._refinement({
      check: data => data.length >= minLength,
      code: ZodErrorCode.too_small,
      minimum: minLength,
      type: 'string',
      inclusive: true,
      ...errorUtil.errToObj(message),
    });

  max = (maxLength: number, message?: errorUtil.ErrMessage) =>
    this._refinement({
      check: data => data.length <= maxLength,
      code: ZodErrorCode.too_big,
      maximum: maxLength,
      type: 'string',
      inclusive: true,
      ...errorUtil.errToObj(message),
    });

  length(len: number, message?: errorUtil.ErrMessage) {
    return this.min(len, message).max(len, message);
  }

  protected _regex = (regexp: RegExp, validation: StringValidation, message?: errorUtil.ErrMessage) =>
    this._refinement({
      validation,
      code: ZodErrorCode.invalid_string,
      check: data => regexp.test(data),
      ...errorUtil.errToObj(message),
    });

<<<<<<< HEAD
  email = (message?: errorUtil.ErrMessage) => this._regex(emailRegex, 'email', message);
=======
  url = (message?: errorUtil.ErrMessage) =>
    this._refinement({
      check: data => {
        try {
          new URL(data)
          return true
        } catch {
          return false
        }
      },
      code: ZodErrorCode.invalid_string,
      validation: 'url',
      ...errorUtil.errToObj(message),
    });
>>>>>>> ae071101

  url = (message?: errorUtil.ErrMessage) => this._regex(urlRegex, 'url', message);

  uuid = (message?: errorUtil.ErrMessage) => this._regex(uuidRegex, 'uuid', message);

  regex = (regexp: RegExp, message?: errorUtil.ErrMessage) => this._regex(regexp, 'regex', message);

  nonempty = (message?: errorUtil.ErrMessage) => this.min(1, errorUtil.errToObj(message));

  static create = (): ZodString => {
    return new ZodString({
      t: z.ZodTypes.string,
      validation: {},
    });
  };
}<|MERGE_RESOLUTION|>--- conflicted
+++ resolved
@@ -2,13 +2,8 @@
 // import { ZodUndefined } from './undefined';
 // import { ZodNull } from './null';
 // import { ZodUnion } from './union';
-<<<<<<< HEAD
 import { StringValidation, ZodErrorCode } from '../ZodError';
-=======
-import { ZodErrorCode } from '../ZodError';
->>>>>>> ae071101
 import { errorUtil } from '../helpers/errorUtil';
-import { URL } from 'url';
 
 export interface ZodStringDef extends z.ZodTypeDef {
   t: z.ZodTypes.string;
@@ -59,26 +54,24 @@
       ...errorUtil.errToObj(message),
     });
 
-<<<<<<< HEAD
   email = (message?: errorUtil.ErrMessage) => this._regex(emailRegex, 'email', message);
-=======
+
   url = (message?: errorUtil.ErrMessage) =>
     this._refinement({
       check: data => {
         try {
-          new URL(data)
-          return true
+          new URL(data);
+          return true;
         } catch {
-          return false
+          return false;
         }
       },
       code: ZodErrorCode.invalid_string,
       validation: 'url',
       ...errorUtil.errToObj(message),
     });
->>>>>>> ae071101
 
-  url = (message?: errorUtil.ErrMessage) => this._regex(urlRegex, 'url', message);
+  // url = (message?: errorUtil.ErrMessage) => this._regex(urlRegex, 'url', message);
 
   uuid = (message?: errorUtil.ErrMessage) => this._regex(uuidRegex, 'uuid', message);
 
