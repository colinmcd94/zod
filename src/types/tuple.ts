import * as z from './base';
// import { ZodUnion } from './union';
// import { ZodUndefined } from './undefined';
// import { ZodNull } from './null';

export type TypeOfTuple<T extends readonly[z.ZodTypeAny, ...z.ZodTypeAny[]] | readonly []> = {
  [k in keyof T]: T[k] extends z.ZodType<infer U> ? U : never;
};

<<<<<<< HEAD
export interface ZodTupleDef<T extends readonly [z.ZodTypeAny, ...z.ZodTypeAny[]] | readonly [] = readonly [z.ZodTypeAny, ...z.ZodTypeAny[]]>
  extends z.ZodTypeDef {
=======
export interface ZodTupleDef<
  T extends [z.ZodTypeAny, ...z.ZodTypeAny[]] | [] = [
    z.ZodTypeAny,
    ...z.ZodTypeAny[],
  ]
> extends z.ZodTypeDef {
>>>>>>> 999680fa
  t: z.ZodTypes.tuple;
  items: T;
}

export class ZodTuple<
<<<<<<< HEAD
  T extends readonly [z.ZodTypeAny, ...z.ZodTypeAny[]] | readonly [] = readonly [z.ZodTypeAny, ...z.ZodTypeAny[]]
=======
  T extends [z.ZodTypeAny, ...z.ZodTypeAny[]] | [] = [
    z.ZodTypeAny,
    ...z.ZodTypeAny[],
  ]
>>>>>>> 999680fa
> extends z.ZodType<TypeOfTuple<T>, ZodTupleDef<T>> {
  toJSON = () => ({
    t: this._def.t,
    items: (this._def.items as readonly any[]).map(item => item.toJSON()),
  });

  // opt optional: () => ZodUnion<[this, ZodUndefined]> = () => ZodUnion.create([this, ZodUndefined.create()]);

  // null nullable: () => ZodUnion<[this, ZodNull]> = () => ZodUnion.create([this, ZodNull.create()]);

<<<<<<< HEAD
  static create = <T extends readonly [z.ZodTypeAny, ...z.ZodTypeAny[]] | readonly []>(schemas: T): ZodTuple<T> => {
=======
  static create = <T extends [z.ZodTypeAny, ...z.ZodTypeAny[]] | []>(
    schemas: T,
  ): ZodTuple<T> => {
>>>>>>> 999680fa
    return new ZodTuple({
      t: z.ZodTypes.tuple,
      items: schemas,
    });
  };
}<|MERGE_RESOLUTION|>--- conflicted
+++ resolved
@@ -7,30 +7,21 @@
   [k in keyof T]: T[k] extends z.ZodType<infer U> ? U : never;
 };
 
-<<<<<<< HEAD
-export interface ZodTupleDef<T extends readonly [z.ZodTypeAny, ...z.ZodTypeAny[]] | readonly [] = readonly [z.ZodTypeAny, ...z.ZodTypeAny[]]>
-  extends z.ZodTypeDef {
-=======
 export interface ZodTupleDef<
-  T extends [z.ZodTypeAny, ...z.ZodTypeAny[]] | [] = [
+  T extends readonly [z.ZodTypeAny, ...z.ZodTypeAny[]] | readonly [] = [
     z.ZodTypeAny,
     ...z.ZodTypeAny[],
   ]
 > extends z.ZodTypeDef {
->>>>>>> 999680fa
   t: z.ZodTypes.tuple;
   items: T;
 }
 
 export class ZodTuple<
-<<<<<<< HEAD
   T extends readonly [z.ZodTypeAny, ...z.ZodTypeAny[]] | readonly [] = readonly [z.ZodTypeAny, ...z.ZodTypeAny[]]
-=======
-  T extends [z.ZodTypeAny, ...z.ZodTypeAny[]] | [] = [
     z.ZodTypeAny,
     ...z.ZodTypeAny[],
   ]
->>>>>>> 999680fa
 > extends z.ZodType<TypeOfTuple<T>, ZodTupleDef<T>> {
   toJSON = () => ({
     t: this._def.t,
@@ -41,13 +32,9 @@
 
   // null nullable: () => ZodUnion<[this, ZodNull]> = () => ZodUnion.create([this, ZodNull.create()]);
 
-<<<<<<< HEAD
-  static create = <T extends readonly [z.ZodTypeAny, ...z.ZodTypeAny[]] | readonly []>(schemas: T): ZodTuple<T> => {
-=======
-  static create = <T extends [z.ZodTypeAny, ...z.ZodTypeAny[]] | []>(
+  static create = <T extends [z.ZodTypeAny, ...z.ZodTypeAny[]] | []>(schemas: T): ZodTuple<T> => {
     schemas: T,
   ): ZodTuple<T> => {
->>>>>>> 999680fa
     return new ZodTuple({
       t: z.ZodTypes.tuple,
       items: schemas,
