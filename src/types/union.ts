import * as z from './base';
// import { ZodUndefined } from './undefined';
// import { ZodNull } from './null';

export interface ZodUnionDef<
<<<<<<< HEAD
  T extends readonly [z.ZodTypeAny, z.ZodTypeAny, ...z.ZodTypeAny[]] = [z.ZodTypeAny, z.ZodTypeAny, ...z.ZodTypeAny[]]
=======
  T extends [z.ZodTypeAny, z.ZodTypeAny, ...z.ZodTypeAny[]] = [
    z.ZodTypeAny,
    z.ZodTypeAny,
    ...z.ZodTypeAny[],
  ]
>>>>>>> 999680fa
> extends z.ZodTypeDef {
  t: z.ZodTypes.union;
  options: T;
}

<<<<<<< HEAD
export class ZodUnion<T extends readonly [z.ZodTypeAny, z.ZodTypeAny, ...z.ZodTypeAny[]]> extends z.ZodType<
  T[number]['_type'],
  ZodUnionDef<T>
> {
=======
export class ZodUnion<
  T extends [z.ZodTypeAny, z.ZodTypeAny, ...z.ZodTypeAny[]]
> extends z.ZodType<T[number]['_type'], ZodUnionDef<T>> {
>>>>>>> 999680fa
  // opt optional: () => ZodUnion<[this, ZodUndefined]> = () => ZodUnion.create([this, ZodUndefined.create()]);

  // null nullable: () => ZodUnion<[this, ZodNull]> = () => ZodUnion.create([this, ZodNull.create()]);

  toJSON = (): object => ({
    t: this._def.t,
    options: this._def.options.map(x => x.toJSON()),
  });

  // distribute = <F extends (arg: T[number]) => z.ZodTypeAny>(f: F): ZodUnion<{ [k in keyof T]: ReturnType<F> }> => {
  //   return ZodUnion.create(this._def.options.map(f) as any);
  // };

<<<<<<< HEAD
  static create = <T extends readonly [z.ZodTypeAny, z.ZodTypeAny, ...z.ZodTypeAny[]]>(types: T): ZodUnion<T> => {
=======
  static create = <T extends [z.ZodTypeAny, z.ZodTypeAny, ...z.ZodTypeAny[]]>(
    types: T,
  ): ZodUnion<T> => {
>>>>>>> 999680fa
    return new ZodUnion({
      t: z.ZodTypes.union,
      options: types,
    });
  };
}<|MERGE_RESOLUTION|>--- conflicted
+++ resolved
@@ -3,30 +3,19 @@
 // import { ZodNull } from './null';
 
 export interface ZodUnionDef<
-<<<<<<< HEAD
   T extends readonly [z.ZodTypeAny, z.ZodTypeAny, ...z.ZodTypeAny[]] = [z.ZodTypeAny, z.ZodTypeAny, ...z.ZodTypeAny[]]
-=======
-  T extends [z.ZodTypeAny, z.ZodTypeAny, ...z.ZodTypeAny[]] = [
     z.ZodTypeAny,
     z.ZodTypeAny,
     ...z.ZodTypeAny[],
   ]
->>>>>>> 999680fa
 > extends z.ZodTypeDef {
   t: z.ZodTypes.union;
   options: T;
 }
 
-<<<<<<< HEAD
+export class ZodUnion<
 export class ZodUnion<T extends readonly [z.ZodTypeAny, z.ZodTypeAny, ...z.ZodTypeAny[]]> extends z.ZodType<
-  T[number]['_type'],
-  ZodUnionDef<T>
-> {
-=======
-export class ZodUnion<
-  T extends [z.ZodTypeAny, z.ZodTypeAny, ...z.ZodTypeAny[]]
 > extends z.ZodType<T[number]['_type'], ZodUnionDef<T>> {
->>>>>>> 999680fa
   // opt optional: () => ZodUnion<[this, ZodUndefined]> = () => ZodUnion.create([this, ZodUndefined.create()]);
 
   // null nullable: () => ZodUnion<[this, ZodNull]> = () => ZodUnion.create([this, ZodNull.create()]);
@@ -40,13 +29,9 @@
   //   return ZodUnion.create(this._def.options.map(f) as any);
   // };
 
-<<<<<<< HEAD
   static create = <T extends readonly [z.ZodTypeAny, z.ZodTypeAny, ...z.ZodTypeAny[]]>(types: T): ZodUnion<T> => {
-=======
-  static create = <T extends [z.ZodTypeAny, z.ZodTypeAny, ...z.ZodTypeAny[]]>(
     types: T,
   ): ZodUnion<T> => {
->>>>>>> 999680fa
     return new ZodUnion({
       t: z.ZodTypes.union,
       options: types,
